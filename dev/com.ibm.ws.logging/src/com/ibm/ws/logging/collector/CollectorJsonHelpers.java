--- conflicted
+++ resolved
@@ -388,8 +388,6 @@
         sb.append("]");
         return sb.toString();
     }
-
-<<<<<<< HEAD
     protected static String jsonRemoveSpace(String s) {
         StringBuilder sb = new StringBuilder();
         boolean isLine = false;
@@ -422,7 +420,7 @@
             }
         }
         return loglevel;
-=======
+    }
     public static void handleExtensions(KeyValuePairList extensions, String extKey, String extValue) {
         extKey = LogFieldConstants.EXT_PREFIX + extKey;
         if (extKey.endsWith(CollectorJsonHelpers.INT_SUFFIX)) {
@@ -449,6 +447,5 @@
         } else {
             extensions.addPair(extKey, extValue);
         }
->>>>>>> ba9a53aa
     }
 }