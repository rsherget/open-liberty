--- conflicted
+++ resolved
@@ -542,7 +542,6 @@
                             return false; // NEXT!
                         }
 
-<<<<<<< HEAD
                         if (!file.isFile()) {
                             return false; // NEXT!
                         }
@@ -561,27 +560,6 @@
                         // Pessimistic test first: Is this a file we know is bad?
                         BadFeature bad = knownBadFeatureFiles.get(file);
                         if (isFeatureStillBad(file, bad)) {
-=======
-                        // Pessimistic test first: Is this a file we know is bad?
-                        BadFeature bad = knownBadFeatures.get(file);
-                        if (isFeatureStillBad(file, bad)) {
-                            return false; // NEXT!
-                        }
-
-                        // Test: if we've seen this file before, is it the same as what we saw last time?
-                        SubsystemFeatureDefinitionImpl def = knownFeatures.get(file);
-                        if (isCachedEntryValid(file, def)) {
-                            return false; // NEXT!
-                        }
-
-                        if (!file.isFile()) {
-                            return false; // NEXT!
-                        }
-
-                        String name = file.getName();
-                        int pos = name.lastIndexOf('.');
-                        if (pos < 0) {
->>>>>>> 0c63ed3a
                             return false; // NEXT!
                         }
 
@@ -875,11 +853,7 @@
     }
 
     public Map<String, SubsystemFeatureDefinitionImpl> getAllFeatures() {
-<<<<<<< HEAD
         return installedFeatures;
-=======
-        return cachedFeatures;
->>>>>>> 0c63ed3a
     }
 
     private static final String TOLERATE_PREFIX = "tolerates.";
