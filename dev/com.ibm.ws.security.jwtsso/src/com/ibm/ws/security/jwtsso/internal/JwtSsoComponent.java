--- conflicted
+++ resolved
@@ -49,10 +49,7 @@
 	private boolean setCookiePathToWebAppContextPath;
 	private boolean includeLtpaCookie;
 	private boolean fallbackToLtpa;
-<<<<<<< HEAD
-=======
 	private boolean cookieSecureFlag;
->>>>>>> 960699b9
 	private String jwtBuilderRef;
 	private String jwtConsumerRef;
 	private WebAppSecurityConfig webAppSecConfig;
@@ -88,14 +85,11 @@
 	}
 
 	@Override
-<<<<<<< HEAD
-=======
 	public boolean isCookieSecured() {
 		return cookieSecureFlag;
 	}
 
 	@Override
->>>>>>> 960699b9
 	public String getJwtBuilderRef() {
 		return jwtBuilderRef;
 	}
@@ -191,13 +185,6 @@
 		if (props == null || props.isEmpty()) {
 			return;
 		}
-<<<<<<< HEAD
-		setCookiePathToWebAppContextPath = (Boolean) props.get(JwtSsoUtils.CFG_KEY_SETCOOKIEPATHTOWEBAPPCONTEXTPATH);
-		includeLtpaCookie = (Boolean) props.get(JwtSsoUtils.CFG_KEY_INCLUDELTPACOOKIE);
-		fallbackToLtpa = (Boolean) props.get(JwtSsoUtils.CFG_KEY_FALLBACKTOLTPA);
-		jwtBuilderRef = JwtUtils.trimIt((String) props.get(JwtSsoUtils.CFG_KEY_JWTBUILDERREF));
-		jwtConsumerRef = JwtUtils.trimIt((String) props.get(JwtSsoUtils.CFG_KEY_JWTCONSUMERREF));
-=======
 		setCookiePathToWebAppContextPath = (Boolean) props
 				.get(JwtSsoConstants.CFG_KEY_SETCOOKIEPATHTOWEBAPPCONTEXTPATH);
 		includeLtpaCookie = (Boolean) props.get(JwtSsoConstants.CFG_KEY_INCLUDELTPACOOKIE);
@@ -205,7 +192,6 @@
 		cookieSecureFlag = (Boolean) props.get(JwtSsoConstants.CFG_KEY_COOKIESECUREFLAG);
 		jwtBuilderRef = JwtUtils.trimIt((String) props.get(JwtSsoConstants.CFG_KEY_JWTBUILDERREF));
 		jwtConsumerRef = JwtUtils.trimIt((String) props.get(JwtSsoConstants.CFG_KEY_JWTCONSUMERREF));
->>>>>>> 960699b9
 
 	}
 
