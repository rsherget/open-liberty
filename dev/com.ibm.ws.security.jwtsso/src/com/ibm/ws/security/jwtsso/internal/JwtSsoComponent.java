--- conflicted
+++ resolved
@@ -49,382 +49,6 @@
 		JwtConsumerConfig.class }, immediate = true, configurationPolicy = ConfigurationPolicy.REQUIRE, configurationPid = "com.ibm.ws.security.jwtsso", name = "jwtSsoConfig", property = "service.vendor=IBM")
 public class JwtSsoComponent implements JwtSsoConfig {
 
-<<<<<<< HEAD
-    private static final TraceComponent tc = Tr.register(JwtSsoComponent.class);
-
-    private DynamicMBean httpsendpointInfoMBean;
-
-    private DynamicMBean httpendpointInfoMBean;
-
-    private ServerInfoMBean serverInfoMBean;
-
-    public static final String KEY_SSL_SUPPORT = "sslSupport";
-    private final AtomicServiceReference<SSLSupport> sslSupportRef = new AtomicServiceReference<SSLSupport>(
-            KEY_SSL_SUPPORT);
-    public static final String KEY_KEYSTORE_SERVICE = "keyStoreService";
-    private final AtomicServiceReference<KeyStoreService> keyStoreServiceRef = new AtomicServiceReference<KeyStoreService>(
-            KEY_KEYSTORE_SERVICE);
-
-    private boolean setCookiePathToWebAppContextPath;
-    private boolean includeLtpaCookie;
-    private boolean fallbackToLtpa;
-    private boolean cookieSecureFlag;
-    private String jwtBuilderRef;
-    private String jwtConsumerRef;
-    private String cookieName;
-    private WebAppSecurityConfig webAppSecConfig;
-
-    protected static final String KEY_UNIQUE_ID = "id";
-    protected String uniqueId = null;
-
-    private String signatureAlgorithm;
-
-    ConsumerUtils consumerUtils = null; // lazy init
-
-    private IssuerUtil issuerUtil;
-
-    @Override
-    public boolean isHttpOnlyCookies() {
-        return WebConfigUtils.getWebAppSecurityConfig().getHttpOnlyCookies();
-    }
-
-    @Override
-    public boolean isSsoUseDomainFromURL() {
-        return WebConfigUtils.getWebAppSecurityConfig().getSSOUseDomainFromURL();
-    }
-
-    @Override
-    public List<String> getSsoDomainNames() {
-        return WebConfigUtils.getWebAppSecurityConfig().getSSODomainList();
-    }
-
-    @Override
-    public boolean isSetCookiePathToWebAppContextPath() {
-        return setCookiePathToWebAppContextPath;
-    }
-
-    @Override
-    public boolean isIncludeLtpaCookie() {
-        return includeLtpaCookie;
-    }
-
-    @Override
-    public boolean isFallbackToLtpa() {
-        return fallbackToLtpa;
-    }
-
-    @Override
-    public boolean isCookieSecured() {
-        return cookieSecureFlag;
-    }
-
-    @Override
-    public String getJwtBuilderRef() {
-        return jwtBuilderRef;
-    }
-
-    /** {@inheritDoc} */
-    @Override
-    public String getJwtConsumerRef() {
-        return jwtConsumerRef;
-    }
-
-    // todo: base sec is going to make WebAppSecurityConfig an osgi service, but
-    // it's not there yet.
-    // Meanwhile we'll get it in a non-dynamic way from WebConfigUtils
-    /*
-     * @org.osgi.service.component.annotations.Reference(cardinality =
-     * ReferenceCardinality.OPTIONAL, policy = ReferencePolicy.DYNAMIC,
-     * policyOption = ReferencePolicyOption.GREEDY) protected void
-     * setWebAppSecConfig(WebAppSecurityConfig config) {
-     * System.out.println("**** webappSecConfig set called"); webAppSecConfig =
-     * config; }
-     *
-     * protected void unsetWebAppSecConfig(WebAppSecurityConfig config) {
-     * webAppSecConfig = null; }
-     */
-
-    // todo: remove if not needed
-    @org.osgi.service.component.annotations.Reference(target = "(jmx.objectname=WebSphere:feature=channelfw,type=endpoint,name=defaultHttpEndpoint)", cardinality = ReferenceCardinality.OPTIONAL, policy = ReferencePolicy.DYNAMIC, policyOption = ReferencePolicyOption.GREEDY)
-    protected void setEndPointInfoMBean(DynamicMBean endpointInfoMBean) {
-        httpendpointInfoMBean = endpointInfoMBean;
-    }
-
-    // todo: remove if not needed
-    protected void unsetEndPointInfoMBean(DynamicMBean endpointInfoMBean) {
-        if (httpendpointInfoMBean == endpointInfoMBean) {
-            httpendpointInfoMBean = null;
-        }
-    }
-
-    // todo: remove if not needed
-    @org.osgi.service.component.annotations.Reference(target = "(jmx.objectname=WebSphere:feature=channelfw,type=endpoint,name=defaultHttpEndpoint-ssl)", cardinality = ReferenceCardinality.OPTIONAL, policy = ReferencePolicy.DYNAMIC, policyOption = ReferencePolicyOption.GREEDY)
-    protected void setHttpsEndPointInfoMBean(DynamicMBean endpointInfoMBean) {
-        httpsendpointInfoMBean = endpointInfoMBean;
-    }
-
-    // todo: remove if not needed
-    protected void unsetHttpsEndPointInfoMBean(DynamicMBean endpointInfoMBean) {
-        if (httpsendpointInfoMBean == endpointInfoMBean) {
-            httpsendpointInfoMBean = null;
-        }
-    }
-
-    /**
-     * DS injection WebSphere:feature=kernel,name=ServerInfo
-     */
-    @org.osgi.service.component.annotations.Reference(target = "(jmx.objectname=WebSphere:feature=kernel,name=ServerInfo)", policy = ReferencePolicy.DYNAMIC, cardinality = ReferenceCardinality.MULTIPLE, policyOption = ReferencePolicyOption.GREEDY)
-    protected void setServerInfoMBean(ServerInfoMBean serverInfoMBean) {
-        this.serverInfoMBean = serverInfoMBean;
-    }
-
-    protected void unsetServerInfoMBean(ServerInfoMBean serverInfoMBean) {
-        if (this.serverInfoMBean == serverInfoMBean) {
-            this.serverInfoMBean = null;
-        }
-    }
-
-    @Reference(service = KeyStoreService.class, name = KEY_KEYSTORE_SERVICE, policy = ReferencePolicy.DYNAMIC, cardinality = ReferenceCardinality.OPTIONAL, policyOption = ReferencePolicyOption.GREEDY)
-    protected void setKeyStoreService(ServiceReference<KeyStoreService> ref) {
-        keyStoreServiceRef.setReference(ref);
-        // keyStoreServiceMapRef.putReference((String) ref.getProperty(ID),
-        // ref);
-    }
-
-    protected void unsetKeyStoreService(ServiceReference<KeyStoreService> ref) {
-        keyStoreServiceRef.unsetReference(ref);
-        // keyStoreServiceMapRef.removeReference((String) ref.getProperty(ID),
-        // ref);
-    }
-
-    @Reference(service = SSLSupport.class, name = KEY_SSL_SUPPORT, policy = ReferencePolicy.DYNAMIC, cardinality = ReferenceCardinality.OPTIONAL, policyOption = ReferencePolicyOption.GREEDY)
-    protected void setSslSupport(ServiceReference<SSLSupport> ref) {
-        sslSupportRef.setReference(ref);
-    }
-
-    protected void updatedSslSupport(ServiceReference<SSLSupport> ref) {
-        sslSupportRef.setReference(ref);
-    }
-
-    protected void unsetSslSupport(ServiceReference<SSLSupport> ref) {
-        sslSupportRef.unsetReference(ref);
-    }
-
-    @Activate
-    protected void activate(Map<String, Object> properties, ComponentContext cc) {
-        uniqueId = (String) properties.get(KEY_UNIQUE_ID);
-        process(properties);
-        keyStoreServiceRef.activate(cc);
-        sslSupportRef.activate(cc);
-
-        JwtUtils.setKeyStoreService(keyStoreServiceRef);
-        JwtUtils.setSSLSupportService(sslSupportRef);
-    }
-
-    @Modified
-    protected void modify(Map<String, Object> properties) {
-        process(properties);
-    }
-
-    @Deactivate
-    protected void deactivate(int reason, ComponentContext cc) {
-
-        keyStoreServiceRef.deactivate(cc);
-        sslSupportRef.deactivate(cc);
-        JwtUtils.setKeyStoreService(null);
-        JwtUtils.setSSLSupportService(null);
-    }
-
-    private void process(Map<String, Object> props) {
-        if (tc.isEntryEnabled()) {
-            Tr.entry(tc, "process", props);
-        }
-        if (props == null || props.isEmpty()) {
-            return;
-        }
-        setCookiePathToWebAppContextPath = (Boolean) props
-                .get(JwtSsoConstants.CFG_KEY_SETCOOKIEPATHTOWEBAPPCONTEXTPATH);
-        includeLtpaCookie = (Boolean) props.get(JwtSsoConstants.CFG_KEY_INCLUDELTPACOOKIE);
-        fallbackToLtpa = (Boolean) props.get(JwtSsoConstants.CFG_KEY_FALLBACKTOLTPA);
-        cookieSecureFlag = (Boolean) props.get(JwtSsoConstants.CFG_KEY_COOKIESECUREFLAG);
-        jwtBuilderRef = JwtUtils.trimIt((String) props.get(JwtSsoConstants.CFG_KEY_JWTBUILDERREF));
-        jwtConsumerRef = JwtUtils.trimIt((String) props.get(JwtSsoConstants.CFG_KEY_JWTCONSUMERREF));
-        cookieName = JwtUtils.trimIt((String) props.get(JwtSsoConstants.CFG_KEY_COOKIENAME));
-        cookieName = (new ConfigUtils()).validateCookieName(cookieName, true);
-        if (jwtConsumerRef == null) {
-            setJwtSsoConsumerDefaults();
-        }
-        if (tc.isEntryEnabled()) {
-            Tr.exit(tc, "process");
-        }
-    }
-
-    private void setJwtSsoConsumerDefaults() {
-        jwtConsumerRef = getId();
-        signatureAlgorithm = "RS256";
-        if (tc.isDebugEnabled()) {
-            Tr.debug(tc, "consumer id = ", jwtConsumerRef);
-        }
-        issuerUtil = new IssuerUtil();
-    }
-
-    /** {@inheritDoc} */
-
-    @Override
-    public String getId() {
-        // TODO Auto-generated method stub
-        return getUniqueId();
-    }
-
-    /** {@inheritDoc} */
-    @Override
-    public List<String> getAudiences() {
-        // TODO Auto-generated method stub
-        return null;
-    }
-
-    /** {@inheritDoc} */
-    @Override
-    public String getSignatureAlgorithm() {
-        // TODO Auto-generated method stub
-        return signatureAlgorithm;
-    }
-
-    /** {@inheritDoc} */
-    @Override
-    public String getSharedKey() {
-        // TODO Auto-generated method stub
-        return null;
-    }
-
-    /** {@inheritDoc} */
-    @Override
-    public String getTrustStoreRef() {
-        // TODO Auto-generated method stub
-        return null;
-    }
-
-    /** {@inheritDoc} */
-    @Override
-    public String getTrustedAlias() {
-        // TODO Auto-generated method stub
-        return null;
-    }
-
-    /** {@inheritDoc} */
-    @Override
-    public String getUniqueId() {
-        // TODO Auto-generated method stub
-        return uniqueId;
-    }
-
-    /** {@inheritDoc} */
-    @Override
-    public String getUserNameAttribute() {
-        // TODO Auto-generated method stub
-        return null;
-    }
-
-    /** {@inheritDoc} */
-    @Override
-    public String getGroupNameAttribute() {
-        // TODO Auto-generated method stub
-        return null;
-    }
-
-    /** {@inheritDoc} */
-    @Override
-    public boolean ignoreApplicationAuthMethod() {
-        // TODO Auto-generated method stub
-        return false;
-    }
-
-    /** {@inheritDoc} */
-    @Override
-    public boolean getMapToUserRegistry() {
-        // TODO Auto-generated method stub
-        return false;
-    }
-
-    /** {@inheritDoc} */
-    @Override
-    public String getIssuer() {
-        // TODO Auto-generated method stub
-        return issuerUtil.getResolvedHostAndPortUrl(httpsendpointInfoMBean, httpendpointInfoMBean, serverInfoMBean,
-                uniqueId);
-    }
-
-    /** {@inheritDoc} */
-    @Override
-    public long getClockSkew() {
-        // 5 minutes, in milliseconds
-        return 5 * 60 * 1000;
-    }
-
-    /** {@inheritDoc} */
-    @Override
-    public boolean getJwkEnabled() {
-        // TODO Auto-generated method stub
-        return false;
-    }
-
-    /** {@inheritDoc} */
-    @Override
-    public String getJwkEndpointUrl() {
-        // TODO Auto-generated method stub
-        return null;
-    }
-
-    /** {@inheritDoc} */
-    @Override
-    public ConsumerUtils getConsumerUtils() {
-        if (consumerUtils == null) { // lazy init
-            consumerUtils = new ConsumerUtils(keyStoreServiceRef);
-        }
-        return consumerUtils;
-    }
-
-    /** {@inheritDoc} */
-    @Override
-    public boolean isValidationRequired() {
-        // TODO Auto-generated method stub
-        return true;
-    }
-
-    /** {@inheritDoc} */
-    @Override
-    public boolean isHostNameVerificationEnabled() {
-        // TODO Auto-generated method stub
-        return false;
-    }
-
-    /** {@inheritDoc} */
-    @Override
-    public String getSslRef() {
-        // TODO Auto-generated method stub
-        return null;
-    }
-
-    /** {@inheritDoc} */
-    @Override
-    public JWKSet getJwkSet() {
-        // TODO Auto-generated method stub
-        return null;
-    }
-
-    /** {@inheritDoc} */
-    @Override
-    public boolean getTokenReuse() {
-        // TODO Auto-generated method stub
-        return false;
-    }
-
-    @Override
-    public String getCookieName() {
-        // TODO Auto-generated method stub
-        return cookieName;
-    }
-=======
 	private static final TraceComponent tc = Tr.register(JwtSsoComponent.class);
 
 	private DynamicMBean httpsendpointInfoMBean;
@@ -791,6 +415,5 @@
 		// TODO Auto-generated method stub
 		return cookieName;
 	}
->>>>>>> c10a36ed
 
 }