--- conflicted
+++ resolved
@@ -38,24 +38,6 @@
                 hosturl = "https://" + host + ":" + port;
             } catch (Exception e) {
 
-<<<<<<< HEAD
-            }
-        }
-        if (httpendpointInfoMBean != null) {
-            try {
-                String host = resolveHost((String) httpendpointInfoMBean.getAttribute("Host"), serverInfoMBean);
-                int port = (Integer) httpendpointInfoMBean.getAttribute("Port");
-                hosturl = "http://" + host + ":" + port;
-            } catch (Exception e) {
-
-            }
-        }
-        if (hosturl != null) {
-            hosturl = hosturl + JWTSSO_CONTEXT_PATH + uniqueId;
-        }
-        return hosturl;
-    }
-=======
 			}
 		} else if (httpendpointInfoMBean != null) {
 			try {
@@ -72,7 +54,6 @@
 		}
 		return hosturl;
 	}
->>>>>>> c10a36ed
 
     protected String resolveHost(String host, ServerInfoMBean serverInfoMBean) {
         if ("*".equals(host)) {
