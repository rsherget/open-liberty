/*******************************************************************************
 * Copyright (c) 2019 IBM Corporation and others.
 * All rights reserved. This program and the accompanying materials
 * are made available under the terms of the Eclipse Public License v1.0
 * which accompanies this distribution, and is available at
 * http://www.eclipse.org/legal/epl-v10.html
 *
 * Contributors:
 *     IBM Corporation - initial API and implementation
 *******************************************************************************/
package com.ibm.ws.install.featureUtility.fat;

import java.io.File;
import java.io.FileInputStream;
import java.io.IOException;
import java.io.OutputStream;
import java.util.ArrayList;
import java.util.List;
import java.util.Properties;
import java.util.logging.Logger;
import java.util.zip.ZipFile;

import com.ibm.websphere.simplicity.ProgramOutput;
import com.ibm.websphere.simplicity.RemoteFile;
import com.ibm.websphere.simplicity.log.Log;

import componenttest.topology.impl.LibertyFileManager;
import componenttest.topology.impl.LibertyServer;
import componenttest.topology.impl.LibertyServerFactory;
import test.utils.TestUtils;

public abstract class FeatureUtilityToolTest {

    private static final Class<?> c = FeatureUtilityToolTest.class;
    public static LibertyServer server;
    private static String installRoot;
    static String minifiedRoot;
    protected static List<String> cleanFiles;
    protected static List<String> cleanDirectories;
    private static Logger logger = Logger.getLogger("com.ibm.ws.install.featureUtility_fat");
    protected static String serverName = "featureUtility_fat";
    private static String zipFileDestination;
    private static String unzipDestination;

    private static Properties wlpVersionProps;
    private static Properties featureUtilityProps;
    private static String originalWlpVersion;
    private static String originalWlpEdition;
    private static String originalWlpInstallType;
    static boolean isClosedLiberty = false;
    private static String pathToAutoFVTTestFiles = "lib/LibertyFATTestFiles/";

    protected static void setupEnv() throws Exception {
        final String methodName = "setup";
        server = LibertyServerFactory.getLibertyServer("com.ibm.ws.install.featureUtility_fat");

        // jbe/build/dev/image/output/wlp
        installRoot = server.getInstallRoot();
        Log.info(c, methodName, "install root: " + installRoot);

        isClosedLiberty = isClosedLibertyWlp();
        Log.info(c, methodName, "Closed liberty wlp?: "+ isClosedLiberty);


        zipFileDestination = installRoot + "/../temp/wlp.zip";
        unzipDestination = installRoot + "/../featureUtility_fat_wlp/";

        // zip up installRoot
        minifiedRoot = exportWlp(installRoot, installRoot + "/../temp/wlp.zip", installRoot + "/../featureUtility_fat_wlp/");
        Log.info(c, methodName, "minified root: " + minifiedRoot);

        if(!new File(minifiedRoot).exists()){
            throw new Exception("The minified root does not exist!");
        }

        setOriginalWlpVersionVariables();
        cleanDirectories = new ArrayList<String>();
        cleanFiles = new ArrayList<String>();

    }

    /**
     * Zip the installRoot and unzip it somewhere else
     * @return
     */
    private static String exportWlp(String installRoot, String zipFileDestination, String unzipDestination) throws IOException {
        String methodName = "exportWlp";
        Log.entering(c, methodName);
        // zip up installRoot
        File zf = new File(zipFileDestination);
        File uz = new File(unzipDestination);
        if(zf.exists()){
            // delete
            zf.delete();
        }
        if(uz.exists()){
            TestUtils.deleteFolder(uz);
        }
        zf.getParentFile().mkdirs();
        uz.mkdirs();

        TestUtils.zipDirectory(installRoot, zipFileDestination);
        ZipFile destFile = new ZipFile(zipFileDestination);
        TestUtils.unzipFileIntoDirectory(destFile, new File(unzipDestination));


        Log.exiting(c, methodName);
        return unzipDestination + "/wlp";
    }
    
    public String unzipToInstallRootFatWlp(String zipFile) throws IOException {
    	String fileDest = installRoot + "/../featureUtility_fat_wlp_repo/";
    	File uz = new File(fileDest);
    	if(uz.exists()){
            TestUtils.deleteFolder(uz);
        }
        uz.mkdirs();
    	ZipFile destFile = new ZipFile(pathToAutoFVTTestFiles + "/" + zipFile);
        TestUtils.unzipFileIntoDirectory(destFile, new File(fileDest));
        return fileDest + destFile.getName();
    }

    /**
     * Delete the wlp.zip and new feature utility wlp folder
     */
    public static void cleanUpTempFiles() throws IOException {
        String methodName ="cleanUpTempFiles";
        if(zipFileDestination != null){
            Log.info(c, methodName, "Cleaning up " + zipFileDestination);
            TestUtils.deleteFolder(new File(zipFileDestination));
        }
        if(unzipDestination != null){
            Log.info(c, methodName, "Cleaning up: " + unzipDestination);
            TestUtils.deleteFolder(new File(unzipDestination));
        }
    }


    /**
     * Same as LibertyServer.copyFileToLibertyInstallRoot except it uses our own installRoot
     * @param extendedPath
     * @param fileName
     * @throws Exception
     */
    private static void copyFileToLibertyInstallRoot(String root, String extendedPath, String fileName) throws Exception {
        LibertyFileManager.copyFileIntoLiberty(server.getMachine(), root + "/" + extendedPath, (pathToAutoFVTTestFiles + "/" + fileName));
    }


    /**
     * Same as LibertyServer.copyFileToLibertyInstallRoot except it uses minifedRoot
     * @param extendedPath
     * @param fileName
     * @throws Exception
     */
    public static void copyFileToMinifiedRoot(String extendedPath, String fileName) throws Exception {
        LibertyFileManager.copyFileIntoLiberty(server.getMachine(), minifiedRoot + "/" + extendedPath, (pathToAutoFVTTestFiles + "/" + fileName));
    }
    
    public static void writeToProps(String remoteFileName, String property, String value) throws Exception {
        OutputStream os = null;
        featureUtilityProps = new Properties();
        try {
            RemoteFile rf = new RemoteFile(server.getMachine(), remoteFileName);
            os = rf.openForWriting(false);
            featureUtilityProps.setProperty(property, value);
            Log.info(c, "writeToProps", "Set the " + property + " to : " + value);
            featureUtilityProps.store(os, null);
            os.close();
        } finally {
            try {
                os.close();
            } catch (IOException e) {
                // ignore we are trying to close.
            }
        }
		
	}

    private static boolean isClosedLibertyWlp(){
        return new File(installRoot + "/lib/versions/WebSphereApplicationServer.properties").exists();
    }
//

    /**
     *
     * @return previous wlp version. ex: returns 19.0.0.11 if the current version is 19.0.0.12
     */
    protected static String getPreviousWlpVersion() throws IOException {
        String version = getCurrentWlpVersion();
        String [] split = version.split("\\.");
        String year = split[0];
        String month = split[3];

        String newYear, newMonth;
        if(month.equals("1")){
            // subtract year and go into december
            newMonth = "12";
            newYear = String.valueOf(Integer.parseInt(year) - 1);
        } else {
            // go back 1 month
            newMonth = String.valueOf(Integer.parseInt(month) - 1);
            newYear = year;
        }
        return String.format("%s.%s.%s.%s", newYear, split[1], split[2], newMonth);

    }



    // TODO discuss if we need this. may be useful for certain test cases like
    // mirror repo
    protected static void setEnvironmentVariable() {
//        ProcessBuilder pb = isWindows ? new ProcessBuilder("CMD", "/C", "SET") : new ProcessBuilder("")

    }

    protected static void removeEnvironmentVariable() {

    }

    private static void setOriginalWlpVersionVariables() throws IOException {
        File wlpVersionPropFile = new File(minifiedRoot + "/lib/versions/openliberty.properties");
        wlpVersionPropFile.setReadable(true);

        FileInputStream fIn = null;
        wlpVersionProps = new Properties();
        try {
            fIn = new FileInputStream(wlpVersionPropFile);
            wlpVersionProps.load(fIn);
            originalWlpVersion = wlpVersionProps.getProperty("com.ibm.websphere.productVersion");
            originalWlpEdition = wlpVersionProps.getProperty("com.ibm.websphere.productEdition");
            originalWlpInstallType = wlpVersionProps.getProperty("com.ibm.websphere.productInstallType");
            Log.info(c, "getWlpVersion", "com.ibm.websphere.productVersion : " + originalWlpVersion);
            Log.info(c, "getWlpVersion",
                    "com.ibm.websphere.productId : " + wlpVersionProps.getProperty("com.ibm.websphere.productId"));
            Log.info(c, "getWlpVersion", "com.ibm.websphere.productEdition : " + originalWlpEdition);
            Log.info(c, "getWlpVersion", "com.ibm.websphere.productInstallType : " + originalWlpInstallType);
        } finally {
            try {
                assert fIn != null;
                fIn.close();
            } catch (IOException e) {
                // ignore we are trying to close.
            }
        }
    }

    public static String getCurrentWlpVersion() throws IOException {
        File wlpVersionPropFile = new File(minifiedRoot + "/lib/versions/openliberty.properties");
        wlpVersionPropFile.setReadable(true);

        FileInputStream fIn = null;
        wlpVersionProps = new Properties();
        try {
            fIn = new FileInputStream(wlpVersionPropFile);
            wlpVersionProps.load(fIn);
            return wlpVersionProps.getProperty("com.ibm.websphere.productVersion");

        } finally {
            try {
                assert fIn != null;
                fIn.close();
            } catch (IOException e) {
                // ignore we are trying to close.
            }
        }
<<<<<<< HEAD
    
    public static String getWlpEdition() throws IOException {
        File wlpVersionPropFile = new File(minifiedRoot + "/lib/versions/WebSphereApplicationServer.properties");
        Log.info(c, "getWlpEdition", "wlpVersionPropFile exists : " + wlpVersionPropFile.exists());
        
        wlpVersionPropFile.setReadable(true);

        FileInputStream fIn2 = null;
        Properties wlpProps = new Properties();
        String wlpEdition;
        try {
            fIn2 = new FileInputStream(wlpVersionPropFile);
            wlpProps.load(fIn2);
            wlpEdition = wlpProps.getProperty("com.ibm.websphere.productEdition");
            Log.info(c, "getWlpEdition", "com.ibm.websphere.productEdition : " + wlpEdition);
        } finally {
        	try {
            	assert fIn2 != null;
            	fIn2.close();
        	} catch (IOException e) {
            	// ignore we are trying to close.
        	}
    	}
        return wlpEdition;
    }
=======
    }

>>>>>>> 52fff565

    protected static void replaceWlpProperties(String version) throws Exception {
        OutputStream os = null;
        try {
            RemoteFile rf = new RemoteFile(server.getMachine(), minifiedRoot+ "/lib/versions/openliberty.properties");
//            RemoteFile rf = server.getFileFromLibertyInstallRoot("lib/versions/openliberty.properties");
            os = rf.openForWriting(false);
            wlpVersionProps.setProperty("com.ibm.websphere.productVersion", version);
            Log.info(c, "replaceWlpProperties", "Set the version to : " + version);
            wlpVersionProps.store(os, null);
            os.close();
        } finally {
            try {
                os.close();
            } catch (IOException e) {
                // ignore we are trying to close.
            }
        }
    }
    protected static void resetOriginalWlpProps() throws Exception {
        replaceWlpProperties(originalWlpVersion);
    }

    protected ProgramOutput runFeatureUtility(String testcase, String[] params) throws Exception {
        return runFeatureUtility(testcase, params, false);
    }

    protected ProgramOutput runFeatureUtility(String testcase, String[] params, boolean debug) throws Exception {
        Properties envProps = new Properties();
//        envProps.put("JVM_ARGS", "-Drepository.description.url=" + TestUtils.repositoryDescriptionUrl);
//        envProps.put("INSTALL_LOG_LEVEL", "FINE");
//        if (debug)
//            envProps.put("JVM_ARGS", "-Xdebug -Xrunjdwp:transport=dt_socket,server=y,suspend=y,address=7777,timeout=10000 -Drepository.description.url="
//                                     + TestUtils.repositoryDescriptionUrl);
//        else
//            envProps.put("JVM_ARGS", "-Drepository.description.url=" + TestUtils.repositoryDescriptionUrl);
        return runFeatureUtility(testcase, params, envProps);
    }

    protected ProgramOutput runFeatureUtility(String testcase, String[] params, Properties envProps) throws Exception {
            // always run feature utility with minified root
        return runCommand(minifiedRoot, testcase, "featureUtility", params, envProps);
    }

    protected static ProgramOutput runCommand(String root, String testcase, String command, String[] params, Properties envProps)
            throws Exception {
        String args = "";
        for (String param : params) {
            args = args + " " + param;
        }
//        Log.info(c, testcase, "repository.description.url: " + TestUtils.repositoryDescriptionUrl);
        Log.info(c, testcase, "command: " + root + "/bin/" + command + " " + args);
        ProgramOutput po = server.getMachine().execute(root + "/bin/" + command, params, root, envProps);
        Log.info(c, testcase, po.getStderr());
        Log.info(c, testcase, po.getStdout());
        Log.info(c, testcase, command + " command exit code: " + po.getReturnCode());
        return po;
    }

    protected static boolean deleteFeaturesAndLafilesFolders(String methodName) throws IOException {
        // delete /lib/features and /lafiles
        boolean features = TestUtils.deleteFolder(new File(minifiedRoot + "/lib/features"));
        boolean lafiles = TestUtils.deleteFolder(new File(minifiedRoot+"/lafiles"));

        Log.info(c, methodName, "DELETED FOLDERS: /lib/features, /lafiles? VALUES: " + features + ", " + lafiles);

        return features && lafiles;
    }
}<|MERGE_RESOLUTION|>--- conflicted
+++ resolved
@@ -265,8 +265,7 @@
                 // ignore we are trying to close.
             }
         }
-<<<<<<< HEAD
-    
+
     public static String getWlpEdition() throws IOException {
         File wlpVersionPropFile = new File(minifiedRoot + "/lib/versions/WebSphereApplicationServer.properties");
         Log.info(c, "getWlpEdition", "wlpVersionPropFile exists : " + wlpVersionPropFile.exists());
@@ -291,10 +290,7 @@
     	}
         return wlpEdition;
     }
-=======
-    }
-
->>>>>>> 52fff565
+
 
     protected static void replaceWlpProperties(String version) throws Exception {
         OutputStream os = null;
