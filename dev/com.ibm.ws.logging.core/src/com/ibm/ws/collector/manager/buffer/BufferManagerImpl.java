--- conflicted
+++ resolved
@@ -36,13 +36,7 @@
     /* Map to keep track of the next event for a handler */
     private final ConcurrentHashMap<String, HandlerStats> handlerEventMap = new ConcurrentHashMap<String, HandlerStats>();
     
-<<<<<<< HEAD
     protected Queue<Object> earlyMessageQueue;
-=======
-    
-    private Queue<Object> earlyMessageQueue;
-    private volatile static boolean EMQRemovedFlag = false;
->>>>>>> f4baf88c
     private static final int EARLY_MESSAGE_QUEUE_SIZE=400;
     
 
