--- conflicted
+++ resolved
@@ -123,11 +123,7 @@
         }
     }
 
-<<<<<<< HEAD
-        JsonObject statusInnerMap, userInnerMap;
-=======
     String createModifiedResponse(JsonObject userInnerMap) throws SocialLoginException {
->>>>>>> 17f01684
         JsonObjectBuilder modifiedResponse = Json.createObjectBuilder();
         if ("email".equals(config.getUserNameAttribute())) {
             addUserAttributeToResponseWithEmail(userInnerMap, modifiedResponse);
@@ -156,38 +152,10 @@
             }
             modifiedResponse.add(config.getUserNameAttribute(), userInnerMap.getString(config.getUserNameAttribute()));
         } else {
-<<<<<<< HEAD
-            throw new SocialLoginException("KUBERNETES_USER_API_RESPONSE_MISSING_KEY", null, new Object[] { "status", jsonResponse });
-=======
             throw new SocialLoginException("KUBERNETES_USER_API_RESPONSE_MISSING_KEY", null, new Object[] { config.getUserNameAttribute(), userInnerMap });
->>>>>>> 17f01684
-        }
-    }
-
-<<<<<<< HEAD
-        if (statusInnerMap.containsKey("user")) {
-            userInnerMap = statusInnerMap.getJsonObject("user");
-            if (userInnerMap.containsKey(config.getUserNameAttribute())) {
-                modifiedResponse.add("username", userInnerMap.getString(config.getUserNameAttribute()));
-            } else {
-                throw new SocialLoginException("KUBERNETES_USER_API_RESPONSE_MISSING_KEY", null, new Object[] { config.getUserNameAttribute(), jsonResponse });
-            }
-        } else {
-            throw new SocialLoginException("KUBERNETES_USER_API_RESPONSE_MISSING_KEY", null, new Object[] { "user", jsonResponse });
-        }
-
-        if (statusInnerMap.containsKey("error")) {
-            throw new SocialLoginException("KUBERNETES_USER_API_RESPONSE_ERROR", null, new Object[] { jsonResponse });
-        }
-
-        if (userInnerMap.containsKey("groups")) {
-            JsonValue groupsValue = userInnerMap.get("groups");
-            if (groupsValue.getValueType() != ValueType.ARRAY) {
-                throw new SocialLoginException("KUBERNETES_USER_API_RESPONSE_MISCONFIGURED_KEY", null, null);
-            }
-            modifiedResponse.add("groups", userInnerMap.getJsonArray("groups"));
-
-=======
+        }
+    }
+
     void addUserAttributeToResponseWithEmail(JsonObject userInnerMap, JsonObjectBuilder modifiedResponse) throws SocialLoginException {
         if (userInnerMap.containsKey("email")) {
             JsonValue emailJsonString = userInnerMap.get("email");
@@ -238,7 +206,6 @@
             return currentResponse.getJsonObject("status");
         } else {
             throw new SocialLoginException("KUBERNETES_USER_API_RESPONSE_MISSING_KEY", null, new Object[] { "status", currentResponse });
->>>>>>> 17f01684
         }
 
     }
