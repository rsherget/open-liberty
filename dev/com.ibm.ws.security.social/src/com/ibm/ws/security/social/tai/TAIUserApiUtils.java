/*******************************************************************************
 * Copyright (c) 2017, 2019 IBM Corporation and others.
 * All rights reserved. This program and the accompanying materials
 * are made available under the terms of the Eclipse Public License v1.0
 * which accompanies this distribution, and is available at
 * http://www.eclipse.org/legal/epl-v10.html
 *
 * Contributors:
 * IBM Corporation - initial API and implementation
 *******************************************************************************/
package com.ibm.ws.security.social.tai;

import javax.net.ssl.SSLSocketFactory;

import com.ibm.websphere.ras.Tr;
import com.ibm.websphere.ras.TraceComponent;
import com.ibm.websphere.ras.annotation.Sensitive;
import com.ibm.ws.ffdc.annotation.FFDCIgnore;
import com.ibm.ws.security.social.SocialLoginConfig;
import com.ibm.ws.security.social.TraceConstants;
import com.ibm.ws.security.social.UserApiConfig;
import com.ibm.ws.security.social.error.SocialLoginException;
import com.ibm.ws.security.social.internal.LinkedinLoginConfigImpl;
import com.ibm.ws.security.social.internal.Oauth2LoginConfigImpl;
import com.ibm.ws.security.social.internal.utils.OAuthClientUtil;
import com.ibm.ws.security.social.internal.utils.OpenShiftUserApiUtils;
import com.ibm.ws.security.social.internal.utils.OpenShiftUserApiUtilsIntrospect;
import com.ibm.ws.security.social.internal.utils.SocialUtil;

public class TAIUserApiUtils {

    public static final TraceComponent tc = Tr.register(TAIUserApiUtils.class, TraceConstants.TRACE_GROUP, TraceConstants.MESSAGE_BUNDLE);

    @FFDCIgnore(SocialLoginException.class)
    public String getUserApiResponse(OAuthClientUtil clientUtil, SocialLoginConfig clientConfig, @Sensitive String accessToken, SSLSocketFactory sslSocketFactory) {
        UserApiConfig[] userinfoCfg = clientConfig.getUserApis();
        if (userinfoCfg == null || userinfoCfg.length == 0) {
            Tr.warning(tc, "NO_USER_API_CONFIGS_PRESENT", new Object[] { clientConfig.getUniqueId() });
            return null;
        }
        UserApiConfig userApiConfig = userinfoCfg[0];
        String userinfoApi = userApiConfig.getApi();
        try {
            if (SocialUtil.isKubeConfig(clientConfig)) {
                return getUserApiResponseFromOpenShift(clientConfig, accessToken, sslSocketFactory);
            }
<<<<<<< HEAD
            if(clientConfig.getUserApiType().equals("introspect")) {
                return getUserApiResponseFromIntrospectEndpoint((Oauth2LoginConfigImpl) clientConfig, accessToken, sslSocketFactory);
            }
            String userApiResp = clientUtil.getUserApiResponse(userinfoApi,
                    accessToken,
                    sslSocketFactory,
                    false,
                    clientConfig.getUserApiNeedsSpecialHeader(),
                    clientConfig.getUseSystemPropertiesForHttpClientConnections());
            if (clientConfig instanceof LinkedinLoginConfigImpl) {
                return convertLinkedinToJson(userApiResp, clientConfig.getUserNameAttribute());
            }
            if (userApiResp != null && userApiResp.startsWith("[") && userApiResp.endsWith("]")) {
                return convertToJson(userApiResp, clientConfig.getUserNameAttribute());
            } else {
                return userApiResp;
=======
            if (isTokenExpectedToBeServiceAccountToken(clientConfig)) {
                return getUserApiResponseForServiceAccountToken(clientConfig, accessToken, sslSocketFactory);
>>>>>>> bd04da7d
            }
            return getUserApiResponseFromGenericThirdParty(clientUtil, clientConfig, accessToken, sslSocketFactory, userinfoApi);
        } catch (SocialLoginException e) {
            Tr.error(tc, "ERROR_GETTING_USER_API_RESPONSE", new Object[] { userinfoApi, clientConfig.getUniqueId(), e.getLocalizedMessage() });
            return null;
        } catch (Exception e) {
            Tr.error(tc, "ERROR_GETTING_USER_API_RESPONSE", new Object[] { userinfoApi, clientConfig.getUniqueId(), e.getLocalizedMessage() });
            return null;
        }
    }

<<<<<<< HEAD

    private String getUserApiResponseFromIntrospectEndpoint(Oauth2LoginConfigImpl config, @Sensitive String accessToken, SSLSocketFactory sslSocketFactory) throws IOException, SocialLoginException {
        // TODO Auto-generated method stub
//        TokenIntrospect tokenIntrospect = new TokenIntrospect();]
 //have to do something with introspect present and absent, do i need to create a new openshiftuserapiutils thing        
        OpenShiftUserApiUtilsIntrospect openShiftUtils = new OpenShiftUserApiUtilsIntrospect(config);
        return openShiftUtils.getUserApiResponse(accessToken, sslSocketFactory);
    }


    private String getUserApiResponseFromOpenShift(Oauth2LoginConfigImpl config, @Sensitive String accessToken, SSLSocketFactory sslSocketFactory) throws IOException, SocialLoginException, JoseException {
=======
    private String getUserApiResponseFromOpenShift(SocialLoginConfig config, @Sensitive String accessToken, SSLSocketFactory sslSocketFactory) throws SocialLoginException {
>>>>>>> bd04da7d
        OpenShiftUserApiUtils openShiftUtils = new OpenShiftUserApiUtils(config);
        return openShiftUtils.getUserApiResponse(accessToken, sslSocketFactory);
    }

    private boolean isTokenExpectedToBeServiceAccountToken(SocialLoginConfig clientConfig) {
        return Oauth2LoginConfigImpl.USER_API_TYPE_OPENSHIFT.equals(clientConfig.getUserApiType());
    }

    private String getUserApiResponseForServiceAccountToken(SocialLoginConfig config, @Sensitive String serviceAccountToken, SSLSocketFactory sslSocketFactory) throws SocialLoginException {
        OpenShiftUserApiUtils openShiftUtils = new OpenShiftUserApiUtils(config);
        return openShiftUtils.getUserApiResponseForServiceAccountToken(serviceAccountToken, sslSocketFactory);
    }

    private String getUserApiResponseFromGenericThirdParty(OAuthClientUtil clientUtil, SocialLoginConfig clientConfig, String accessToken, SSLSocketFactory sslSocketFactory, String userinfoApi) throws Exception {
        String userApiResp = clientUtil.getUserApiResponse(userinfoApi,
                accessToken,
                sslSocketFactory,
                false,
                clientConfig.getUserApiNeedsSpecialHeader(),
                clientConfig.getUseSystemPropertiesForHttpClientConnections());
        if (clientConfig instanceof LinkedinLoginConfigImpl) {
            return convertLinkedinToJson(userApiResp, clientConfig.getUserNameAttribute());
        }
        if (userApiResp != null && userApiResp.startsWith("[") && userApiResp.endsWith("]")) {
            return convertToJson(userApiResp, clientConfig.getUserNameAttribute());
        } else {
            return userApiResp;
        }
    }

    // flatten linkedin's json 
    // in: {"elements":[{"handle~":{"emailAddress":"abcde@gmail.com"},"handle":"urn:li:emailAddress:688645328"}]}
    // out: {"emailAddress":"abcde@gmail.com"};
    private String convertLinkedinToJson(String resp, String usernameattr) {
        int end = 0;
        int begin = resp.indexOf(usernameattr) - 1;
        if (begin > 0) {
            end = resp.indexOf("}", begin);
            return resp.substring(begin - 1, end + 1);
        }
        return null;
    }

    private String convertToJson(String userApiResp, String usernameattr) {
        //String key = userinfoApi.substring(userinfoApi.lastIndexOf("/") + 1);
        StringBuffer sb = new StringBuffer();
        sb.append("{\"").append(usernameattr).append("\":").append(userApiResp).append("}");
        return sb.toString();
    }

}<|MERGE_RESOLUTION|>--- conflicted
+++ resolved
@@ -44,27 +44,12 @@
             if (SocialUtil.isKubeConfig(clientConfig)) {
                 return getUserApiResponseFromOpenShift(clientConfig, accessToken, sslSocketFactory);
             }
-<<<<<<< HEAD
+
             if(clientConfig.getUserApiType().equals("introspect")) {
                 return getUserApiResponseFromIntrospectEndpoint((Oauth2LoginConfigImpl) clientConfig, accessToken, sslSocketFactory);
             }
-            String userApiResp = clientUtil.getUserApiResponse(userinfoApi,
-                    accessToken,
-                    sslSocketFactory,
-                    false,
-                    clientConfig.getUserApiNeedsSpecialHeader(),
-                    clientConfig.getUseSystemPropertiesForHttpClientConnections());
-            if (clientConfig instanceof LinkedinLoginConfigImpl) {
-                return convertLinkedinToJson(userApiResp, clientConfig.getUserNameAttribute());
-            }
-            if (userApiResp != null && userApiResp.startsWith("[") && userApiResp.endsWith("]")) {
-                return convertToJson(userApiResp, clientConfig.getUserNameAttribute());
-            } else {
-                return userApiResp;
-=======
             if (isTokenExpectedToBeServiceAccountToken(clientConfig)) {
                 return getUserApiResponseForServiceAccountToken(clientConfig, accessToken, sslSocketFactory);
->>>>>>> bd04da7d
             }
             return getUserApiResponseFromGenericThirdParty(clientUtil, clientConfig, accessToken, sslSocketFactory, userinfoApi);
         } catch (SocialLoginException e) {
@@ -76,8 +61,6 @@
         }
     }
 
-<<<<<<< HEAD
-
     private String getUserApiResponseFromIntrospectEndpoint(Oauth2LoginConfigImpl config, @Sensitive String accessToken, SSLSocketFactory sslSocketFactory) throws IOException, SocialLoginException {
         // TODO Auto-generated method stub
 //        TokenIntrospect tokenIntrospect = new TokenIntrospect();]
@@ -87,11 +70,8 @@
     }
 
 
-    private String getUserApiResponseFromOpenShift(Oauth2LoginConfigImpl config, @Sensitive String accessToken, SSLSocketFactory sslSocketFactory) throws IOException, SocialLoginException, JoseException {
-=======
-    private String getUserApiResponseFromOpenShift(SocialLoginConfig config, @Sensitive String accessToken, SSLSocketFactory sslSocketFactory) throws SocialLoginException {
->>>>>>> bd04da7d
-        OpenShiftUserApiUtils openShiftUtils = new OpenShiftUserApiUtils(config);
+  private String getUserApiResponseFromOpenShift(SocialLoginConfig config, @Sensitive String accessToken, SSLSocketFactory sslSocketFactory) throws SocialLoginException {
+       OpenShiftUserApiUtils openShiftUtils = new OpenShiftUserApiUtils(config);
         return openShiftUtils.getUserApiResponse(accessToken, sslSocketFactory);
     }
 
