<?xml version="1.0" encoding="UTF-8"?>
<!--
    Copyright (c) 2016, 2018 IBM Corporation and others.
    All rights reserved. This program and the accompanying materials
    are made available under the terms of the Eclipse Public License v1.0
    which accompanies this distribution, and is available at
    http://www.eclipse.org/legal/epl-v10.html
   
    Contributors:
        IBM Corporation - initial API and implementation
 -->
<metatype:MetaData xmlns:metatype="http://www.osgi.org/xmlns/metatype/v1.1.0" 
                   xmlns:ibm="http://www.ibm.com/xmlns/appservers/osgi/metatype/v1.0.0"
                   xmlns:ibmui="http://www.ibm.com/xmlns/appservers/osgi/metatype/ui/v1.0.0"
                   localization="OSGI-INF/l10n/metatype">
    <!-- if you add to or change this, consider changing oidc conf too --> 
    <OCD id="com.ibm.ws.security.social.google.metatype" name="%social.google.conf" description="%social.google.conf.desc" 
         ibm:alias="googleLogin">
        <AD id="id" name="internal" description="internal use only"
            required="false" type="String" default="googleLogin" ibm:final="true" ibm:unique="uniqueId"/>
        <AD id="clientId" name="%clientId" description="%clientId.desc"
            required="true" type="String" /> 
        <AD id="clientSecret" name="%clientSecret" description="%clientSecret.desc"
            required="true" type="String" ibm:type="password" /> 
        <!-- AD id="userApi" required="false" type="String" not defined --> 
        <AD id="authorizationEndpoint" name="%authorizationEndpoint" description="%authorizationEndpoint.desc"
            required="false" type="String" default="https://accounts.google.com/o/oauth2/v2/auth"/>
        <AD id="tokenEndpoint" name="%tokenEndpoint" description="%tokenEndpoint.desc"
            required="false" type="String" default="https://www.googleapis.com/oauth2/v4/token"/>  
        <AD id="jwksUri" name="%jwksUri" description="%jwksUri.desc"
            required="false" type="String" default="https://www.googleapis.com/oauth2/v3/certs"/>
        <AD id="scope" name="%scope" description="%scope.desc"
            required="false" type="String" default="openid profile email" />
        <AD id="userNameAttribute" name="%userNameAttribute" description="%userNameAttribute.desc"
            required="false" type="String" default="email"/>
        <AD id="mapToUserRegistry" name="%mapToUserRegistry" description="%mapToUserRegistry.desc"
            required="false" type="Boolean" default="false" />
        <AD id="sslRef" name="%sslRef" description="%sslRef.desc" 
            required="false" type="String" ibmui:uiReference="com.ibm.ws.ssl.repertoire" />
        <AD id="authFilterRef" name="%authFilterRef" description="%authFilterRef.desc" ibm:type="pid" 
             ibm:reference="com.ibm.ws.security.authentication.filter" required="false" type="String"  />
        <AD id="jwt" ibm:type="pid" ibm:reference="com.ibm.ws.security.social.login.jwt" 
             required="false" type="String" />
        <AD id="isClientSideRedirectSupported" name="%isClientSideRedirectSupported" description="%isClientSideRedirectSupported.desc"
            required="false" type="Boolean" default="true" />
        <AD id="displayName" name="%displayName" description="%displayName.desc"
            required="false" type="String" default="Google" />
        <AD id="website" name="%website" description="%website.desc" required="false" type="String" ibm:type="token" default="https://accounts.google.com" />
        <AD id="tokenEndpointAuthMethod" name="%tokenEndpointAuthMethod" description="%tokenEndpointAuthMethod.desc" required="false"
             type="String" default="client_secret_post" >
               <Option label="client_secret_basic" value="client_secret_basic" />
               <Option label="client_secret_post"  value="client_secret_post" /> 
        </AD>
        <AD id="redirectToRPHostAndPort" name="%redirectToRPHostAndPort" description="%redirectToRPHostAndPort.desc" required="false" type="String" />
        
        <AD id="issuer" name="%issuer" description="%issuer.desc" required="false" type="String"
            default="https://accounts.google.com" />            
        <AD id="realmNameAttribute" name="%realmNameAttribute" description="%realmNameAttribute.desc"
            required="false" type="String" default="iss" />
        <AD id="groupNameAttribute" name="%groupNameAttribute" description="%groupNameAttribute.desc"
            required="false" type="String" />
        <AD id="userUniqueIdAttribute" name="%userUniqueIdAttribute" description="%userUniqueIdAttribute.desc"
            required="false" type="String" />
        <AD id="clockSkew" name="%clockSkew" description="%clockSkew.desc"
            required="false" type="Integer" default="300000" />
        <AD id="signatureAlgorithm" name="%signatureAlgorithm"  description="%signatureAlgorithm.desc"
            required="false" type="String" default="RS256" /> 
        <AD id="responseType" name="internal" description="internal use only" required="false" type="String" default="code">
            <Option label="%responseType.code" value="code" />
            <Option label="%responseType.idTokenToken" value="id_token token" />
            <Option label="%responseType.token" value="token" />
        </AD>
        <AD id="responseMode" name="internal" description="internal use only" required="false" type="String">
            <Option label="%responseMode.formPost" value="form_post" />
        </AD>
        <AD id="nonceEnabled" name="internal" description="internal use only" required="false" type="Boolean" default="true" />
        <AD id="realmName" name="internal" description="internal use only" required="false" type="String" ibm:type="token" />
        <AD id="includeCustomCacheKeyInSubject" name="internal" description="internal use only" required="false" type="Boolean" default="true" />
        <AD id="resource" name="internal" description="internal use only" required="false" type="String" cardinality="2147483647" />
        <AD id="useSystemPropertiesForHttpClientConnections" name="%useSystemPropertiesForHttpClientConnections" description="%useSystemPropertiesForHttpClientConnections.desc" required="false" type="Boolean" default="false"/>
    </OCD>

    <Designate pid="com.ibm.ws.security.social.google">
        <Object ocdref="com.ibm.ws.security.social.google.metatype" />
    </Designate> 
    
    <OCD id="com.ibm.ws.security.social.twitter.metatype" name="%social.twitter.conf" description="%social.twitter.conf.desc" 
         ibm:alias="twitterLogin">
        <AD id="id" name="internal" description="internal use only"
            required="false" type="String" default="twitterLogin" ibm:final="true" ibm:unique="uniqueId"/>
        <AD id="consumerKey" name="%consumerKey" description="%consumerKey.desc"
            required="true" type="String" /> 
        <AD id="consumerSecret" name="%consumerSecret" description="%consumerSecret.desc"
            required="true" type="String" ibm:type="password" />
        <AD id="requestTokenUrl" name="%requestTokenUrl" description="%requestTokenUrl.desc"
            required="false" type="String" default="https://api.twitter.com/oauth/request_token"/>             
        <AD id="userAuthorizationUrl" name="%userAuthorizationUrl" description="%userAuthorizationUrl.desc"
            required="false" type="String" default="https://api.twitter.com/oauth/authenticate"/>
        <AD id="accessTokenUrl" name="%accessTokenUrl" description="%accessTokenUrl.desc"
            required="false" type="String" default="https://api.twitter.com/oauth/access_token"/>
        <AD id="userApi" name="%userApi" description="%userApi.desc"
            required="false" type="String" default="https://api.twitter.com/1.1/account/verify_credentials.json"/>                                
        <!-- not defined AD id="scope" name="%scope" description="%scope.desc"
            required="false" type="String" default="openid profile email" / -->
        <AD id="userNameAttribute" name="%userNameAttribute" description="%userNameAttribute.desc"
            required="false" type="String" default="email"/>
        <AD id="mapToUserRegistry" name="%mapToUserRegistry" description="%mapToUserRegistry.desc"
            required="false" type="Boolean" default="false" />
        <AD id="sslRef" name="%sslRef" description="%sslRef.desc" 
            required="false" type="String" ibmui:uiReference="com.ibm.ws.ssl.repertoire" />
        <AD id="authFilterRef" name="%authFilterRef" description="%authFilterRef.desc" ibm:type="pid" 
             ibm:reference="com.ibm.ws.security.authentication.filter" required="false" type="String"  />            
        <AD id="jwt" ibm:type="pid" ibm:reference="com.ibm.ws.security.social.login.jwt" 
             required="false" type="String" />
        <AD id="isClientSideRedirectSupported" name="%isClientSideRedirectSupported" description="%isClientSideRedirectSupported.desc"
            required="false" type="Boolean" default="true" />                                                         
        <AD id="displayName" name="%displayName" description="%displayName.desc"
            required="false" type="String" default="Twitter" />
        <AD id="website" name="%website" description="%website.desc" required="false" type="String" ibm:type="token" default="https://twitter.com" />
        <AD id="redirectToRPHostAndPort" name="%redirectToRPHostAndPort" description="%redirectToRPHostAndPort.desc" required="false" type="String" />
        <AD id="useSystemPropertiesForHttpClientConnections" name="%useSystemPropertiesForHttpClientConnections" description="%useSystemPropertiesForHttpClientConnections.desc" required="false" type="Boolean" default="false"/>
    </OCD>

    <Designate pid="com.ibm.ws.security.social.twitter">
        <Object ocdref="com.ibm.ws.security.social.twitter.metatype" />
    </Designate>   

    <OCD id="com.ibm.ws.security.social.facebook.metatype" name="%social.facebook.conf" description="%social.facebook.conf.desc" 
         ibm:alias="facebookLogin">
        <AD id="id" name="internal" description="internal use only"
            required="false" type="String" default="facebookLogin" ibm:final="true"  ibm:unique="uniqueId"/>
        <AD id="clientId" name="%clientId" description="%clientId.desc"
            required="true" type="String" /> 
        <AD id="clientSecret" name="%clientSecret" description="%clientSecret.desc"
            required="true" type="String" ibm:type="password" />
        <AD id="loginDialogEndpoint" name="%loginDialogEndpoint" description="%loginDialogEndpoint.desc"
            required="false" type="String" default="https://www.facebook.com/v2.8/dialog/oauth"/>
        <AD id="tokenEndpoint" name="%tokenEndpoint" description="%tokenEndpoint.desc"
            required="false" type="String" default="https://graph.facebook.com/v2.8/oauth/access_token"/>
        <AD id="userApi" name="%userApi" description="%userApi.desc"
            required="false" type="String" default="https://graph.facebook.com/v2.8/me?fields=id\,name\,email"/>                 
        <AD id="permissions" name="%permissions" description="%permissions.desc"
            required="false" type="String" default="public_profile email" />
        <AD id="userNameAttribute" name="%userNameAttribute" description="%userNameAttribute.desc"
            required="false" type="String" default="email"/>
        <AD id="mapToUserRegistry" name="%mapToUserRegistry" description="%mapToUserRegistry.desc"
            required="false" type="Boolean" default="false" />
        <AD id="sslRef" name="%sslRef" description="%sslRef.desc" 
            required="false" type="String" ibmui:uiReference="com.ibm.ws.ssl.repertoire" />
        <AD id="authFilterRef" name="%authFilterRef" description="%authFilterRef.desc" ibm:type="pid" 
             ibm:reference="com.ibm.ws.security.authentication.filter" required="false" type="String"  />            
        <AD id="jwt" ibm:type="pid" ibm:reference="com.ibm.ws.security.social.login.jwt" 
             required="false" type="String" />
        <AD id="isClientSideRedirectSupported" name="%isClientSideRedirectSupported" description="%isClientSideRedirectSupported.desc"
            required="false" type="Boolean" default="true" />                                                  
        <AD id="displayName" name="%displayName" description="%displayName.desc"
            required="false" type="String" default="Facebook" /> 
        <AD id="website" name="%website" description="%website.desc" required="false" type="String" ibm:type="token" default="https://www.facebook.com" />
        <AD id="tokenEndpointAuthMethod" name="%tokenEndpointAuthMethod" description="%tokenEndpointAuthMethod.desc" required="false"
             type="String" default="client_secret_post" >
                <Option label="client_secret_basic" value="client_secret_basic" />
                <Option label="client_secret_post"  value="client_secret_post" /> 
        </AD>        
        <AD id="redirectToRPHostAndPort" name="%redirectToRPHostAndPort" description="%redirectToRPHostAndPort.desc" required="false" type="String" />
        <AD id="useSystemPropertiesForHttpClientConnections" name="%useSystemPropertiesForHttpClientConnections" description="%useSystemPropertiesForHttpClientConnections.desc" required="false" type="Boolean" default="false"/>                     
    </OCD>

    <Designate pid="com.ibm.ws.security.social.facebook">
        <Object ocdref="com.ibm.ws.security.social.facebook.metatype" />
    </Designate> 

    <OCD id="com.ibm.ws.security.social.github.metatype" name="%social.github.conf" description="%social.github.conf.desc" 
         ibm:alias="githubLogin">
        <AD id="id" name="internal" description="internal use only"
            required="false" type="String" default="githubLogin" ibm:final="true"  ibm:unique="uniqueId"/>
        <AD id="clientId" name="%clientId" description="%clientId.desc"
            required="true" type="String" /> 
        <AD id="clientSecret" name="%clientSecret" description="%clientSecret.desc"
            required="true" type="String" ibm:type="password" />
        <AD id="authorizationEndpoint" name="%authorizationEndpoint" description="%authorizationEndpoint.desc"
            required="false" type="String" default="https://github.com/login/oauth/authorize"/>
        <AD id="tokenEndpoint" name="%tokenEndpoint" description="%tokenEndpoint.desc"
            required="false" type="String" default="https://github.com/login/oauth/access_token"/>  
        <AD id="userApi" name="%userApi" description="%userApi.desc"
            required="false" type="String" default="https://api.github.com/user/emails"/>                    
        <AD id="scope" name="%scope" description="%scope.desc"
            required="false" type="String" default="user" />
        <AD id="userNameAttribute" name="%userNameAttribute" description="%userNameAttribute.desc"
            required="false" type="String" default="email"/>
        <AD id="mapToUserRegistry" name="%mapToUserRegistry" description="%mapToUserRegistry.desc"
            required="false" type="Boolean" default="false" />
        <AD id="sslRef" name="%sslRef" description="%sslRef.desc" 
            required="false" type="String" ibmui:uiReference="com.ibm.ws.ssl.repertoire" />
        <AD id="authFilterRef" name="%authFilterRef" description="%authFilterRef.desc" ibm:type="pid" 
             ibm:reference="com.ibm.ws.security.authentication.filter" required="false" type="String"  />            
        <AD id="jwt" ibm:type="pid" ibm:reference="com.ibm.ws.security.social.login.jwt" 
             required="false" type="String" />
        <AD id="isClientSideRedirectSupported" name="%isClientSideRedirectSupported" description="%isClientSideRedirectSupported.desc"
            required="false" type="Boolean" default="true" />
        <AD id="displayName" name="%displayName" description="%displayName.desc"
            required="false" type="String" default="GitHub" /> 
        <AD id="website" name="%website" description="%website.desc" required="false" type="String" ibm:type="token" default="https://github.com" />
        <AD id="tokenEndpointAuthMethod" name="%tokenEndpointAuthMethod" description="%tokenEndpointAuthMethod.desc" required="false"
             type="String" default="client_secret_post" >
               <Option label="client_secret_basic" value="client_secret_basic" />
               <Option label="client_secret_post"  value="client_secret_post" />
        </AD>        
        <AD id="redirectToRPHostAndPort" name="%redirectToRPHostAndPort" description="%redirectToRPHostAndPort.desc" required="false" type="String" />
        <AD id="useSystemPropertiesForHttpClientConnections" name="%useSystemPropertiesForHttpClientConnections" description="%useSystemPropertiesForHttpClientConnections.desc" required="false" type="Boolean" default="false"/>                                                                  
    </OCD>

    <Designate pid="com.ibm.ws.security.social.github">
        <Object ocdref="com.ibm.ws.security.social.github.metatype" />
    </Designate>
     
    <OCD id="com.ibm.ws.security.social.linkedin.metatype" name="%social.linkedin.conf" description="%social.linkedin.conf.desc" 
         ibm:alias="linkedinLogin">
        <AD id="id" name="internal" description="internal use only"
            required="false" type="String" default="linkedinLogin" ibm:final="true"  ibm:unique="uniqueId"/>
        <AD id="clientId" name="%clientId" description="%clientId.desc"
            required="true" type="String" /> 
        <AD id="clientSecret" name="%clientSecret" description="%clientSecret.desc"
            required="true" type="String" ibm:type="password" />
        <AD id="authorizationEndpoint" name="%authorizationEndpoint" description="%authorizationEndpoint.desc"
            required="false" type="String" default="https://www.linkedin.com/oauth/v2/authorization"/>
        <AD id="tokenEndpoint" name="%tokenEndpoint" description="%tokenEndpoint.desc"
            required="false" type="String" default="https://www.linkedin.com/oauth/v2/accessToken"/>  
        <AD id="userApi" name="%userApi" description="%userApi.desc"
            required="false" type="String" default="https://api.linkedin.com/v1/people/~:(firstName\,id\,lastName\,email-address)"/>                    
        <AD id="scope" name="%scope" description="%scope.desc"
            required="false" type="String" default="r_emailaddress r_basicprofile" />
        <AD id="userNameAttribute" name="%userNameAttribute" description="%userNameAttribute.desc"
            required="false" type="String" default="emailAddress"/>
        <AD id="mapToUserRegistry" name="%mapToUserRegistry" description="%mapToUserRegistry.desc"
            required="false" type="Boolean" default="false" />
        <AD id="sslRef" name="%sslRef" description="%sslRef.desc" 
            required="false" type="String" ibmui:uiReference="com.ibm.ws.ssl.repertoire" />
        <AD id="authFilterRef" name="%authFilterRef" description="%authFilterRef.desc" ibm:type="pid" 
             ibm:reference="com.ibm.ws.security.authentication.filter" required="false" type="String"  />            
        <AD id="jwt" ibm:type="pid" ibm:reference="com.ibm.ws.security.social.login.jwt" 
             required="false" type="String" />
        <AD id="isClientSideRedirectSupported" name="%isClientSideRedirectSupported" description="%isClientSideRedirectSupported.desc"
            required="false" type="Boolean" default="true" />                                 
        <AD id="displayName" name="%displayName" description="%displayName.desc"
            required="false" type="String" default="Linkedin" /> 
        <AD id="website" name="%website" description="%website.desc" required="false" type="String" ibm:type="token" default="https://www.linkednin.com" />
        <AD id="tokenEndpointAuthMethod" name="%tokenEndpointAuthMethod" description="%tokenEndpointAuthMethod.desc" required="false"
             type="String" default="client_secret_post" >
                <Option label="client_secret_basic" value="client_secret_basic" />
                <Option label="client_secret_post"  value="client_secret_post" />
        </AD> 
        <AD id="userApiNeedsSpecialHeader" name="internal" description="internal use only" required="false" 
             type="Boolean" default="true" />
        <AD id="redirectToRPHostAndPort" name="%redirectToRPHostAndPort" description="%redirectToRPHostAndPort.desc" required="false" type="String" />
        <AD id="useSystemPropertiesForHttpClientConnections" name="%useSystemPropertiesForHttpClientConnections" description="%useSystemPropertiesForHttpClientConnections.desc" required="false" type="Boolean" default="false"/>                                     
    </OCD>

    <Designate pid="com.ibm.ws.security.social.linkedin">
        <Object ocdref="com.ibm.ws.security.social.linkedin.metatype" />
    </Designate>
        
    <OCD id="com.ibm.ws.security.social.oauth2login.metatype" name="%social.oauth2login.conf" description="%social.oauth2login.conf.desc" 
         ibm:alias="oauth2Login">
        <AD id="id" name="%uniqueId" description="%uniqueId.desc"
            required="true" type="String" ibm:unique="uniqueId"/>
        <AD id="displayName" name="%displayName" description="%displayName.desc" required="false" type="String" />
        <AD id="website" name="%website" description="%website.desc" required="false" type="String" ibm:type="token" />
        <AD id="authorizationEndpoint" name="%authorizationEndpoint" description="%authorizationEndpoint.desc"
            required="true" type="String" ibm:type="token" /> <!-- trim the beginning and ending spaces-->
        <AD id="tokenEndpoint" name="%tokenEndpoint" description="%tokenEndpoint.desc"
            required="false" type="String" ibm:type="token" /> <!-- trim the beginning and ending spaces-->
        <AD id="jwksUri" name="internal" description="internal use only"
            required="false" type="String" ibm:type="token" /> <!-- trim the beginning and ending spaces-->
        <AD id="responseType" name="internal" description="internal use only"
            required="false" type="String" default="code"  />
               <!-- future
                <Option label="%responseType.code" value="code" />
            	<Option label="%responseType.idToken" value="id_token" />
            	<Option label="%responseType.idTokenToken" value="id_token token" />
            	<Option label="%responseType.Token" value="token" />
            	 </AD>
            	-->
       
        <AD id="tokenEndpointAuthMethod" name="%tokenEndpointAuthMethod" description="%tokenEndpointAuthMethod.desc" required="false"
             type="String" default="client_secret_post" >
                <Option label="client_secret_basic" value="client_secret_basic" />
                <Option label="client_secret_post"  value="client_secret_post" />               
        </AD>
        <AD id="sslRef" name="%sslRef" description="%sslRef.desc" 
            required="false" type="String" ibmui:uiReference="com.ibm.ws.ssl.repertoire" />
        <AD id="scope" name="%scope" description="%scope.desc"
            required="true" type="String" />
        <AD id="authFilterRef" name="%authFilterRef" description="%authFilterRef.desc" ibm:type="pid" 
            ibm:reference="com.ibm.ws.security.authentication.filter" required="false" type="String"  />
        <AD id="redirectToRPHostAndPort" name="%redirectToRPHostAndPort" description="%redirectToRPHostAndPort.desc" required="false" type="String" />             
        <AD id="clientId" name="%clientId" description="%clientId.desc"  required="true" type="String" /> 
        <AD id="clientSecret" name="%clientSecret" description="%clientSecret.desc" required="true" type="String" ibm:type="password" />
        <AD id="userNameAttribute" name="%userNameAttribute" description="%userNameAttribute.desc" required="false" type="String" ibm:type="token" default="email"/>
        <AD id="userApi" name="%userApi" description="%userApi.desc" required="false" type="String"/>
        <AD id="realmName" name="%realmName" description="%realmName.desc" required="false" type="String" ibm:type="token" />
        <AD id="realmNameAttribute" name="%realmNameAttribute" description="%realmNameAttribute.desc" required="false" type="String" ibm:type="token" />
        <AD id="groupNameAttribute" name="%groupNameAttribute" description="%groupNameAttribute.desc" required="false" type="String" ibm:type="token" />
        <AD id="userUniqueIdAttribute" name="%userUniqueIdAttribute" description="%userUniqueIdAttribute.desc" required="false" type="String" ibm:type="token" />
        <AD id="mapToUserRegistry" name="%mapToUserRegistry" description="%mapToUserRegistry.desc" required="false" type="Boolean" default="false" />
        <AD id="jwt" ibm:type="pid" ibm:reference="com.ibm.ws.security.social.login.jwt" 
             required="false" type="String" />
        <AD id="isClientSideRedirectSupported" name="%isClientSideRedirectSupported" description="%isClientSideRedirectSupported.desc"
            required="false" type="Boolean" default="true" /> 
  		<AD id="nonce" name="internal" description="internal use only" required="false" type="Boolean" default="false"/>     
  		<AD id="userApiNeedsSpecialHeader" name="internal" description="internal use only" required="false" 
             type="Boolean" default="false" />
        <AD id="useSystemPropertiesForHttpClientConnections" name="%useSystemPropertiesForHttpClientConnections" description="%useSystemPropertiesForHttpClientConnections.desc" required="false" type="Boolean" default="false"/>        
    </OCD>
    
    <Designate factoryPid="com.ibm.ws.security.social.oauth2login">
        <Object ocdref="com.ibm.ws.security.social.oauth2login.metatype" />
    </Designate>
    
      <!-- Default for use with other OIDC services.  Like google except most of the defaults
           have been removed. If you add to or change this, consider changing google conf too -->                             
     <Designate factoryPid="com.ibm.ws.security.social.oidclogin">
        <Object ocdref="com.ibm.ws.security.social.oidc.metatype" />
     </Designate>           
     <OCD id="com.ibm.ws.security.social.oidc.metatype" name="%social.oidc.conf" description="%social.oidc.conf.desc" 
         ibm:alias="oidcLogin">    
         <AD id="id" name="%uniqueId" description="%uniqueId.desc"
            required="true" type="String" ibm:unique="uniqueId"/>   
        <!--
        <AD id="id" name="internal" description="internal use only"
            required="false" type="String" default="oidcLogin" ibm:final="true" ibm:unique="uniqueId"/>
        --> 
        <AD id="clientId" name="%clientId" description="%clientId.desc"
            required="true" type="String" /> 
        <AD id="clientSecret" name="%clientSecret" description="%clientSecret.desc"
            required="true" type="String" ibm:type="password" /> 
        <!-- AD id="userApi" required="false" type="String" not defined --> 
        <AD id="authorizationEndpoint" name="%authorizationEndpoint" description="%authorizationEndpoint.desc"
            required="false" type="String" />
        <AD id="tokenEndpoint" name="%tokenEndpoint" description="%tokenEndpoint.desc"
            required="false" type="String" />
        <!--  userInfoEndpoint is not required, but if used successfully, results are available in an api.  -->
        <AD id="userInfoEndpoint" name="%userInfoEndpoint" description="%userInfoEndpoint.desc"
            required="false" type="String" />  
        <AD id="userInfoEndpointEnabled" name="%userInfoEndpointEnabled" description="%userInfoEndpointEnabled.desc"
            required="false" type="Boolean" default="false" />            
        <AD id="jwksUri" name="%jwksUri" description="%jwksUri.desc"
            required="false" type="String" />
        <AD id="scope" name="%scope" description="%scope.desc"
            required="false" type="String" default="openid profile email" />
        <AD id="userNameAttribute" name="%userNameAttribute" description="%userNameAttribute.desc"
            required="false" type="String" default="sub" />
        <AD id="mapToUserRegistry" name="%mapToUserRegistry" description="%mapToUserRegistry.desc"
            required="false" type="Boolean" default="false" />
        <AD id="sslRef" name="%sslRef" description="%sslRef.desc" 
            required="false" type="String" ibmui:uiReference="com.ibm.ws.ssl.repertoire" />
        <AD id="authFilterRef" name="%authFilterRef" description="%authFilterRef.desc" ibm:type="pid" 
             ibm:reference="com.ibm.ws.security.authentication.filter" required="false" type="String"  />
        <AD id="trustAliasName" name="%trustAliasName" description="%trustAliasName.desc" required="false" type="String" />
        <AD id="jwt" ibm:type="pid" ibm:reference="com.ibm.ws.security.social.login.jwt" 
             required="false" type="String" />
        <AD id="isClientSideRedirectSupported" name="%isClientSideRedirectSupported" description="%isClientSideRedirectSupported.desc"
            required="false" type="Boolean" default="true" />
        <AD id="displayName" name="%displayName" description="%displayName.desc"
            required="false" type="String" default="oidcLogin" />
        <AD id="website" name="%website" description="%website.desc" required="false" type="String" ibm:type="token" />         
         
        <AD id="issuer" name="%issuer" description="%issuer.desc" required="false" type="String" />            
        <AD id="realmNameAttribute" name="%realmNameAttribute" description="%realmNameAttribute.desc"
            required="false" type="String" default="iss" />
        <AD id="groupNameAttribute" name="%groupNameAttribute" description="%groupNameAttribute.desc"
            required="false"  type="String" />
        <AD id="userUniqueIdAttribute" name="%userUniqueIdAttribute" description="%userUniqueIdAttribute.desc"
            required="false"  type="String" />
        <AD id="clockSkew" name="%clockSkew" description="%clockSkew.desc"
            required="false"  type="Integer" default="300000" />
        <AD id="signatureAlgorithm" name="%signatureAlgorithm"  description="%signatureAlgorithm.desc"
            required="false" type="String"  default="RS256" /> 
        <!-- todo: might need a name for this next one in metatype.properties after 2q --> 
        <AD id="tokenEndpointAuthMethod" name="%tokenEndpointAuthMethod" description="%tokenEndpointAuthMethod.desc" required="false"
             type="String" default="client_secret_post" >
               <Option label="client_secret_basic" value="client_secret_basic" />
               <Option label="client_secret_post"  value="client_secret_post" /> 
         </AD>
        <AD id="redirectToRPHostAndPort" name="%redirectToRPHostAndPort" description="%redirectToRPHostAndPort.desc" required="false" type="String" />
        <AD id="hostNameVerificationEnabled" name="%hostNameVerificationEnabled" description="%hostNameVerificationEnabled.desc" required="false" type="Boolean" default="true"/>
        <AD id="responseType" name="internal" description="internal use only" required="false" type="String" default="code">
            <Option label="%responseType.code" value="code" />
            <Option label="%responseType.idTokenToken" value="id_token token" />
            <Option label="%responseType.token" value="token" />
        </AD>
        <AD id="responseMode" name="internal" description="internal use only" required="false" type="String">
            <Option label="%responseMode.formPost" value="form_post" />
        </AD>
        <AD id="nonceEnabled" name="internal" description="internal use only" required="false" type="Boolean" default="true" />
        <AD id="realmName" name="internal" description="internal use only" required="false" type="String" ibm:type="token" />
        <AD id="includeCustomCacheKeyInSubject" name="internal" description="internal use only" required="false" type="Boolean" default="true" />
        <AD id="resource" name="internal" description="internal use only" required="false" type="String" cardinality="2147483647" />
<<<<<<< HEAD
        <AD id="useSystemPropertiesForHttpClientConnections" name="%useSystemPropertiesForHttpClientConnections" description="%useSystemPropertiesForHttpClientConnections.desc" required="false" type="Boolean" default="false"/>
=======
        <AD id="discoveryEndpoint" name="%discoveryEndpoint" description="%discoveryEndpoint.desc" required="false" type="String" />
        <AD id="jwkClientId" name="%jwkClientIdentifier" description="%jwkClientIdentifier.desc" required="false"  type="String" />
        <AD id="jwkClientSecret" name="%jwkClientSecret" description="%jwkClientSecret.desc" required="false"  type="String" ibm:type="password"/>
        <AD id="authzParameter" name="%authzParameter" description="%authzParameter.desc" required="false" type="String" ibm:type="pid" ibm:reference="com.ibm.ws.security.social.client.param" cardinality="20" />
         <AD id="tokenParameter" name="%tokenParameter" description="%tokenParameter.desc" required="false" type="String" ibm:type="pid" ibm:reference="com.ibm.ws.security.social.client.param" cardinality="20" />
         <AD id="userinfoParameter" name="%userinfoParameter" description="%userinfoParameter.desc" required="false" type="String" ibm:type="pid" ibm:reference="com.ibm.ws.security.social.client.param" cardinality="20" />
         <AD id="jwkParameter" name="%jwkParameter" description="%jwkParameter.desc" required="false" type="String" ibm:type="pid" ibm:reference="com.ibm.ws.security.social.client.param" cardinality="20" />    
>>>>>>> b05d0591
    </OCD>
    
     <OCD id="com.ibm.ws.security.social.client.param.metatype" name="%oidcClientCustomRequestParam" description="%oidcClientCustomRequestParam.desc" 
         ibmui:localization="OSGI-INF/l10n/metatype" >
     	 <AD id="name" name="%oidcClientCustomRequestParamName" description="%oidcClientCustomRequestParamName.desc" required="false" type="String" />
         <AD id="value" name="%oidcClientCustomRequestParamValue" description="%oidcClientCustomRequestParamValue.desc" required="false" type="String" />
    </OCD>

    <Designate factoryPid="com.ibm.ws.security.social.client.param">
        <Object ocdref="com.ibm.ws.security.social.client.param.metatype" />
    </Designate>

     <!-- 238750, configurable context root.
          The alias or name is the name of the element in server.xml. 
          contextPath is the attribute that will define the context root, ex:
          <socialLoginWebapp contextPath="/some/place" />
      -->
     <OCD description="%socialLoginWebapp.desc" name="%socialLoginWebapp.name" 
         id="com.ibm.ws.security.social.webapp" 
         ibm:alias="socialLoginWebapp" ibmui:localization="OSGI-INF/l10n/metatype">   <!-- alias has to match bnd file -->                         
         <AD id="contextPath" name="%socialLoginWebapp.contextPath.name" description="%socialLoginWebapp.contextPath.desc"
            required="true" type="String" default="/ibm/api/social-login" />
         <AD id="contextName" name="internal" description="internal use only"
            ibm:final="true" type="String" default="socialLoginWebapp" />
        <AD id="socialMediaSelectionPageUrl" name="%socialMediaSelectionPageUrl" description="%socialMediaSelectionPageUrl.desc"
            required="false" type="String" ibm:type="token" /> <!-- trim the beginning and ending spaces-->
         <AD id="enableLocalAuthentication" name="internal" description="internal use only" type="Boolean" default="false" />
    </OCD>    
    <Designate pid="com.ibm.ws.security.social.webapp"> <!--  needs to match pid in WabConfiguration impl -->        
        <Object ocdref="com.ibm.ws.security.social.webapp"/> <!--  just needs to ref the id in the OCD element. -->
    </Designate>
    <!--  see also WABConfiguration javadoc -->
    <OCD id="com.ibm.ws.security.social.login.jwt.metatype" name="%jwtBuilder" description="%jwtBuilder.desc" 
         ibmui:localization="OSGI-INF/l10n/metatype" >
     	 <AD id="builder" name="%jwtRef"    description="%jwtRef.desc"     required="false" type="String" ibm:type="token" />
         <AD id="claims"  name="%jwtClaims" description="%jwtClaims.desc"  required="false" type="String" cardinality="400" />
    </OCD>
    <Designate factoryPid="com.ibm.ws.security.social.login.jwt">
        <Object ocdref="com.ibm.ws.security.social.login.jwt.metatype" />
    </Designate>
               
</metatype:MetaData><|MERGE_RESOLUTION|>--- conflicted
+++ resolved
@@ -395,9 +395,7 @@
         <AD id="realmName" name="internal" description="internal use only" required="false" type="String" ibm:type="token" />
         <AD id="includeCustomCacheKeyInSubject" name="internal" description="internal use only" required="false" type="Boolean" default="true" />
         <AD id="resource" name="internal" description="internal use only" required="false" type="String" cardinality="2147483647" />
-<<<<<<< HEAD
         <AD id="useSystemPropertiesForHttpClientConnections" name="%useSystemPropertiesForHttpClientConnections" description="%useSystemPropertiesForHttpClientConnections.desc" required="false" type="Boolean" default="false"/>
-=======
         <AD id="discoveryEndpoint" name="%discoveryEndpoint" description="%discoveryEndpoint.desc" required="false" type="String" />
         <AD id="jwkClientId" name="%jwkClientIdentifier" description="%jwkClientIdentifier.desc" required="false"  type="String" />
         <AD id="jwkClientSecret" name="%jwkClientSecret" description="%jwkClientSecret.desc" required="false"  type="String" ibm:type="password"/>
@@ -405,7 +403,7 @@
          <AD id="tokenParameter" name="%tokenParameter" description="%tokenParameter.desc" required="false" type="String" ibm:type="pid" ibm:reference="com.ibm.ws.security.social.client.param" cardinality="20" />
          <AD id="userinfoParameter" name="%userinfoParameter" description="%userinfoParameter.desc" required="false" type="String" ibm:type="pid" ibm:reference="com.ibm.ws.security.social.client.param" cardinality="20" />
          <AD id="jwkParameter" name="%jwkParameter" description="%jwkParameter.desc" required="false" type="String" ibm:type="pid" ibm:reference="com.ibm.ws.security.social.client.param" cardinality="20" />    
->>>>>>> b05d0591
+
     </OCD>
     
      <OCD id="com.ibm.ws.security.social.client.param.metatype" name="%oidcClientCustomRequestParam" description="%oidcClientCustomRequestParam.desc" 
