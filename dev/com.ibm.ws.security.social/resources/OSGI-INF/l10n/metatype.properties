###############################################################################
# Copyright (c) 2016, 2018 IBM Corporation and others.
# All rights reserved. This program and the accompanying materials
# are made available under the terms of the Eclipse Public License v1.0
# which accompanies this distribution, and is available at
# http://www.eclipse.org/legal/epl-v10.html
#
# Contributors:
#     IBM Corporation - initial API and implementation
###############################################################################
#
# -------------------------------------------------------------------------------------------------
#
#NLS_ENCODING=UNICODE
#NLS_MESSAGEFORMAT_NONE
#
#ISMESSAGEFILE FALSE
# -------------------------------------------------------------------------------------------------

social.oidc.conf=OIDC Social Login
social.oidc.conf.desc=The configuration of a social login that uses OIDC.

social.google.conf=Google Social Login
social.google.conf.desc=The configuration of the social login for Google.

social.twitter.conf=Twitter Social Login
social.twitter.conf.desc=The configuration of the social login for Twitter.

social.facebook.conf=Facebook Social Login
social.facebook.conf.desc=The configuration of the social login for Facebook.

social.github.conf=GitHub Social Login
social.github.conf.desc=The configuration of the social login for GitHub.

social.linkedin.conf=Linkedin Social Login
social.linkedin.conf.desc=The configuration of the social login for Linkedin.

clientId=ID of application or client
clientId.desc=The application or client ID.

clientSecret=Secret of application or client
clientSecret.desc=The secret of the application or client.

displayName=Name of social login
displayName.desc=The name of the social login configuration for display.

website=Website
website.desc=The website address.

social.oauth2login.conf=OAuth Login
social.oauth2login.conf.desc=The configuration of a generic social media login. 

uniqueId=Unique ID
uniqueId.desc=The unique ID.

authorizationEndpoint=Authorization end point URL
authorizationEndpoint.desc=Specifies an Authorization end point URL.

userInfoEndpoint=Userinfo end point URL
userInfoEndpoint.desc=Specifies a UserInfo end point URL.

userInfoEndpointEnabled=Userinfo endpoint enabled
userInfoEndpointEnabled.desc=Specifies whether the User Info endpoint is contacted.

loginDialogEndpoint=Login dialog end point URL
loginDialogEndpoint.desc=The login authorization end point URL of Facebook.

tokenEndpoint=Token end point URL
tokenEndpoint.desc=Specifies a token end point URL.

jwksUri=JWK endpoint url
jwksUri.desc=Specifies a JSON Web Key service URL.

discoveryEndpoint=Discovery endpoint URL
discoveryEndpoint.desc=Specifies a discovery endpoint URL for an OpenID Connect provider.

jwkClientIdentifier=JWK client identifier
jwkClientIdentifier.desc=Specifies the client identifier to include in the basic authentication scheme of the JWK request.

jwkClientSecret=JWK client password
jwkClientSecret.desc=Specifies the client password to include in the basic authentication scheme of the JWK request.

scope=OAuth scope
scope.desc=Specifies required scope.

permissions=OAuth permissions
permissions.desc=Specifies the required scope from Facebook.

responseType=OAuth response type
responseType.desc=Specifies the OAuth response type.

tokenEndpointAuthMethod=Authentication method
tokenEndpointAuthMethod.desc=Specifies required authentication method.

redirectToRPHostAndPort=Callback host and port number
redirectToRPHostAndPort.desc=Specifies a callback host and port number.

userApi=User information URL
userApi.desc=The URL of retrieving the user information.

userInfoApi=User Information API
userInfoApi$Ref=User information API
userInfoApi.desc=The configuration of retrieving the user information.

social.userapi.conf=User Information
social.userapi.conf.desc=The configuration of retrieving the user information.

api=User information URL
api.desc=The URL of accessing the user information, such as: URL.

method=Request method
method.desc=The get or post method of the request.

parameter=Parameter
parameter.desc=The parameter of retrieving the user information.

authFilterRef=Authentication Filter Reference
authFilterRef$Ref=Authentication filter reference
authFilterRef.desc=Specifies the authentication filter reference.

sslRef=SSL reference
sslRef.desc=Specifies an ID of the SSL configuration that is used to connect to the social media.
sslRef$Ref=SSL reference

realmName=Realm name
realmName.desc=The realm name for this social media.

realmNameAttribute=Claim as the realm
realmNameAttribute.desc=The value of the claim is used as the subject realm.

userNameAttribute=Claim as the principal
userNameAttribute.desc=The value of the claim is authenticated user principal.

groupNameAttribute=Claim as the group
groupNameAttribute.desc=The value of the claim is used as the user group membership.

userUniqueIdAttribute=Claim as subject unique id
userUniqueIdAttribute.desc=The value of the claim is used as the subject uniqueId.

mapToUserRegistry=Map user identifier
mapToUserRegistry.desc=Specifies whether to map userIdentifier to registry user.

jwtRef=Builder reference
jwtRef.desc=The referenced JWT builder creates a JWT token, and the token is added to the authenticated subject.

jwtBuilder=JWT Builder
jwtBuilder.desc=Specifies the information that is used to build the JWT tokens. This information includes the JWT builder reference and the claims from the id token.

jwtClaims=List of claims to copy to the JWT token
jwtClaims.desc=Specifies a comma-separated list of claims to copy from the user information or the id token.

consumerKey=Consumer key
consumerKey.desc=Consumer key issued by Twitter.

consumerSecret=Consumer secret
consumerSecret.desc=Consumer secret issued by Twitter.

requestTokenUrl=Request token URL
requestTokenUrl.desc=The request token endpoint of Twitter.

userAuthorizationUrl=Authorization URL
userAuthorizationUrl.desc=The user authorization end point URL of Twitter.

accessTokenUrl=Token end point URL
accessTokenUrl.desc=The token end point URL of Twitter.


enabled=Enabled
enabled.desc=Indicates if a social media is enabled for login.

socialLoginWebapp.name=Social Login Web Application
socialLoginWebapp.desc=Social Login Web Application.

socialLoginWebapp.contextPath.name=Context path
socialLoginWebapp.contextPath.desc=The context path that the social login web application redirect servlet listens on.

socialMediaSelectionPageUrl=Social media selection page
socialMediaSelectionPageUrl.desc=The URL of a custom web page that can display social media options that are available to use for authentication. The value must be an absolute URI that uses the HTTP or HTTPS protocol, or a relative URI. The web page must be able to receive HTTP request parameters that include the server configuration information that is required to display and submit the appropriate options. See the product documentation for more information.

clockSkew=Clock skew
clockSkew.desc=The maximum time difference in milliseconds between when a key is issued and when it can be used.

signatureAlgorithm=Signature algorithm
signatureAlgorithm.desc=The algorithm that is used to sign a token or key.

issuer=Issuer
issuer.desc=The url of the issuer.

hostNameVerificationEnabled=Host name verification enabled
hostNameVerificationEnabled.desc=Specifies whether to enable host name verification when the client contacts the provider. 

isClientSideRedirectSupported=Is client side redirection supported
isClientSideRedirectSupported.desc=Specifies whether client side redirection is supported. Examples of a client include a browser or a standalone JavaScript application. If set to true, the client must support JavaScript.

trustAliasName=Trusted alias name
trustAliasName.desc=Specifies a trusted key alias for using the public key to verify the signature of the token.

responseType.code=Authorization code
responseType.idTokenToken=ID token and access token
responseType.token=Access token

responseMode.formPost=Form post

useSystemPropertiesForHttpClientConnections=Use Java system properties for HTTP client connections.
useSystemPropertiesForHttpClientConnections.desc=Specifies whether to use Java system properties when the OpenID Connect client creates HTTP client connections. Set this property to true if you want the connections to use the http* or javax* system properties.

authzParameter=Custom Parameters For Authorization Endpoint
authzParameter.desc=Specifies custom parameters to send to the authorization endpoint of the OpenID Connect provider.

tokenParameter=Custom Parameters For Token Endpoint
tokenParameter.desc=Specifies custom parameters to send to the token endpoint of the OpenID Connect provider.

userinfoParameter=Custom Parameters For User Info Endpoint
userinfoParameter.desc=Specifies custom parameters to send to the user info endpoint of the OpenID Connect provider.

jwkParameter=Custom Parameters For JWK Endpoint
jwkParameter.desc=Specifies custom parameters to send to the jwk endpoint of the OpenID Connect provider.

oidcClientCustomRequestParam=Custom Parameters To Include In Requests
oidcClientCustomRequestParam.desc=Specifies additional parameters to include in the requests to send to the provider.

oidcClientCustomRequestParamName=Custom request parameter name
oidcClientCustomRequestParamName.desc=Specifies the name of the additional parameter.

oidcClientCustomRequestParamValue=Custom request parameter value
oidcClientCustomRequestParamValue.desc=Specifies the value of the additional parameter.
<<<<<<< HEAD
=======

# Do not translate "JWT", "jti", "iss"
tokenReuse=Allow re-use of JSON web tokens (JWT)
tokenReuse.desc=Specifies whether JSON web tokens can be reused. Tokens must contain a jti claim for this attribute to be effective. The jti claim is a token identifier that is used along with the iss claim to uniquely identify a token and associate it with a specific issuer. A request is rejected when this attribute is set to false and the request contains a JWT with a jti and iss value combination that has already been used within the lifetime of the token.
>>>>>>> 1648498f
<|MERGE_RESOLUTION|>--- conflicted
+++ resolved
@@ -224,10 +224,7 @@
 
 oidcClientCustomRequestParamValue=Custom request parameter value
 oidcClientCustomRequestParamValue.desc=Specifies the value of the additional parameter.
-<<<<<<< HEAD
-=======
 
 # Do not translate "JWT", "jti", "iss"
 tokenReuse=Allow re-use of JSON web tokens (JWT)
 tokenReuse.desc=Specifies whether JSON web tokens can be reused. Tokens must contain a jti claim for this attribute to be effective. The jti claim is a token identifier that is used along with the iss claim to uniquely identify a token and associate it with a specific issuer. A request is rejected when this attribute is set to false and the request contains a JWT with a jti and iss value combination that has already been used within the lifetime of the token.
->>>>>>> 1648498f
