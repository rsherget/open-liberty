--- conflicted
+++ resolved
@@ -99,14 +99,10 @@
     public void logTestCaseInServerLogs(ServerTracker serverTracker, String testName, String actionToLog) {
         Set<LibertyServer> testServers = serverTracker.getServers();
         for (LibertyServer server : testServers) {
-<<<<<<< HEAD
-            loggingUtils.logTestCaseInServerLog(server, testName, actionToLog);
-=======
             if (server != null && !server.isStarted()) {
                 continue;
             }
-            loggingUtils.logTestCaseInServerLog(server, testName.getMethodName(), actionToLog);
->>>>>>> 46717fee
+	    loggingUtils.logTestCaseInServerLog(server, testName, actionToLog);
             try {
                 server.setMarkToEndOfLog(server.getDefaultLogFile());
             } catch (Exception e) {
