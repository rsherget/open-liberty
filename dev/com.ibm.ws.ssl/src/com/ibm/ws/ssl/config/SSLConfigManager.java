/*******************************************************************************
 * Copyright (c) 2007, 2022 IBM Corporation and others.
 * All rights reserved. This program and the accompanying materials
 * are made available under the terms of the Eclipse Public License v1.0
 * which accompanies this distribution, and is available at
 * http://www.eclipse.org/legal/epl-v10.html
 *
 * Contributors:
 *     IBM Corporation - initial API and implementation
 *******************************************************************************/

package com.ibm.ws.ssl.config;

import java.io.File;
import java.io.IOException;
import java.security.AccessController;
import java.security.PrivilegedAction;
import java.security.Security;
import java.util.ArrayList;
import java.util.Collection;
import java.util.Enumeration;
import java.util.HashMap;
import java.util.HashSet;
import java.util.List;
import java.util.Map;
import java.util.Map.Entry;
import java.util.Properties;
import java.util.Set;

import javax.net.ssl.HostnameVerifier;
import javax.net.ssl.HttpsURLConnection;
import javax.net.ssl.SSLSession;
import javax.net.ssl.SSLSocket;

import com.ibm.websphere.ras.Tr;
import com.ibm.websphere.ras.TraceComponent;
import com.ibm.websphere.ssl.Constants;
import com.ibm.websphere.ssl.SSLConfig;
import com.ibm.websphere.ssl.SSLConfigChangeEvent;
import com.ibm.websphere.ssl.SSLConfigChangeListener;
import com.ibm.websphere.ssl.SSLException;
import com.ibm.ws.ffdc.FFDCFilter;
import com.ibm.ws.ssl.JSSEProviderFactory;
import com.ibm.ws.ssl.internal.LibertyConstants;
import com.ibm.ws.ssl.provider.AbstractJSSEProvider;
import com.ibm.wsspi.kernel.service.utils.FrameworkState;

/**
 * Class that reads and controls access to SSL configuration objects. It
 * provides various utility methods related to configurations.
 * <p>
 * SSL configuration manager is responsible for managing the SSLConfig objects
 * which are primarily used to create SSLContext, SSLSocketFactory,
 * SSLServerSocketFactory, URLStreamHandlers, etc. The JSSEHelper API is the
 * primary way outside of this component to retrieve SSLConfig properties and
 * objects from them.
 * </p>
 *
 * @author IBM Corporation
 * @version WAS 7.0
 * @since WAS 7.0
 */
public class SSLConfigManager {
    private static final TraceComponent tc = Tr.register(SSLConfigManager.class, "SSL", "com.ibm.ws.ssl.resources.ssl");

    private static class Singleton {
        static final SSLConfigManager INSTANCE = new SSLConfigManager();
    }

    private static final String SOCKET_FACTORY_PROP = "ssl.SocketFactory.provider";
    public static final String SOCKET_FACTORY_CLASS = "com.ibm.ws.kernel.boot.security.SSLSocketFactoryProxy";

    private boolean isServerProcess = false;
    private boolean transportSecuritySet = false;
    private final Properties globalConfigProperties = new Properties();
    // used to hold all of the SSL configs.
    private final Map<String, SSLConfig> sslConfigMap = new HashMap<String, SSLConfig>();

    // used to hold sslconfig -> listener references
    private final Map<String, List<SSLConfigChangeListener>> sslConfigListenerMap = new HashMap<String, List<SSLConfigChangeListener>>();
    // used to hold listener -> listener event references
    private final Map<SSLConfigChangeListener, SSLConfigChangeEvent> sslConfigListenerEventMap = new HashMap<SSLConfigChangeListener, SSLConfigChangeEvent>();

    //get the outbound selections method
    private final OutboundSSLSelections outboundSSL = new OutboundSSLSelections();

    private Map<String, String> aliasPIDs = null; // map LDAP ssl ref, example com.ibm.ws.ssl.repertoire_102 to LDAPSettings. Issue 876

    //get the protocolHelper
    private final ProtocolHelper protocolHelper = new ProtocolHelper();
<<<<<<< HEAD
=======

    // Unsaved cfgs due to error
    private static final List<String> unSavedCfgs = new ArrayList<>();
    private static boolean messageIssued = false;
>>>>>>> f0f95f48

    /**
     * Private constructor, use getInstance().
     */
    private SSLConfigManager() {
        JSSEProviderFactory.getInstance();
    }

    /**
     * Access the singleton instance of this class.
     *
     * @return SSLConfigManager
     */
    public static SSLConfigManager getInstance() {
        return Singleton.INSTANCE;
    }

    /***
     * This method parses the configuration.
     *
     * @param map Global SSL configuration properties, most likely injected from SSLComponent
     * @param reinitialize Boolean flag to indicate if the configuration should be re-loaded
     * @param isServer Boolean flag to indiciate if the code is running within a server process
     * @param transportSecurityEnabled Boolean flag to indicate if the transportSecurity-1.0 feature is enabled
     * @param aliasPIDs Map of OSGi PID-indexed repertoire IDs
     * @throws Exception
     ***/
    public synchronized void initializeSSL(Map<String, Object> map,
                                           boolean reinitialize,
                                           boolean isServer, boolean transportSecurityEnabled, Map<String, String> aliasPIDs) throws SSLException {
        if (TraceComponent.isAnyTracingEnabled() && tc.isEntryEnabled())
            Tr.entry(tc, "initializeSSL");

        try {
            if (reinitialize) {
                // clear out the SSL context Cache
                AbstractJSSEProvider.clearSSLContextCache();
            }

            this.aliasPIDs = aliasPIDs;

            transportSecuritySet = transportSecurityEnabled;
            if (transportSecurityEnabled) {
                if (!isSocketFactorySet()) {
                    setSSLSocketFactory();
                }
            }

            // set the server process variable
            isServerProcess = isServer;

            // get all of the top level properties
            loadGlobalProperties(map);

            //Set the default SSL context
            if (!isTransportSecurityEnabled())
                setDefaultSSLContext();

        } catch (

        Exception e) {
            FFDCFilter.processException(e, getClass().getName(), "initializeServerSSL", this);
            throw new SSLException(e);
        }

        checkURLHostNameVerificationProperty(reinitialize);

        if (TraceComponent.isAnyTracingEnabled() && tc.isDebugEnabled())
            Tr.debug(tc, "Total Number of SSLConfigs: " + sslConfigMap.size());
        if (TraceComponent.isAnyTracingEnabled() && tc.isEntryEnabled())
            Tr.exit(tc, "initializeSSL");
    }

    public synchronized void addSSLPropertiesToMap(Map<String, Object> properties, boolean transportSecurityEnabled) throws Exception {
        // initialize each SSL configuration into the SSLConfigManager
        String alias = (String) properties.get(LibertyConstants.KEY_ID);
        if (TraceComponent.isAnyTracingEnabled() && tc.isDebugEnabled())
            Tr.debug(tc, "initializeSSL on " + alias, properties);

        try {
            SSLConfig config = parseSecureSocketLayer(properties, true);

            if (config != null && config.requiredPropertiesArePresent()) {
                config.setProperty(Constants.SSLPROP_ALIAS, alias);
                config.decodePasswords();

                addSSLConfigToMap(alias, config);
                if (unSavedCfgs.contains(alias))
                    unSavedCfgs.remove(alias);
            }

            if (transportSecurityEnabled) {
                Set<String> newConnectionInfo = new HashSet<String>(); // will remove later
                outboundSSL.loadOutboundConnectionInfo(alias, properties, newConnectionInfo);
            }
        } catch (Exception e) {
            unSavedCfgs.add(alias);
            Tr.error(tc, "ssl.protocol.error.CWPKI0833E", new Object[] { alias });
            throw e;
        }

    }

    public synchronized void removeSSLPropertiesFromMap(String alias, boolean transportSecurityEnabled) {
        // initialize each SSL configuration into the SSLConfigManager
        if (TraceComponent.isAnyTracingEnabled() && tc.isDebugEnabled())
            Tr.debug(tc, "removing SSL properties from map " + alias);

        sslConfigMap.remove(alias);

        if (transportSecurityEnabled) {
            outboundSSL.removeDynamicSelectionsWithSSLConfig(alias);
        }

        if (TraceComponent.isAnyTracingEnabled() && tc.isDebugEnabled())
            Tr.debug(tc, "remove SSL properties from map: " + alias);

    }

    /**
     * Called after all the SSL configuration is processed, set the default SSLContext for the runtime.
     *
     * @throws SSLException
     */
    public synchronized void setDefaultSSLContext() throws Exception {

        if (TraceComponent.isAnyTracingEnabled() && tc.isEntryEnabled())
            Tr.entry(tc, "setDefaultSSLContext");

        if (FrameworkState.isStopping()) {
            return;
        }

        SSLConfig defaultSSLConfig = getDefaultSSLConfig();

        if (defaultSSLConfig != null)
            JSSEProviderFactory.getInstance(null).setServerDefaultSSLContext(defaultSSLConfig);
        else {
            String defaultAlias = getGlobalProperty(Constants.SSLPROP_DEFAULT_ALIAS);
            if (unSavedCfgs.contains(defaultAlias) && !messageIssued) {
                Tr.error(tc, "ssl.config.error.CWPKI0834E", defaultAlias);
                messageIssued = true;
            }
            if (TraceComponent.isAnyTracingEnabled() && tc.isDebugEnabled())
                Tr.debug(tc, "There is no default SSLConfig.");
        }

        if (TraceComponent.isAnyTracingEnabled() && tc.isEntryEnabled())
            Tr.exit(tc, "setDefaultSSLContext");

    }

    public void resetDefaultSSLContextIfNeeded(Collection<File> modifiedFiles) throws Exception {

        if (TraceComponent.isAnyTracingEnabled() && tc.isEntryEnabled())
            Tr.entry(tc, "resetDefaultSSLContextIfNeeded", modifiedFiles);

        String filePath = null;
        for (File modifiedKeystoreFile : modifiedFiles) {
            try {
                filePath = modifiedKeystoreFile.getCanonicalPath();
            } catch (IOException e) {
                if (TraceComponent.isAnyTracingEnabled() && tc.isDebugEnabled())
                    Tr.debug(tc, "Exception comparing file path.");
                continue;
            }

            resetDefaultSSLContextIfNeeded(filePath);
        }
        if (TraceComponent.isAnyTracingEnabled() && tc.isEntryEnabled())
            Tr.exit(tc, "resetDefaultSSLContextIfNeeded");

    }

    /**
     * Called after all the SSL configuration is processed, set the default SSLContext for the runtime.
     *
     * @throws SSLException
     */
    public synchronized void resetDefaultSSLContextIfNeeded(String modifiedFile) throws Exception {

        if (TraceComponent.isAnyTracingEnabled() && tc.isEntryEnabled())
            Tr.entry(tc, "resetDefaultSSLContextIfNeeded", modifiedFile);

        SSLConfig defaultSSLConfig = getDefaultSSLConfig();

        if (defaultSSLConfig != null && keyStoreModified(defaultSSLConfig, modifiedFile)) {
            if (TraceComponent.isAnyTracingEnabled() && tc.isDebugEnabled())
                Tr.debug(tc, "Setting new default SSLContext with: " + defaultSSLConfig);
            JSSEProviderFactory.getInstance(null).setServerDefaultSSLContext(defaultSSLConfig);
        } else {
            if (TraceComponent.isAnyTracingEnabled() && tc.isDebugEnabled())
                Tr.debug(tc, "Modified keystore file are not part of the default SSL configuration.");
        }

        if (TraceComponent.isAnyTracingEnabled() && tc.isEntryEnabled())
            Tr.exit(tc, "resetDefaultSSLContextIfNeeded");

    }

    /**
     * @param defaultSSLConfig
     * @param modifiedFiles
     * @return
     */
    private boolean keyStoreModified(SSLConfig defaultSSLConfig, String modifiedFile) {
        if (TraceComponent.isAnyTracingEnabled() && tc.isEntryEnabled())
            Tr.entry(tc, "keyStoreModified");

        String ksPropValue = defaultSSLConfig.getProperty(Constants.SSLPROP_KEY_STORE, null);
        String tsPropValue = defaultSSLConfig.getProperty(Constants.SSLPROP_TRUST_STORE, null);

        if ((ksPropValue != null && ksPropValue.equals(modifiedFile)) ||
            (tsPropValue != null && tsPropValue.equals(modifiedFile))) {
            if (TraceComponent.isAnyTracingEnabled() && tc.isEntryEnabled())
                Tr.exit(tc, "keyStoreModified true");
            return true;
        }

        if (TraceComponent.isAnyTracingEnabled() && tc.isEntryEnabled())
            Tr.exit(tc, "keyStoreModified false");
        return false;
    }

    public String getSystemProperty(final String key) {
        return AccessController.doPrivileged(new PrivilegedAction<String>() {
            @Override
            public String run() {
                return System.getProperty(key);
            }
        });
    }

    /**
     * Helper method to build the SSLConfig properties from the SecureSocketLayer
     * model object(s).
     *
     * @return SSLConfig
     */
    private SSLConfig parseDefaultSecureSocketLayer() throws Exception {
        if (TraceComponent.isAnyTracingEnabled() && tc.isEntryEnabled())
            Tr.entry(tc, "parseDefaultSecureSocketLayer");

        SSLConfig sslprops = new SSLConfig();

        String defaultkeyManager = JSSEProviderFactory.getKeyManagerFactoryAlgorithm();
        if (defaultkeyManager != null) {
            if (TraceComponent.isAnyTracingEnabled() && tc.isDebugEnabled())
                Tr.debug(tc, "Setting default KeyManager: " + defaultkeyManager);
            sslprops.setProperty(Constants.SSLPROP_KEY_MANAGER, defaultkeyManager);
        }

        // TRUST MANAGERS
        String defaultTrustManager = JSSEProviderFactory.getTrustManagerFactoryAlgorithm();
        if (defaultTrustManager != null) {
            if (TraceComponent.isAnyTracingEnabled() && tc.isDebugEnabled())
                Tr.debug(tc, "Setting default TrustManager: " + defaultTrustManager);
            sslprops.setProperty(Constants.SSLPROP_TRUST_MANAGER, defaultTrustManager);
        }

        // Obtain miscellaneous attributes from system properties
        String sslProtocol = getSystemProperty(Constants.SSLPROP_PROTOCOL);
        if (sslProtocol != null && !sslProtocol.equals(""))
            sslprops.setProperty(Constants.SSLPROP_PROTOCOL, sslProtocol);

        String contextProvider = getSystemProperty(Constants.SSLPROP_CONTEXT_PROVIDER);
        if (contextProvider != null && !contextProvider.equals("")) {
            // setting IBMJSSE2 since IBMJSSE and IBMJSSEFIPS is not supported any
            // longer
            if (contextProvider.equalsIgnoreCase(Constants.IBMJSSE_NAME) || contextProvider.equalsIgnoreCase(Constants.IBMJSSEFIPS_NAME)) {
                contextProvider = Constants.IBMJSSE2_NAME;
            }

            sslprops.setProperty(Constants.SSLPROP_CONTEXT_PROVIDER, contextProvider);
        }

        String clientAuthentication = getSystemProperty("com.ibm.CSI.performTLClientAuthenticationRequired");
        if (clientAuthentication != null && !clientAuthentication.equals(""))
            sslprops.setProperty(Constants.SSLPROP_CLIENT_AUTHENTICATION, clientAuthentication);

        String clientAuthenticationSupported = getSystemProperty("com.ibm.CSI.performTLClientAuthenticationSupported");
        if (clientAuthenticationSupported != null && !clientAuthenticationSupported.equals(""))
            sslprops.setProperty(Constants.SSLPROP_CLIENT_AUTHENTICATION_SUPPORTED, clientAuthenticationSupported);

        String securityLevel = getSystemProperty(Constants.SSLPROP_SECURITY_LEVEL);
        if (securityLevel != null && !securityLevel.equals(""))
            sslprops.setProperty(Constants.SSLPROP_SECURITY_LEVEL, securityLevel);

        String clientKeyAlias = getSystemProperty(Constants.SSLPROP_KEY_STORE_CLIENT_ALIAS);
        if (clientKeyAlias != null && !clientKeyAlias.equals(""))
            sslprops.setProperty(Constants.SSLPROP_KEY_STORE_CLIENT_ALIAS, clientKeyAlias);

        String serverKeyAlias = getSystemProperty(Constants.SSLPROP_KEY_STORE_SERVER_ALIAS);
        if (serverKeyAlias != null && 0 < serverKeyAlias.length())
            sslprops.setProperty(Constants.SSLPROP_KEY_STORE_SERVER_ALIAS, serverKeyAlias);

        String enabledCiphers = getSystemProperty(Constants.SSLPROP_ENABLED_CIPHERS);
        if (enabledCiphers != null && 0 < enabledCiphers.length()) {
            //Removing extra white space
            StringBuffer buf = new StringBuffer();
            String[] ciphers = enabledCiphers.split("\\s+");
            for (int i = 0; i < ciphers.length; i++) {
                buf.append(ciphers[i]);
                buf.append(" ");
            }
            enabledCiphers = buf.toString().trim();
            sslprops.setProperty(Constants.SSLPROP_ENABLED_CIPHERS, enabledCiphers);
        }

        if (TraceComponent.isAnyTracingEnabled() && tc.isDebugEnabled())
            Tr.debug(tc, "Saving SSLConfig." + sslprops.toString());

        if (TraceComponent.isAnyTracingEnabled() && tc.isEntryEnabled())
            Tr.exit(tc, "parseDefaultSecureSocketLayer");
        return sslprops;
    }

    /**
     * Helper method to build the SSLConfig properties from the SecureSocketLayer
     * model object(s).
     *
     * @param map
     * @param reinitialize
     * @return SSLConfig
     * @throws Exception
     */
    private SSLConfig parseSecureSocketLayer(Map<String, Object> map, boolean reinitialize) throws Exception {
        if (TraceComponent.isAnyTracingEnabled() && tc.isEntryEnabled())
            Tr.entry(tc, "parseSecureSocketLayer");

        SSLConfig sslprops = new SSLConfig();

        // READ KEYSTORE OBJECT(S)
        WSKeyStore wsks_key = null;
        String keyStoreName = (String) map.get(LibertyConstants.KEY_KEYSTORE_REF);
        if (null != keyStoreName) {
            wsks_key = KeyStoreManager.getInstance().getKeyStore(keyStoreName);
        }

        if (wsks_key != null) {
            if (TraceComponent.isAnyTracingEnabled() && tc.isDebugEnabled())
                Tr.debug(tc, "Adding keystore properties from KeyStore object.");
            sslprops.setProperty(Constants.SSLPROP_KEY_STORE_NAME, keyStoreName);
            addSSLPropertiesFromKeyStore(wsks_key, sslprops);
        }

        String trustStoreName = (String) map.get(LibertyConstants.KEY_TRUSTSTORE_REF);
        WSKeyStore wsks_trust = null;
        if (null != trustStoreName) {
            wsks_trust = KeyStoreManager.getInstance().getKeyStore(trustStoreName);
        } else {
            trustStoreName = (String) map.get(LibertyConstants.KEY_KEYSTORE_REF);
            wsks_trust = wsks_key;
        }

        if (wsks_trust != null) {
            if (TraceComponent.isAnyTracingEnabled() && tc.isDebugEnabled())
                Tr.debug(tc, "Adding truststore properties from KeyStore object.");
            sslprops.setProperty(Constants.SSLPROP_TRUST_STORE_NAME, trustStoreName);
            addSSLPropertiesFromTrustStore(wsks_trust, sslprops);
        }

        // KEY MANAGER
        String defaultkeyManager = JSSEProviderFactory.getKeyManagerFactoryAlgorithm();
        if (defaultkeyManager != null) {
            if (TraceComponent.isAnyTracingEnabled() && tc.isDebugEnabled())
                Tr.debug(tc, "Setting default KeyManager: " + defaultkeyManager);
            sslprops.setProperty(Constants.SSLPROP_KEY_MANAGER, defaultkeyManager);
        }

        // TRUST MANAGERS
        String defaultTrustManager = JSSEProviderFactory.getTrustManagerFactoryAlgorithm();

        if (defaultTrustManager != null) {
            if (TraceComponent.isAnyTracingEnabled() && tc.isDebugEnabled())
                Tr.debug(tc, "Setting default TrustManager: " + defaultTrustManager);
            sslprops.setProperty(Constants.SSLPROP_TRUST_MANAGER, defaultTrustManager);
        }

        // MISCELLANEOUS ATTRIBUTES
        String sslProtocol = (String) map.get("sslProtocol");
        if (sslProtocol != null && !sslProtocol.isEmpty()) {
            try {
                protocolHelper.checkProtocolValueGood(sslProtocol);
                sslprops.setProperty(Constants.SSLPROP_PROTOCOL, sslProtocol);
            } catch (Exception e) {
                throw e;
            }
        }

        String contextProvider = (String) map.get("jsseProvider");
        if (contextProvider != null && !contextProvider.isEmpty()) {
            // setting IBMJSSE2 since IBMJSSE and IBMJSSEFIPS is not supported any
            // longer
            if (contextProvider.equalsIgnoreCase(Constants.IBMJSSE_NAME) || contextProvider.equalsIgnoreCase(Constants.IBMJSSEFIPS_NAME)) {
                contextProvider = Constants.IBMJSSE2_NAME;
            }

            sslprops.setProperty(Constants.SSLPROP_CONTEXT_PROVIDER, contextProvider);
        }

        Boolean clientAuth = (Boolean) map.get("clientAuthentication");
        if (null != clientAuth) {
            sslprops.setProperty(Constants.SSLPROP_CLIENT_AUTHENTICATION, clientAuth.toString());
        }

        Boolean clientAuthSup = (Boolean) map.get("clientAuthenticationSupported");
        if (null != clientAuthSup) {
            sslprops.setProperty(Constants.SSLPROP_CLIENT_AUTHENTICATION_SUPPORTED, clientAuthSup.toString());
        }

        String prop = (String) map.get("securityLevel");
        if (null != prop && !prop.isEmpty()) {
            sslprops.setProperty(Constants.SSLPROP_SECURITY_LEVEL, prop);
        }

        prop = (String) map.get("clientKeyAlias");
        if (null != prop && !prop.isEmpty()) {
            sslprops.setProperty(Constants.SSLPROP_KEY_STORE_CLIENT_ALIAS, prop);
        }

        prop = (String) map.get("serverKeyAlias");
        if (null != prop && !prop.isEmpty()) {
            sslprops.setProperty(Constants.SSLPROP_KEY_STORE_SERVER_ALIAS, prop);
        }

        prop = (String) map.get("enabledCiphers");
        if (null != prop && !prop.isEmpty()) {
            sslprops.setProperty(Constants.SSLPROP_ENABLED_CIPHERS, prop);
        }

        prop = (String) map.get("id");
        if (null != prop && !prop.isEmpty()) {
            sslprops.setProperty(Constants.SSLPROP_ALIAS, prop);
        }

        Boolean hostnameVerification = (Boolean) map.get("verifyHostname");
        if (null != hostnameVerification) {
            sslprops.setProperty(Constants.SSLPROP_HOSTNAME_VERIFICATION, hostnameVerification.toString());
        }

        Boolean useDefaultCerts = (Boolean) map.get("trustDefaultCerts");
        if (null != useDefaultCerts) {
            sslprops.setProperty(Constants.SSLPROP_USE_DEFAULTCERTS, useDefaultCerts.toString());
        }

        Boolean enforceCipherOrder = (Boolean) map.get("enforceCipherOrder");
        if (null != enforceCipherOrder) {
            sslprops.setProperty(Constants.SSLPROP_ENFORCE_CIPHER_ORDER, enforceCipherOrder.toString());
        }

        if (TraceComponent.isAnyTracingEnabled() && tc.isDebugEnabled())
            Tr.debug(tc, "Saving SSLConfig: " + sslprops);

        if (TraceComponent.isAnyTracingEnabled() && tc.isEntryEnabled())
            Tr.exit(tc, "parseSecureSocketLayer");
        return sslprops;
    }

    /**
     * Adds all the properties from a WSKeyStore to an SSLConfig.
     *
     * @param wsks
     * @param sslprops
     */
    public synchronized void addSSLPropertiesFromKeyStore(WSKeyStore wsks, SSLConfig sslprops) {
        if (TraceComponent.isAnyTracingEnabled() && tc.isEntryEnabled())
            Tr.entry(tc, "addSSLPropertiesFromKeyStore");

        for (Enumeration<?> e = wsks.propertyNames(); e.hasMoreElements();) {
            String property = (String) e.nextElement();
            String value = wsks.getProperty(property);
            sslprops.setProperty(property, value);
        }
        if (TraceComponent.isAnyTracingEnabled() && tc.isEntryEnabled())
            Tr.exit(tc, "addSSLPropertiesFromKeyStore");
    }

    /**
     * Adds all the properties from a WSKeyStore to an SSLConfig.
     *
     * @param wsts
     * @param sslprops
     */
    public synchronized void addSSLPropertiesFromTrustStore(WSKeyStore wsts, SSLConfig sslprops) {
        if (TraceComponent.isAnyTracingEnabled() && tc.isEntryEnabled())
            Tr.entry(tc, "addSSLPropertiesFromTrustStore");

        for (Enumeration<?> e = wsts.propertyNames(); e.hasMoreElements();) {
            String property = (String) e.nextElement();
            String value = wsts.getProperty(property);
            String trustManagerProperty = null;

            if (property.startsWith(Constants.SSLPROP_KEY_STORE)) {
                if (property.length() == Constants.SSLPROP_KEY_STORE.length()) {
                    trustManagerProperty = Constants.SSLPROP_TRUST_STORE;
                } else {
                    trustManagerProperty = Constants.SSLPROP_TRUST_STORE + property.substring(Constants.SSLPROP_KEY_STORE.length());
                }
            }

            if (trustManagerProperty != null && value != null)
                sslprops.setProperty(trustManagerProperty, value);
        }
        if (TraceComponent.isAnyTracingEnabled() && tc.isEntryEnabled())
            Tr.exit(tc, "addSSLPropertiesFromTrustStore");
    }

    /***
     * Returns a String[] of all SSLConfig aliases for this process.
     *
     * @return String[]
     */
    public synchronized String[] getSSLConfigAliases() {
        return sslConfigMap.keySet().toArray(new String[sslConfigMap.size()]);
    }

    /**
     * Finds an SSLConfig from the Map given an alias.
     *
     * @param alias
     * @return SSLConfig
     * @throws IllegalArgumentException
     */
    public synchronized SSLConfig getSSLConfig(String alias) throws IllegalArgumentException {
        if (TraceComponent.isAnyTracingEnabled() && tc.isEntryEnabled())
            Tr.entry(tc, "getSSLConfig: " + alias);

        SSLConfig rc = null;
        if (alias == null || alias.equals("")) {
            rc = getDefaultSSLConfig();
        } else {
            // sslConfigMap is not yet populated!!!
            rc = sslConfigMap.get(alias);
        }

        if (TraceComponent.isAnyTracingEnabled() && tc.isEntryEnabled())
            Tr.exit(tc, "getSSLConfig", rc);
        return rc;
    }

    /**
     * Helper method for loading global properties.
     *
     * @param map
     */
    public synchronized void loadGlobalProperties(Map<String, Object> map) {
        if (TraceComponent.isAnyTracingEnabled() && tc.isEntryEnabled())
            Tr.entry(tc, "loadGlobalProperties");

        // clear before reloading.
        globalConfigProperties.clear();

        for (Entry<String, Object> prop : map.entrySet()) {
            if (TraceComponent.isAnyTracingEnabled() && tc.isDebugEnabled()) {
                Tr.debug(tc, "Setting global property: " + prop.getKey() + "=" + prop.getValue());
            }
            globalConfigProperties.setProperty(prop.getKey(), (String) prop.getValue());
        }

        // Check for dynamic outbound and default config conflicts
        String outboundDefaultAlias = getGlobalProperty(LibertyConstants.SSLPROP_OUTBOUND_DEFAULT_ALIAS);
        if (outboundDefaultAlias != null && isTransportSecurityEnabled())
            outboundSSL.checkDefaultConflict();

        if (TraceComponent.isAnyTracingEnabled() && tc.isEntryEnabled())
            Tr.exit(tc, "loadGlobalProperties");
    }

    /**
     * Update SSL configuration with CSIv2 specific SSL settings if endpoint is
     * "ORB_SSL_LISTENER_ADDRESS". This is called by JSSEHelper to update the SSL
     * configuration for specific case.
     *
     * @param config
     * @param connectionInfo
     * @return Properties
     * @throws SSLException
     */
    public synchronized Properties determineIfCSIv2SettingsApply(Properties config, Map<String, Object> connectionInfo) throws SSLException {
        if (TraceComponent.isAnyTracingEnabled() && tc.isEntryEnabled())
            Tr.entry(tc, "determineIfCSIv2SettingsApply", new Object[] { connectionInfo });
        Properties newConfig = null;

        if (connectionInfo != null) {
            String endPointName = (String) connectionInfo.get(Constants.CONNECTION_INFO_ENDPOINT_NAME);
            String direction = (String) connectionInfo.get(Constants.CONNECTION_INFO_DIRECTION);

            if (endPointName != null
                && (endPointName.equals(Constants.ENDPOINT_ORB_SSL_LISTENER_ADDRESS) || endPointName.equals(Constants.ENDPOINT_CSIV2_SERVERAUTH)
                    || endPointName.equals(Constants.ENDPOINT_CSIV2_MUTUALAUTH))
                && direction != null && direction.equals(Constants.DIRECTION_INBOUND)) {
                String sslAlias = globalConfigProperties.getProperty("com.ibm.ssl.csi.inbound.alias");

                if (sslAlias != null && sslAlias.length() > 0) {
                    if (TraceComponent.isAnyTracingEnabled() && tc.isDebugEnabled())
                        Tr.debug(tc, "Getting inbound SSL config with alias: " + sslAlias);
                    newConfig = getProperties(sslAlias);
                }

                if (newConfig != null) {
                    if (TraceComponent.isAnyTracingEnabled() && tc.isDebugEnabled())
                        Tr.debug(tc, "Cloning CSIv2 alias reference configuration.");
                    newConfig = (Properties) newConfig.clone();
                } else {
                    if (TraceComponent.isAnyTracingEnabled() && tc.isDebugEnabled())
                        Tr.debug(tc, "Cloning JSSEHelper configuration.");
                    newConfig = (Properties) config.clone();
                }

                if (newConfig != null) {
                    String claimSSLClientAuthSupported = globalConfigProperties.getProperty("com.ibm.CSI.claimTLClientAuthenticationSupported");
                    String claimSSLClientAuthRequired = globalConfigProperties.getProperty("com.ibm.CSI.claimTLClientAuthenticationRequired");

                    if (claimSSLClientAuthSupported != null) {
                        if (TraceComponent.isAnyTracingEnabled() && tc.isDebugEnabled())
                            Tr.debug(tc, "Setting client auth supported: " + claimSSLClientAuthSupported);
                        newConfig.setProperty(Constants.SSLPROP_CLIENT_AUTHENTICATION_SUPPORTED, claimSSLClientAuthSupported);
                    }

                    if (claimSSLClientAuthRequired != null) {
                        if (TraceComponent.isAnyTracingEnabled() && tc.isDebugEnabled())
                            Tr.debug(tc, "Setting client auth required: " + claimSSLClientAuthRequired);
                        newConfig.setProperty(Constants.SSLPROP_CLIENT_AUTHENTICATION, claimSSLClientAuthRequired);
                    }

                    /***
                     * UNCOMMENT IF INTEGRITY/CONFIDENTIALITY APPLY FROM CSIV2 CONFIG
                     * String claimSSLIntegritySupported =
                     * globalConfigProperties.getProperty
                     * ("com.ibm.CSI.claimMessageIntegritySupported"); String
                     * claimSSLConfidentialitySupported =
                     * globalConfigProperties.getProperty
                     * ("com.ibm.CSI.claimMessageConfidentialitySupported");
                     *
                     * boolean integrity = false; boolean confidentiality = false; if
                     * (claimSSLIntegritySupported != null &&
                     * claimSSLIntegritySupported.equals(Constants.TRUE)) integrity =
                     * true; if (claimSSLConfidentialitySupported != null &&
                     * claimSSLConfidentialitySupported.equals(Constants.TRUE))
                     * confidentiality = true;
                     *
                     * String claimSSLIntegrityRequired =
                     * globalConfigProperties.getProperty
                     * ("com.ibm.CSI.claimMessageIntegrityRequired"); String
                     * claimSSLConfidentialityRequired =
                     * globalConfigProperties.getProperty
                     * ("com.ibm.CSI.claimMessageConfidentialityRequired");
                     *
                     * if (claimSSLIntegrityRequired != null &&
                     * claimSSLIntegrityRequired.equals(Constants.TRUE)) integrity = true;
                     * if (claimSSLConfidentialityRequired != null &&
                     * claimSSLConfidentialityRequired.equals(Constants.TRUE))
                     * confidentiality = true;
                     *
                     * String securityLevel = Constants.SECURITY_LEVEL_HIGH; if (integrity
                     * && confidentiality) securityLevel = Constants.SECURITY_LEVEL_HIGH;
                     * else if (integrity || confidentiality) securityLevel =
                     * Constants.SECURITY_LEVEL_MEDIUM; else securityLevel =
                     * Constants.SECURITY_LEVEL_LOW;
                     *
                     * if (TraceComponent.isAnyTracingEnabled() && tc.isDebugEnabled())
                     * Tr.debug(tc,"Setting security level: " + securityLevel);
                     * newConfig.setProperty(Constants.SSLPROP_SECURITY_LEVEL,
                     * securityLevel);
                     ***/

                    if (TraceComponent.isAnyTracingEnabled() && tc.isEntryEnabled())
                        Tr.exit(tc, "determineIfCSIv2SettingsApply (settings applied)");
                    return newConfig;
                }
            } else if (Constants.ENDPOINT_IIOP.equals(endPointName) && Constants.DIRECTION_OUTBOUND.equals(direction)) {
                String sslAlias = globalConfigProperties.getProperty("com.ibm.ssl.csi.outbound.alias");

                if (sslAlias != null && sslAlias.length() > 0) {
                    if (TraceComponent.isAnyTracingEnabled() && tc.isDebugEnabled())
                        Tr.debug(tc, "Getting outbound SSL config with alias: " + sslAlias);
                    newConfig = getProperties(sslAlias);
                }

                if (newConfig != null) {
                    if (TraceComponent.isAnyTracingEnabled() && tc.isDebugEnabled())
                        Tr.debug(tc, "Cloning CSIv2 alias reference configuration.");
                    newConfig = (Properties) newConfig.clone();
                } else {
                    if (TraceComponent.isAnyTracingEnabled() && tc.isDebugEnabled())
                        Tr.debug(tc, "Cloning JSSEHelper configuration.");
                    newConfig = (Properties) config.clone();
                }

                if (newConfig != null) {
                    /***
                     * UNCOMMENT IF INTEGRITY/CONFIDENTIALITY APPLY FROM CSIV2 CONFIG
                     * String claimSSLIntegritySupported =
                     * globalConfigProperties.getProperty
                     * ("com.ibm.CSI.claimMessageIntegritySupported"); String
                     * claimSSLConfidentialitySupported =
                     * globalConfigProperties.getProperty
                     * ("com.ibm.CSI.claimMessageConfidentialitySupported");
                     *
                     * boolean integrity = false; boolean confidentiality = false; if
                     * (claimSSLIntegritySupported != null &&
                     * claimSSLIntegritySupported.equals(Constants.TRUE)) integrity =
                     * true; if (claimSSLConfidentialitySupported != null &&
                     * claimSSLConfidentialitySupported.equals(Constants.TRUE))
                     * confidentiality = true;
                     *
                     * String claimSSLIntegrityRequired =
                     * globalConfigProperties.getProperty
                     * ("com.ibm.CSI.claimMessageIntegrityRequired"); String
                     * claimSSLConfidentialityRequired =
                     * globalConfigProperties.getProperty
                     * ("com.ibm.CSI.claimMessageConfidentialityRequired");
                     *
                     * if (claimSSLIntegrityRequired != null &&
                     * claimSSLIntegrityRequired.equals(Constants.TRUE)) integrity = true;
                     * if (claimSSLConfidentialityRequired != null &&
                     * claimSSLConfidentialityRequired.equals(Constants.TRUE))
                     * confidentiality = true;
                     *
                     * String securityLevel = Constants.SECURITY_LEVEL_HIGH; if (integrity
                     * && confidentiality) securityLevel = Constants.SECURITY_LEVEL_HIGH;
                     * else if (integrity || confidentiality) securityLevel =
                     * Constants.SECURITY_LEVEL_MEDIUM; else securityLevel =
                     * Constants.SECURITY_LEVEL_LOW;
                     *
                     * if (TraceComponent.isAnyTracingEnabled() && tc.isDebugEnabled())
                     * Tr.debug(tc,"Setting security level: " + securityLevel);
                     * newConfig.setProperty(Constants.SSLPROP_SECURITY_LEVEL,
                     * securityLevel);
                     ***/

                    if (TraceComponent.isAnyTracingEnabled() && tc.isEntryEnabled())
                        Tr.exit(tc, "determineIfCSIv2SettingsApply (settings applied)");
                    return newConfig;
                }
            }
        }

        if (TraceComponent.isAnyTracingEnabled() && tc.isEntryEnabled())
            Tr.exit(tc, "determineIfCSIv2SettingsApply (original settings)");
        return config;
    }

    /**
     * Method which checks for System properties as a default for the
     * SSLSocketFactory (among other things).
     *
     * @param reinitialize
     * @return Properties
     * @throws Exception
     */
    public synchronized Properties getDefaultSystemProperties(boolean reinitialize) throws Exception {
        if (TraceComponent.isAnyTracingEnabled() && tc.isEntryEnabled())
            Tr.entry(tc, "getDefaultSystemProperties");

        if (!reinitialize) {
            SSLConfig rc = sslConfigMap.get(Constants.DEFAULT_SYSTEM_ALIAS);
            if (null != rc) {
                if (TraceComponent.isAnyTracingEnabled() && tc.isEntryEnabled())
                    Tr.exit(tc, "getDefaultSystemProperties -> already present.");
                return rc;
            }
        }

        SSLConfig config = parseDefaultSecureSocketLayer();

        if (config != null && config.requiredPropertiesArePresent()) {
            config.setProperty(Constants.SSLPROP_ALIAS, Constants.DEFAULT_SYSTEM_ALIAS);
            config.setProperty(Constants.SSLPROP_CONFIGURL_LOADED_FROM, "System Properties");

            // in case the passwords are set encoded.
            config.decodePasswords();

            SSLConfig oldConfig = sslConfigMap.get(Constants.DEFAULT_SYSTEM_ALIAS);

            // if old SSLConfig does not exist for this alias, then just add it.
            if (oldConfig == null) {
                // loaded for the first time (new config added to file)
                addSSLConfigToMap(Constants.DEFAULT_SYSTEM_ALIAS, config);
            } else {
                if (!oldConfig.equals(config)) {
                    // remove old config
                    removeSSLConfigFromMap(Constants.DEFAULT_SYSTEM_ALIAS, oldConfig);

                    // add new config
                    addSSLConfigToMap(Constants.DEFAULT_SYSTEM_ALIAS, config);
                } else {
                    // do nothing
                    if (TraceComponent.isAnyTracingEnabled() && tc.isDebugEnabled())
                        Tr.debug(tc, "New SSL config equals old SSL config for alias: " + Constants.DEFAULT_SYSTEM_ALIAS);
                }
            }

            if (TraceComponent.isAnyTracingEnabled() && tc.isEntryEnabled())
                Tr.exit(tc, "getDefaultSystemProperties -> found valid system properties");
            return config;
        }

        if (TraceComponent.isAnyTracingEnabled() && tc.isEntryEnabled())
            Tr.exit(tc, "getDefaultSystemProperties -> null");
        return null;
    }

    /***
     * This method returns a default SSL configuration based on the property
     * com.ibm.ssl.defaultAlias set in ssl.client.props or as a System property.
     * If a default alias cannot be found, we will return the first SSL config
     * from the list.
     *
     * @return SSLConfig
     * @throws IllegalArgumentException
     ***/
    public synchronized SSLConfig getDefaultSSLConfig() throws IllegalArgumentException {
        if (TraceComponent.isAnyTracingEnabled() && tc.isEntryEnabled())
            Tr.entry(tc, "getDefaultSSLConfig");

        SSLConfig defaultSSLConfig = null;
        String defaultAlias = getGlobalProperty(Constants.SSLPROP_DEFAULT_ALIAS);

        if (TraceComponent.isAnyTracingEnabled() && tc.isDebugEnabled())
            Tr.debug(tc, "defaultAlias: " + defaultAlias);

        if (defaultAlias != null) {
            defaultSSLConfig = sslConfigMap.get(defaultAlias);

            if (defaultSSLConfig != null) {
                if (TraceComponent.isAnyTracingEnabled() && tc.isEntryEnabled())
                    Tr.exit(tc, "defaultAlias not null, getDefaultSSLConfig for: " + defaultAlias);
                return defaultSSLConfig;
            }
        }

        if (TraceComponent.isAnyTracingEnabled() && tc.isEntryEnabled())
            Tr.exit(tc, "defaultAlias is null");
        return null;
    }

    /***
     * This method returns a default SSL configuration based on the property
     * com.ibm.ssl.defaultAlias set in ssl.client.props or as a System property.
     * If a default alias cannot be found, we will return the first SSL config
     * from the list.
     *
     * @return SSLConfig
     * @throws IllegalArgumentException
     ***/
    public synchronized SSLConfig getOutboundDefaultSSLConfig() throws IllegalArgumentException {
        if (TraceComponent.isAnyTracingEnabled() && tc.isEntryEnabled())
            Tr.entry(tc, "getOutboundDefaultSSLConfig");

        SSLConfig outboundDefaultSSLConfig = null;
        String outboundDefaultAlias = getGlobalProperty(LibertyConstants.SSLPROP_OUTBOUND_DEFAULT_ALIAS);

        if (TraceComponent.isAnyTracingEnabled() && tc.isDebugEnabled())
            Tr.debug(tc, "outboundDefaultAlias: " + outboundDefaultAlias);

        if (outboundDefaultAlias != null) {
            outboundDefaultSSLConfig = sslConfigMap.get(outboundDefaultAlias);

            if (outboundDefaultSSLConfig != null) {
                if (TraceComponent.isAnyTracingEnabled() && tc.isEntryEnabled())
                    Tr.exit(tc, "outboundDefaultAlias not null, getOutboundDefaultSSLConfig for: " + outboundDefaultAlias);
                return outboundDefaultSSLConfig;
            }
        }

        if (TraceComponent.isAnyTracingEnabled() && tc.isEntryEnabled())
            Tr.exit(tc, "defaultAlias is null");
        return null;
    }

    /***
     * This method returns a Properties object for a given alias if it can be
     * found in the loaded SSL configurations.
     *
     * @param alias
     * @return Properties
     * @throws IllegalArgumentException
     ***/
    public synchronized Properties getProperties(String alias) throws IllegalArgumentException {
        return getSSLConfig(alias);
    }

    /***
     * This method returns any SSL property which is at the beginning of the
     * ssl.client.props file and thus not associated with a specific SSL config.
     * These properties are considered global properties. An example is
     * com.ibm.security.useFIPS=true.
     *
     * @param name
     * @return String
     ***/
    public synchronized String getGlobalProperty(String name) {
        String value = getSystemProperty(name);

        if (null == value && globalConfigProperties != null) {
            value = globalConfigProperties.getProperty(name);
        }

        if (TraceComponent.isAnyTracingEnabled() && tc.isDebugEnabled() && value != null)
            Tr.debug(tc, "getGlobalProperty -> " + name + "=" + value);

        return value;
    }

    /***
     * This method returns the value from the above getGlobalProperty call, if not
     * null. Otherwise it returns the default.
     *
     * @param name
     * @param defaultValue
     * @return String
     ***/
    public synchronized String getGlobalProperty(String name, String defaultValue) {
        if (TraceComponent.isAnyTracingEnabled() && tc.isEntryEnabled())
            Tr.entry(tc, "getGlobalProperty", new Object[] { name, defaultValue });

        String value = getGlobalProperty(name);
        if (value == null) {
            value = defaultValue;
        }
        if (TraceComponent.isAnyTracingEnabled() && tc.isEntryEnabled())
            Tr.exit(tc, "getGlobalProperty -> " + value);
        return value;
    }

    /***
     * This method converts the enabled ciphers property into a String[].
     *
     * @param enabledCiphers
     * @return String[]
     ***/
    public synchronized String[] parseEnabledCiphers(String enabledCiphers) {
        if (enabledCiphers != null)
            return enabledCiphers.split("\\s");

        return null;
    }

    /***
     * This method adjusts the supported ciphers to include those appropriate to
     * the security level (HIGH, MEDIUM, LOW).
     *
     * @param supportedCiphers
     * @param securityLevel
     * @return String[]
     ***/
    public synchronized String[] adjustSupportedCiphersToSecurityLevel(String[] supportedCiphers, String securityLevel) {
        return (Constants.adjustSupportedCiphersToSecurityLevel(supportedCiphers, securityLevel));
    }

    /***
     * This method converts the cipher suite String[] to a space-delimited String.
     *
     * @param cipherList
     * @return String
     ***/
    public synchronized String convertCipherListToString(String[] cipherList) {
        if (cipherList == null || cipherList.length == 0) {
            return "null";
        }

        StringBuilder sb = new StringBuilder();

        for (int i = 0; i < cipherList.length; i++) {
            if (0 < sb.length()) {
                sb.append(' ');
            }
            sb.append(cipherList[i]);
        }

        return sb.toString();
    }

    /***
     * This method masks passwords using asterisks instead of the real characters.
     *
     * @param inString
     * @return String
     ***/
    public synchronized static String mask(String inString) {
        String outString = null;

        if (inString != null) {
            char[] outStringBuffer = new char[inString.length()];

            for (int i = 0; i < inString.length(); i++) {
                outStringBuffer[i] = '*';
            }

            outString = new String(outStringBuffer);
        }

        return outString;
    }

    /***
     * This method adds an SSL config to the SSLConfigManager map and list.
     *
     * @param alias
     * @param sslConfig
     * @throws Exception
     ***/
    public synchronized void removeSSLConfigFromMap(String alias, SSLConfig sslConfig) throws Exception {
        if (TraceComponent.isAnyTracingEnabled() && tc.isEntryEnabled())
            Tr.entry(tc, "removeSSLConfigFromMap", new Object[] { alias });

        sslConfigMap.remove(alias);
        if (TraceComponent.isAnyTracingEnabled() && tc.isEntryEnabled())
            Tr.exit(tc, "removeSSLConfigFromMap");
    }

    /***
     * This method adds an SSL config to the SSLConfigManager map and list.
     *
     * @param alias
     * @param sslConfig
     * @throws Exception
     ***/
    public synchronized void clearSSLConfigMap() {
        if (TraceComponent.isAnyTracingEnabled() && tc.isEntryEnabled())
            Tr.entry(tc, "clearSSLConfigMap");

        sslConfigMap.clear();

        if (TraceComponent.isAnyTracingEnabled() && tc.isEntryEnabled())
            Tr.exit(tc, "clearSSLConfigMap");
    }

    /***
     * This method adds an SSL config from the SSLConfigManager map and list.
     *
     * @param alias
     * @param sslConfig
     * @throws Exception
     ***/
    public synchronized void addSSLConfigToMap(String alias, SSLConfig sslConfig) throws Exception {
        if (TraceComponent.isAnyTracingEnabled() && tc.isEntryEnabled())
            Tr.entry(tc, "addSSLConfigToMap: alias=" + alias);

        if (TraceComponent.isAnyTracingEnabled() && tc.isDebugEnabled()) {
            Tr.debug(tc, sslConfig.toString());
        }

        if (sslConfigMap.containsKey(alias)) {
            sslConfigMap.remove(alias);
            outboundSSL.removeDynamicSelectionsWithSSLConfig(alias);
        }

        if (validationEnabled())
            sslConfig.validateSSLConfig();

        sslConfigMap.put(alias, sslConfig);

        if (TraceComponent.isAnyTracingEnabled() && tc.isEntryEnabled())
            Tr.exit(tc, "addSSLConfigToMap");

    }

    /***
     * This method prints all of the SSLConfigs held by the SSLConfigManager. The
     * SSLConfig toString() method does not print passwords.
     ***/
    @Override
    public synchronized String toString() {
        if (sslConfigMap.size() > 0) {
            StringBuilder sb = new StringBuilder(128);
            sb.append("SSLConfigManager configuration: \n");
            for (Entry<String, SSLConfig> current : sslConfigMap.entrySet()) {
                sb.append(current.getKey());
                sb.append("===");
                sb.append(current.getValue().toString());
            }

            return sb.toString();
        }

        return "SSLConfigManager does not contain any SSL configurations.";
    }

    /***
     * This method installs a hostname verification checker that defaults to not
     * check the hostname. If it does not install this hostname verification
     * checker, then any URL connections must have a certificate that matches the
     * host that sent it.
     *
     * @return boolean
     ***/
    public synchronized boolean validationEnabled() {
        // enable/disable hostname verification
        String validate = getGlobalProperty(Constants.SSLPROP_VALIDATION_ENABLED);

        if (validate != null && (validate.equalsIgnoreCase("true") || validate.equalsIgnoreCase("yes"))) {
            return true;
        }

        return false;
    }

    /***
     * This method installs a hostname verification checker that defaults to not
     * check the hostname. If it does not install this hostname verification
     * checker, then any URL connections must have a certificate that matches the
     * host that sent it.
     *
     * @param reinitialize
     ***/
    public synchronized void checkURLHostNameVerificationProperty(boolean reinitialize) {
        // enable/disable hostname verification
        String urlHostNameVerification = getGlobalProperty(Constants.SSLPROP_URL_HOSTNAME_VERIFICATION);

        if (urlHostNameVerification == null || urlHostNameVerification.equalsIgnoreCase("false") || urlHostNameVerification.equalsIgnoreCase("no")) {
            if (TraceComponent.isAnyTracingEnabled() && tc.isDebugEnabled())
                Tr.debug(tc, "com.ibm.ssl.performURLHostNameVerification disabled");
            HostnameVerifier verifier = new HostnameVerifier() {
                @Override
                public boolean verify(String urlHostname, SSLSession session) {
                    return true;
                }
            };
            HttpsURLConnection.setDefaultHostnameVerifier(verifier);

            if (!reinitialize) {
                Tr.info(tc, "ssl.disable.url.hostname.verification.CWPKI0027I");
            }
        } else {
            if (TraceComponent.isAnyTracingEnabled() && tc.isDebugEnabled())
                Tr.debug(tc, "com.ibm.ssl.performURLHostNameVerification enabled");
        }
    }

    /***
     * This method is called to notify any registered listeners whenever an SSL
     * config is removed or changed.
     *
     * @param alias
     * @param state
     ***/
    public synchronized void notifySSLConfigChangeListener(String alias, String state) {
        if (TraceComponent.isAnyTracingEnabled() && tc.isEntryEnabled())
            Tr.entry(tc, "notifySSLConfigChangeListener", new Object[] { alias, state });

        if (alias != null) {
            List<SSLConfigChangeListener> listenerList = sslConfigListenerMap.get(alias);

            if (listenerList != null && listenerList.size() > 0) {
                SSLConfigChangeListener[] listenerArray = listenerList.toArray(new SSLConfigChangeListener[listenerList.size()]);

                for (int i = 0; i < listenerArray.length; i++) {
                    SSLConfigChangeEvent event = null;

                    // get the event associated with the listener
                    event = sslConfigListenerEventMap.get(listenerArray[i]);

                    if (event != null) {
                        if (TraceComponent.isAnyTracingEnabled() && tc.isDebugEnabled())
                            Tr.debug(tc, "Notifying listener[" + i + "]: " + listenerArray[i].getClass().getName());
                        event.setState(state);
                        SSLConfig changedConfig = sslConfigMap.get(alias);
                        event.setChangedSSLConfig(changedConfig);
                        listenerArray[i].stateChanged(event);

                        if (state.equals(Constants.CONFIG_STATE_DELETED)) {
                            if (TraceComponent.isAnyTracingEnabled() && tc.isDebugEnabled())
                                Tr.debug(tc, "Deregistering event for listener.");
                            sslConfigListenerEventMap.remove(listenerArray[i]);
                        }
                    }
                }

                if (state.equals(Constants.CONFIG_STATE_DELETED)) {
                    if (TraceComponent.isAnyTracingEnabled() && tc.isDebugEnabled())
                        Tr.debug(tc, "Deregistering all listeners for this alias due to alias deletion.");
                    sslConfigListenerMap.remove(alias);
                }
            }
        }

        if (TraceComponent.isAnyTracingEnabled() && tc.isEntryEnabled())
            Tr.exit(tc, "notifySSLConfigChangeListener");
    }

    /***
     * This method is called by JSSEHelper to register new listeners for config
     * changes. Notifications get sent when the config changes or gets deleted.
     *
     * @param listener
     * @param event
     ***/
    public synchronized void registerSSLConfigChangeListener(SSLConfigChangeListener listener, SSLConfigChangeEvent event) {
        if (TraceComponent.isAnyTracingEnabled() && tc.isEntryEnabled())
            Tr.entry(tc, "registerSSLConfigChangeListener", new Object[] { listener, event });

        List<SSLConfigChangeListener> listenerList = sslConfigListenerMap.get(event.getAlias());

        if (listenerList != null) {
            // used to hold sslconfig -> list of listener references
            listenerList.add(listener);
            sslConfigListenerMap.put(event.getAlias(), listenerList);
        } else {
            listenerList = new ArrayList<SSLConfigChangeListener>();
            listenerList.add(listener);
            sslConfigListenerMap.put(event.getAlias(), listenerList);
        }

        // used to hold listener -> listener event references
        sslConfigListenerEventMap.put(listener, event);

        if (TraceComponent.isAnyTracingEnabled() && tc.isEntryEnabled())
            Tr.exit(tc, "registerSSLConfigChangeListener");
    }

    /***
     * This method is called by JSSEHelper to deregister listeners.
     *
     * @param listener
     ***/
    public synchronized void deregisterSSLConfigChangeListener(SSLConfigChangeListener listener) {
        if (TraceComponent.isAnyTracingEnabled() && tc.isEntryEnabled())
            Tr.entry(tc, "deregisterSSLConfigChangeListener", new Object[] { listener });
        if (null == listener) {
            if (TraceComponent.isAnyTracingEnabled() && tc.isEntryEnabled())
                Tr.exit(tc, "deregisterSSLConfigChangeListener");
            return;
        }

        SSLConfigChangeEvent event = null;

        if (sslConfigListenerEventMap.containsKey(listener))
            event = sslConfigListenerEventMap.get(listener);

        if (event != null) {
            if (TraceComponent.isAnyTracingEnabled() && tc.isDebugEnabled())
                Tr.debug(tc, "Removing listener: " + listener.getClass().getName());

            String alias = event.getAlias();
            if (sslConfigListenerMap.containsKey(alias)) {
                List<SSLConfigChangeListener> listenerList = sslConfigListenerMap.get(alias);
                if (listenerList != null) {
                    int index = listenerList.indexOf(listener);

                    if (index != -1)
                        listenerList.remove(index);
                }
            }

            sslConfigListenerEventMap.remove(listener);
        }

        if (TraceComponent.isAnyTracingEnabled() && tc.isEntryEnabled())
            Tr.exit(tc, "deregisterSSLConfigChangeListener");
    }

    /**
     * Query the flag on whether this is running in a server process, versus a
     * client process.
     *
     * @return boolean
     */
    public synchronized boolean isServerProcess() {
        return isServerProcess;
    }

    /***
     * This method checks if the client supports/requires SSL client
     * authentication. Returns false if both required and supported are false.
     *
     * @return boolean
     ***/
    public synchronized boolean isClientAuthenticationEnabled() {
        if (TraceComponent.isAnyTracingEnabled() && tc.isEntryEnabled())
            Tr.entry(tc, "isClientAuthenticationEnabled");
        boolean auth = false;

        if (TraceComponent.isAnyTracingEnabled() && tc.isEntryEnabled())
            Tr.exit(tc, "isClientAuthenticationEnabled", Boolean.valueOf(auth));
        return auth;
    }

    /**
     * @param sslProps
     * @param socket
     * @return
     */
    public String[] getCipherList(java.util.Properties props, SSLSocket socket) {
        if (tc.isEntryEnabled())
            Tr.entry(tc, "getCipherList");

        String ciphers[] = null;
        String cipherString = props.getProperty(Constants.SSLPROP_ENABLED_CIPHERS);

        try {

            if (cipherString != null) {
                ciphers = cipherString.split("\\s+");
            } else {
                String securityLevel = props.getProperty(Constants.SSLPROP_SECURITY_LEVEL);
                if (tc.isDebugEnabled())
                    Tr.debug(tc, "securityLevel from properties is " + securityLevel);
                if (securityLevel == null)
                    securityLevel = "HIGH";

                ciphers = adjustSupportedCiphersToSecurityLevel(socket.getEnabledCipherSuites(), securityLevel);

            }
        } catch (Exception e) {
            if (tc.isDebugEnabled())
                Tr.debug(tc, "Exception setting ciphers in SSL Socket Factory.", new Object[] { e });
        }

        if (tc.isEntryEnabled())
            Tr.exit(tc, "getCipherList");

        return ciphers;
    }

    public boolean isTransportSecurityEnabled() {
        if (tc.isEntryEnabled())
            Tr.entry(tc, "isTransportSecurityEnabled");
        if (tc.isEntryEnabled())
            Tr.exit(tc, "isTransportSecurityEnabled " + transportSecuritySet);
        return transportSecuritySet;

    }

    public boolean isSocketFactorySet() {
        String defaultSSLSocketFactory = null;

        defaultSSLSocketFactory = (String) AccessController.doPrivileged(
                                                                         new java.security.PrivilegedAction<Object>() {
                                                                             @Override
                                                                             public Object run() {
                                                                                 return Security.getProperty(SOCKET_FACTORY_PROP);
                                                                             }
                                                                         });

        if (defaultSSLSocketFactory != null && defaultSSLSocketFactory.equals(SOCKET_FACTORY_CLASS))
            return true;

        return false;
    }

    /*
     * (non-Javadoc)
     *
     * @see com.ibm.ws.ssl.transport.TransportSecurityService#setSSLSocketFactory()
     */
    public void setSSLSocketFactory() {
        if (isClassAvailable(SOCKET_FACTORY_CLASS)) {
            AccessController.doPrivileged(
                                          new PrivilegedAction<Object>() {
                                              @Override
                                              public Object run() {
                                                  Security.setProperty(SOCKET_FACTORY_PROP,
                                                                       SOCKET_FACTORY_CLASS);
                                                  return null;
                                              }
                                          });
        }
        if (TraceComponent.isAnyTracingEnabled() && tc.isDebugEnabled())
            Tr.debug(tc, "Socket factory set:" +
                         "com.ibm.ws.kernel.boot.security.SSLSocketFactoryProxy");
    }

    private static boolean isClassAvailable(String ClassName) {
        boolean result = true;
        try {
            Thread.currentThread().getContextClassLoader().loadClass(ClassName);
        } catch (ClassNotFoundException e) {
            if (TraceComponent.isAnyTracingEnabled() && tc.isDebugEnabled()) {
                Tr.debug(tc, "isClassAvailable", "Unable to load class \"" + ClassName + "\".");
            }
            result = false;
        }
        return result;
    }

    /***
     * This method returns a Properties object where the
     * connection information from the server.xml is used to match to the
     * connectionInfo HashMap passed in as a parameter. The HashMap contains
     * information about the target host/port.
     *
     * @param connectionInfo
     * @return Properties
     ***/
    public Properties getPropertiesFromDynamicSelectionInfo(Map<String, Object> connectionInfo) {
        return outboundSSL.getPropertiesFromDynamicSelectionInfo(connectionInfo);
    }

    public String getPossibleActualID(String aliasPID) {
        return aliasPIDs == null ? null : aliasPIDs.get(aliasPID);
    }

}<|MERGE_RESOLUTION|>--- conflicted
+++ resolved
@@ -88,13 +88,10 @@
 
     //get the protocolHelper
     private final ProtocolHelper protocolHelper = new ProtocolHelper();
-<<<<<<< HEAD
-=======
 
     // Unsaved cfgs due to error
     private static final List<String> unSavedCfgs = new ArrayList<>();
     private static boolean messageIssued = false;
->>>>>>> f0f95f48
 
     /**
      * Private constructor, use getInstance().
