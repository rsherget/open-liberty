--- conflicted
+++ resolved
@@ -661,27 +661,14 @@
 ssl.certificate.add.CWPKI0830I.explanation=A certificate was retrieved from an environment variable in the configuration and is being added to the keystore file.
 ssl.certificate.add.CWPKI0830I.useraction=No action is required.
 # -------------------------------------------------------------------------------------------------
-<<<<<<< HEAD
-ssl.protocol.error.CWPKI0831E=CWPKI0831E: The {0} SSL/TLS protocol cannot be used.  Extended error is: {1} 
-ssl.protocol.error.CWPKI0831E.explanation:The protocol provided cannot be used.  An error occurs when trying to get a SSLContext instance with the protocol value. 
-ssl.protocol.error.CWPKI0831E.useraction:Ensure the configuration uses valid SSL/TLS protocol values for this JVM.
-# -------------------------------------------------------------------------------------------------
-ssl.protocol.error.CWPKI0832E=CWPKI0832E: The {0} SSL/TLS protocol value provided cannot be used when configuring a list of SSL protocols values.
+ssl.protocol.error.CWPKI0831E=CWPKI0831E: The {0} SSL/TLS protocol cannot be used. Extended error is: {1} 
+ssl.protocol.error.CWPKI0831E.explanation:The protocol that is provided cannot be used. An error occurs on trying to get an SSLContext instance with the protocol value. 
+ssl.protocol.error.CWPKI0831E.useraction:Ensure that the configuration uses valid SSL/TLS protocol values for this JVM.
+# -------------------------------------------------------------------------------------------------
+ssl.protocol.error.CWPKI0832E=CWPKI0832E: The {0} SSL/TLS protocol value that is provided cannot be used for configuring a list of SSL protocols values.
 ssl.protocol.error.CWPKI0832E.explanation:The protocol value is not valid in a protocol list grouping.
-ssl.protocol.error.CWPKI0832E.useraction:Ensure the list of SSL/TLS protocols only includes values appropriate for a protocol list.
+ssl.protocol.error.CWPKI0832E.useraction:Ensure that the list of SSL/TLS protocols includes only values that are appropriate for a protocol list.
 # -------------------------------------------------------------------------------------------------
 ssl.protocol.error.CWPKI0833E=CWPKI0833E: The {0} SSL/TLS configuration has an error that prevents creation of the SSL/TLS configuration. 
-ssl.protocol.error.CWPKI0833E.explanation:The SSL configuration attributes has and error that will prevent the SSLContext from getting created. 
-=======
-ssl.protocol.error.CWPKI0831E=CWPKI0831E: The {0} SSL/TLS protocol can not be used.  Extended error is: {1} 
-ssl.protocol.error.CWPKI0831E.explanation:The protocol provided can not be used.  There is an error when trying to get a SSLContext instance with the protocol value. 
-ssl.protocol.error.CWPKI0831E.useraction:Ensure the configuration uses valid SSL/TLS protocol values for this JVM.
-# -------------------------------------------------------------------------------------------------
-ssl.protocol.error.CWPKI0832E=CWPKI0832E: The {0} SSL/TLS protocol value provided can not be used when configuring a list of SSL protocols values.
-ssl.protocol.error.CWPKI0832E.explanation:The protocol value is not valid in a protocol list grouping.
-ssl.protocol.error.CWPKI0832E.useraction:Ensure the list of SSL/TLS protocols only includes values appropriate for a protocol list.
-# -------------------------------------------------------------------------------------------------
-ssl.protocol.error.CWPKI0833E=CWPKI0833E: There is error in the {0} SSL/TLS configuration.  This will prevent the SSL/TLS configuration from being created. 
-ssl.protocol.error.CWPKI0833E.explanation:There is an error in the SSL configuration attributes that will prevent the SSLContext from getting created. 
->>>>>>> 3b146d54
-ssl.protocol.error.CWPKI0833E.useraction:Ensure the SSL configuration attributes are correct.  Review the logs for additional error associated with SSL configuration attributes.+ssl.protocol.error.CWPKI0833E.explanation:The SSL configuration attributes has an error that prevents SSLContext creation. 
+ssl.protocol.error.CWPKI0833E.useraction:Ensure that the SSL configuration attributes are correct. Review the logs for additional errors associated with SSL configuration attributes.