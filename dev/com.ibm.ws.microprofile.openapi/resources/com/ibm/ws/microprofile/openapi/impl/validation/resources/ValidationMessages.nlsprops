# Copyright (c) 2018 IBM Corporation and others.
# All rights reserved. This program and the accompanying materials
# are made available under the terms of the Eclipse Public License v1.0
# which accompanies this distribution, and is available at
# http://www.eclipse.org/legal/epl-v10.html
#
# Contributors:
#     IBM Corporation - initial API and implementation
# -------------------------------------------------------------------------------------------------
#CMVCPATHNAME N/A
#COMPONENTPREFIX CWMMC
#COMPONENTNAMEFOR CWMMC MicroProfile OpenAPI API
#ISMESSAGEFILE TRUE
#NLS_MESSAGEFORMAT_VAR
#NLS_ENCODING=UNICODE
# -------------------------------------------------------------------------------------------------

callbackURLTemplateEmpty=The Callback object's URL template is empty and is not a valid URL
callbackInvalidSubstitutionVariables=The Callback object contains invalid substitution variables: \"{0}\"
callbackMustBeRuntimeExpression=The Callback object must contain a valid runtime expression as defined in the OpenAPI specification. The value specified for the runtime expression: \"{0}\" is not valid
callbackInvalidURL=The Callback object must contain a valid URL. The \"{0}\" value specified for the URL is not valid
callbackInvalidPathItem=The Callback object must contain a valid path item. The path item value associated with key \"{0}\" is not a valid value

contactInvalidURL=The Contact object must contain a valid URL. The \"{0}\" value specified for the URL is not valid
contactInvalidEmail=The Contact object must contain a valid email address. The \"{0}\" value specified for the email address is not valid

exampleOnlyValueOrExternalValue=The Example object \"{0}\" specifies both \"value\" and \"externalValue\" fields. Specify only one of the fields

externalDocumentationInvalidURL=The ExternalDocumentation object must contain a valid URL. The \"{0}\" value specified for the URL is not valid

infoTermsOfServiceInvalidURL=The Info object must contain a valid URL. The \"{0}\" value specified for \"termsOfService\" is not a valid URL
invalidUrl=The \"{0}\" object must contain a valid URL. The \"{1}\" value specified for the URL is not valid
invalidUri=The \"{0}\" object must contain a valid URI. The \"{1}\" value specified for the URI is not valid

<<<<<<< HEAD
invalidExtensionFieldName=The field name of \"{0}\" extension must start with "x-"

headerExampleOrExamples=The Header object \"{0}\" specifies both an example object and an examples object. Only one of them should be specified
headerSchemaAndContent=The Header object \"{0}\" MUST contain either a schema property, or a content property, but not both
headerSchemaOrContent=The Header object \"{0}\" MUST contain either a schema property or a content property
headerContentMap=The \"content\" map within header object \"{0}\" must only contain one entry
=======
headerExampleOrExamples=The Header \"{0}\" object cannot have both \"examples\" and \"example\"
headerSchemaAndContent=The Header \"{0}\" object must contain either a schema property or a content property, but it cannot contain both
headerSchemaOrContent=The Header \"{0}\" object must contain either a schema property or a content property
headerContentMap=The \"content\" map within the \"{0}\" Header object must contain only one entry
>>>>>>> 5e3f2606

licenseInvalidURL=The License object must contain a valid URL. The \"{0}\" value specified for the URL is not valid

linkOperationRefOrId=The Link object \"{0}\" must have either "operationRef" or "operationId" property defined but not both

mediaTypeExampleOrExamples=The MediaType object cannot have both \"examples\" and \"example\"
mediaTypeEncodingProperty=The \"{0}\" encoding property specified in the MediaType object does not exist in the schema as a property
mediaTypeEmptySchema=The encoding property specified cannot be validated because the corresponding schema property is null

oAuthFlowInvalidURL=The OAuthFlow Object must contain a valid URL. The \"{0}\" value specified for the URL is not valid
nonApplicableField=The "\{0}\" field with the \"{1}\" value is not applicable for \"{2}\"

openAPIVersionInvalid=The OpenAPI object must contain a valid OpenAPI specification version. The \"{0}\" value specified for the OpenAPI specification version is not valid
openAPITagIsNotUnique=The OpenAPI object must contain unique tag names. The \"{0}\" tag name is not unique

operationIdsMustBeUnique=More than one Operation object with operationId: \"{0}\" was found. IDs must be unique

parameterInFieldInvalid=The value of the \"in\" field of Parameter object \"{0}\" is invalid: \"{1}\"
parameterExampleOrExamples=The \"{0}\" Parameter object specifies both an example object and an examples object. Only one of them should be specified
parameterSchemaOrContent=The \"{0}\" Parameter object does not contain a schema property or a content property
parameterSchemaAndContent=The \"{0}\" Parameter object must not contain a schema property and a content property
parameterContentMapMustNotBeEmpty=The \"content\" map within the \"{0}\" Parameter object must only contain one entry

pathItemInvalidRef=The PathItem object has an invalid $ref \"{0}\" value for \"{1}\" path item. A reference to a path item must be external.
pathItemRequiredField=The PathItem object must contain a valid path. The \"{0}\" path parameter from the \"{1}\" path does not contain the \"required\" field or its value is not \"true\"
pathItemDuplicate=The PathItem object must contain a valid path. The \"{0}\" path defines a duplicated \"{1}\" parameter at path-level: \"{2}\"
pathItemParameterNotDeclaredSingle=The PathItem object must contain a valid path. The \"{0}\" path defines one path parameter that is not declared: \"{1}\"
pathItemParameterNotDeclaredMultiple=The PathItem object must contain a valid path. The \"{0}\" path defines \"{1}\" path parameters that are not declared: \"{2}\"
pathItemOperationRequiredField=The PathItem object must contain a valid path. The \"{0}\" path parameter from the \"{1}\" operation of the path \"{2}\" does not contain the \"required\" field or its value is not \"true\"
pathItemOperationDuplicate=The PathItem object must contain a valid path. The \"{0}\" operation from the \"{1}\" path defines a duplicated \"{2}\" parameter: \"{3}\"
pathItemOperationNullParameter=The PathItem object must contain a valid path. The list of parameters from the \"{0}\" operation from the \"{1}\" path contains a null parameter
pathItemOperationParameterNotDeclaredSingle=The PathItem object must contain a valid path. The \"{0}\" operation from the \"{1}\" path defines one path parameter that is not declared: \"{2}\"
pathItemOperationParameterNotDeclaredMultiple=The PathItem object must contain a valid path. The \"{0}\" operation from the \"{1}\" path defines \"{2}\" path parameters that are not declared: \"{3}\"
pathItemOperationNoPathParameterDeclared=The PathItem object must contain a valid path. The \"{0}\" operation of the \"{1}\" path does not define a path parameter that is declared: \"{2}\"
pathItemInvalidFormat=The PathItem object must contain a valid path. The format of the \"{0}\" path is invalid

pathsRequiresSlash=The Paths object must contain a valid path. The \"{0}\" path does not begin with a slash

referenceExternalOrExtension=The \"{0}\" value is an external reference or an extension. No validation available
referenceNotPartOfModel=The specified reference \"{0}\" is not part of the model components
referenceNotValid=The specified reference \"{0}\" is not valid.
referenceNotValidFormat=The \"{0}\" reference is not in a valid format.
referenceNull=The \"{0}\" model components object is null or $ref \"{1}\" is null
referenceToObjectInvalid=The \"{0}\" value is an invalid reference for \"{1}\"

responseMustContainOneCode=The Responses object must contain at least one response code
responseShouldContainSuccess=The Responses object should contain at least one response code for a successful operation

securityRequirementNotDeclared=The \"{0}\" name provided for the SecurityRequirement object does not correspond to a declared security scheme
securityRequirementScopeNamesRequired=The SecurityRequirement object''s \"{0}\" field should be a list of scope names required for execution, but is: \"{1}\"
securityRequirementFieldNotEmpty=The SecurityRequirement object''s \"{0}\" field should be empty, but is: \"{1}\"
securityRequirementIsEmpty=The SecurityRequirement object must not be empty

securitySchemeInFieldInvalid=The \"{0}\" SecurityScheme object has an error. The value of its \"in\" field is \"{1}\", but must be one of (\"query\", \"header\", \"cookie\")
securitySchemeInvalidURL=The SecurityScheme object must contain a valid URL. The \"{0}\" value specified for the URL is not valid
securitySchemeNonApplicableField=One or more fields defined are not applicable to a SecurityScheme instance of type \"{0}\"

schemaTypeArrayNullItems=Array schema \"{0}\" must have "items" property defined
schemaReadOnlyOrWriteOnly=Schema \"{0}\" must not have both "readOnly" and writeOnly" set to true
schemaMultipleOfLessThanOne=Schema \"{0}\" must have property "multipleOf" set to a number strictly greater than zero
schemaPropertyLessThanZero=Property \"{0}\" of schema \"{1}\" must be greater or equal to zero
schemaTypeDoesNotMatchProperty=Property \"{0}\" is not appropriate for schema \"{1}\" of type \"{2}\"

keyNotARegex=\"{0}\" key of components map must be a regular expression

serverVariableNotDefined=The \"{0}\" variable in the Server object is not defined
serverInvalidURL=The Server object must contain a valid URL. The \"{0}\" value specified for the URL is not valid

requiredFieldMissing=Required \"{0}\" field is missing or is set to an invalid value<|MERGE_RESOLUTION|>--- conflicted
+++ resolved
@@ -32,23 +32,16 @@
 invalidUrl=The \"{0}\" object must contain a valid URL. The \"{1}\" value specified for the URL is not valid
 invalidUri=The \"{0}\" object must contain a valid URI. The \"{1}\" value specified for the URI is not valid
 
-<<<<<<< HEAD
 invalidExtensionFieldName=The field name of \"{0}\" extension must start with "x-"
 
-headerExampleOrExamples=The Header object \"{0}\" specifies both an example object and an examples object. Only one of them should be specified
-headerSchemaAndContent=The Header object \"{0}\" MUST contain either a schema property, or a content property, but not both
-headerSchemaOrContent=The Header object \"{0}\" MUST contain either a schema property or a content property
-headerContentMap=The \"content\" map within header object \"{0}\" must only contain one entry
-=======
 headerExampleOrExamples=The Header \"{0}\" object cannot have both \"examples\" and \"example\"
 headerSchemaAndContent=The Header \"{0}\" object must contain either a schema property or a content property, but it cannot contain both
 headerSchemaOrContent=The Header \"{0}\" object must contain either a schema property or a content property
 headerContentMap=The \"content\" map within the \"{0}\" Header object must contain only one entry
->>>>>>> 5e3f2606
 
 licenseInvalidURL=The License object must contain a valid URL. The \"{0}\" value specified for the URL is not valid
 
-linkOperationRefOrId=The Link object \"{0}\" must have either "operationRef" or "operationId" property defined but not both
+linkOperationRefOrId=\"operationRef\" and \"operationId\" properties of the \"{0}\" Link object are mutually exclusive
 
 mediaTypeExampleOrExamples=The MediaType object cannot have both \"examples\" and \"example\"
 mediaTypeEncodingProperty=The \"{0}\" encoding property specified in the MediaType object does not exist in the schema as a property
@@ -102,13 +95,13 @@
 securitySchemeInvalidURL=The SecurityScheme object must contain a valid URL. The \"{0}\" value specified for the URL is not valid
 securitySchemeNonApplicableField=One or more fields defined are not applicable to a SecurityScheme instance of type \"{0}\"
 
-schemaTypeArrayNullItems=Array schema \"{0}\" must have "items" property defined
-schemaReadOnlyOrWriteOnly=Schema \"{0}\" must not have both "readOnly" and writeOnly" set to true
-schemaMultipleOfLessThanOne=Schema \"{0}\" must have property "multipleOf" set to a number strictly greater than zero
-schemaPropertyLessThanZero=Property \"{0}\" of schema \"{1}\" must be greater or equal to zero
-schemaTypeDoesNotMatchProperty=Property \"{0}\" is not appropriate for schema \"{1}\" of type \"{2}\"
+schemaTypeArrayNullItems=The \"{0}\" array Schema object must have "items" property defined
+schemaReadOnlyOrWriteOnly=The \"{0}\" Schema object must not have both "readOnly" and writeOnly" set to true
+schemaMultipleOfLessThanOne=The \"{0}\" Schema object must have property "multipleOf" set to a number strictly greater than zero
+schemaPropertyLessThanZero=Property \"{0}\" of the \"{1}\" Schema object must be greater or equal to zero
+schemaTypeDoesNotMatchProperty=Property \"{0}\" is not appropriate for the \"{1}\" Schema object of type \"{2}\"
 
-keyNotARegex=\"{0}\" key of components map must be a regular expression
+keyNotARegex=The \"{0}\" key of Components object must be a regular expression
 
 serverVariableNotDefined=The \"{0}\" variable in the Server object is not defined
 serverInvalidURL=The Server object must contain a valid URL. The \"{0}\" value specified for the URL is not valid
