/*******************************************************************************
 * Copyright (c) 2011, 2024 IBM Corporation and others.
 * All rights reserved. This program and the accompanying materials
 * are made available under the terms of the Eclipse Public License 2.0
 * which accompanies this distribution, and is available at
 * http://www.eclipse.org/legal/epl-2.0/
 *
 * SPDX-License-Identifier: EPL-2.0
 *******************************************************************************/
package componenttest.topology.impl;

import static org.junit.Assert.assertEquals;
import static org.junit.Assert.assertNotNull;
import static org.junit.Assert.assertTrue;
import static org.junit.Assert.fail;

import java.io.BufferedOutputStream;
import java.io.BufferedReader;
import java.io.BufferedWriter;
import java.io.ByteArrayInputStream;
import java.io.File;
import java.io.FileInputStream;
import java.io.FileNotFoundException;
import java.io.FileOutputStream;
import java.io.IOException;
import java.io.InputStream;
import java.io.InputStreamReader;
import java.io.OutputStream;
import java.io.OutputStreamWriter;
import java.io.PrintStream;
import java.io.PrintWriter;
import java.io.StringReader;
import java.io.StringWriter;
import java.io.Writer;
import java.net.InetAddress;
import java.net.InetSocketAddress;
import java.net.ServerSocket;
import java.nio.charset.Charset;
import java.security.AccessController;
import java.security.KeyStore;
import java.security.PrivilegedAction;
import java.text.DateFormat;
import java.text.SimpleDateFormat;
import java.time.ZoneId;
import java.time.ZonedDateTime;
import java.time.format.DateTimeFormatter;
import java.util.ArrayList;
import java.util.Arrays;
import java.util.Collection;
import java.util.Collections;
import java.util.Date;
import java.util.Formatter;
import java.util.HashMap;
import java.util.HashSet;
import java.util.Iterator;
import java.util.LinkedHashMap;
import java.util.LinkedList;
import java.util.List;
import java.util.Locale;
import java.util.Map;
import java.util.Map.Entry;
import java.util.Properties;
import java.util.Scanner;
import java.util.Set;
import java.util.StringTokenizer;
import java.util.TreeSet;
import java.util.concurrent.BlockingQueue;
import java.util.concurrent.Executors;
import java.util.concurrent.LinkedBlockingQueue;
import java.util.concurrent.ScheduledExecutorService;
import java.util.concurrent.ScheduledFuture;
import java.util.concurrent.TimeUnit;
import java.util.concurrent.atomic.AtomicBoolean;
import java.util.concurrent.atomic.AtomicInteger;
import java.util.function.Consumer;
import java.util.logging.Level;
import java.util.logging.Logger;
import java.util.regex.Matcher;
import java.util.regex.Pattern;

import javax.json.Json;
import javax.json.JsonObject;
import javax.json.JsonReader;
import javax.management.remote.JMXConnector;
import javax.management.remote.JMXConnectorFactory;
import javax.management.remote.JMXServiceURL;
import javax.net.ssl.SSLContext;
import javax.net.ssl.TrustManagerFactory;

import org.junit.Assert;

import com.ibm.websphere.simplicity.LocalFile;
import com.ibm.websphere.simplicity.Machine;
import com.ibm.websphere.simplicity.OperatingSystem;
import com.ibm.websphere.simplicity.PortType;
import com.ibm.websphere.simplicity.ProgramOutput;
import com.ibm.websphere.simplicity.RemoteFile;
import com.ibm.websphere.simplicity.config.ServerConfiguration;
import com.ibm.websphere.simplicity.config.ServerConfigurationFactory;
import com.ibm.websphere.simplicity.log.Log;
import com.ibm.websphere.soe_reporting.SOEHttpPostUtil;
import com.ibm.ws.fat.util.ACEScanner;
import com.ibm.ws.fat.util.Props;
import com.ibm.ws.fat.util.jmx.JmxException;
import com.ibm.ws.fat.util.jmx.JmxServiceUrlFactory;
import com.ibm.ws.fat.util.jmx.mbeans.ApplicationMBean;
import com.ibm.ws.logging.utils.FileLogHolder;

import componenttest.common.apiservices.Bootstrap;
import componenttest.common.apiservices.LocalMachine;
import componenttest.custom.junit.runner.LogPolice;
import componenttest.custom.junit.runner.RepeatTestFilter;
import componenttest.depchain.FeatureDependencyProcessor;
import componenttest.exception.TopologyException;
import componenttest.rules.repeater.FeatureReplacementAction;
import componenttest.rules.repeater.JakartaEE11Action;
import componenttest.rules.repeater.JakartaEEAction;
import componenttest.rules.repeater.RepeatTestAction;
import componenttest.topology.impl.JavaInfo.Vendor;
import componenttest.topology.impl.LibertyFileManager.LogSearchResult;
import componenttest.topology.utils.FileUtils;
import componenttest.topology.utils.LibertyServerUtils;
import componenttest.topology.utils.PrivHelper;
import componenttest.topology.utils.ServerFileUtils;
import io.openliberty.checkpoint.spi.CheckpointPhase;

public class LibertyServer implements LogMonitorClient {

    protected static final Class<?> c = LibertyServer.class;
    protected static final String CLASS_NAME = c.getName();
    protected static Logger LOG = Logger.getLogger(CLASS_NAME); // why don't we always use the Logger directly?
    private final static String LS = System.getProperty("line.separator");
    public final static String LIBERTY_ERROR_REGEX = "^.*[EW] .*\\d{4}[EW]:.*$";

    /** How frequently we poll the logs when waiting for something to happen */
    protected static final int WAIT_INCREMENT = 300;

    boolean runAsAWindowService = false;

    protected class ServerDebugInfo {

        protected static final String SERVER_DEBUG_PREFIX = "debug.server.";
        protected static final String DEBUGGING_PORT_PROP = "debugging.port";

        boolean startInDebugMode = false;
        protected String debugPort = null;

        protected ServerDebugInfo() {
            calculateDebugInfo();
        }

        /**
         * We only start in debug mode if:
         * debugging is allowed
         * AND
         * the environment sets a system property with a valid port.
         */

        private void calculateDebugInfo() {

            if (debuggingAllowed) {
                debugPort = getDebugPortForServer();
                if (debugPort == null) {
                    debugPort = getGenericDebuggingPort();
                }
                if (debugPort != null) {
                    startInDebugMode = true;
                    Log.info(c, "calculateDebugInfo", "Debug enabled for server = " + serverToUse + ", at port = " + debugPort);
                    return;
                }
                Log.info(c, "calculateDebugInfo", "debugging allowed for server = " + serverToUse + ", but didn't find valid port, so debug not enabled");
            } else {
                Log.info(c, "calculateDebugInfo", "debugging not allowed for server = " + serverToUse);
            }
        }

        String getDebugPortForServer() {
            return getValidPortPropertyVal(SERVER_DEBUG_PREFIX + serverToUse);
        }

        String getGenericDebuggingPort() {
            return getValidPortPropertyVal(DEBUGGING_PORT_PROP);
        }

        /**
         * For system property with key = "key", return the value of this system property
         * if and only if the value can be parsed into a non-negative integer.
         *
         * If not, returns <null>.
         *
         * @param  key
         * @return     value of sys property or <null>
         */
        String getValidPortPropertyVal(final String key) {
            int portVal;
            String sysPropVal = AccessController.doPrivileged(new PrivilegedAction<String>() {
                @Override
                public String run() {
                    return System.getProperty(key);
                }
            });

            if (sysPropVal != null && sysPropVal != "false") {
                try {
                    portVal = Integer.parseInt(sysPropVal);
                } catch (NumberFormatException e) {
                    return null;
                }
                if (portVal < 0) {
                    return null;
                }
            } else {
                return null;
            }
            Log.info(c, "getValidPortPropertyVal", "Return valid port val, key = " + key + ", val = " + sysPropVal);
            return sysPropVal;
        }
    }

    protected static final String MAC_RUN = PrivHelper.getProperty("fat.on.mac");
    protected static final String DEBUGGING_PORT = PrivHelper.getProperty("debugging.port");
    public static final boolean DEFAULT_PRE_CLEAN = true;
    public static final boolean DEFAULT_CLEANSTART = Boolean.parseBoolean(PrivHelper.getProperty("default.clean.start", "true"));
    public static final boolean DEFAULT_VALIDATE_APPS = true;
    protected static final String RELEASE_MICRO_VERSION = PrivHelper.getProperty("micro.version");
    protected static final String TMP_DIR = PrivHelper.getProperty("java.io.tmpdir");
    public static boolean validateApps = DEFAULT_VALIDATE_APPS;

    protected static final JavaInfo javaInfo = JavaInfo.forCurrentVM();

    protected static final boolean FAT_TEST_LOCALRUN = Boolean.getBoolean("fat.test.localrun");
    protected static final boolean GLOBAL_JAVA2SECURITY = javaInfo.MAJOR > 17 ? false : Boolean.parseBoolean(PrivHelper.getProperty("global.java2.sec", "false"));
    protected static final boolean GLOBAL_DEBUG_JAVA2SECURITY = javaInfo.MAJOR > 17 ? false : FAT_TEST_LOCALRUN //
                    ? Boolean.parseBoolean(PrivHelper.getProperty("global.debug.java2.sec", "true")) //
                    : Boolean.parseBoolean(PrivHelper.getProperty("global.debug.java2.sec", "false"));

    //should the check for repeated features throw an exception
    protected static final String REPEAT_FEATURE_CHECK_ERROR_PROP = "fat.test.repeat.feature.check.error";
    protected static final boolean REPEAT_FEATURE_CHECK_ERROR = Boolean.parseBoolean(PrivHelper.getProperty(REPEAT_FEATURE_CHECK_ERROR_PROP, "true"));

    //FIPS 140-3
    protected static final boolean GLOBAL_FIPS_140_3 = Boolean.parseBoolean(PrivHelper.getProperty("global.fips_140-3", "false"));

    protected static final String GLOBAL_TRACE = PrivHelper.getProperty("global.trace.spec", "").trim();
    protected static final String GLOBAL_JVM_ARGS = PrivHelper.getProperty("global.jvm.args", "").trim();

    protected static final boolean DO_COVERAGE = PrivHelper.getBoolean("test.coverage");
    protected static final String JAVA_AGENT_FOR_JACOCO = PrivHelper.getProperty("javaagent.for.jacoco");

    protected static final int SERVER_START_TIMEOUT = (FAT_TEST_LOCALRUN ? 15 : 120) * 1000;
    protected static final int SERVER_STOP_TIMEOUT = SERVER_START_TIMEOUT;

    // How long to wait for an app to start before failing out
    protected int APP_START_TIMEOUT = (FAT_TEST_LOCALRUN ? 12 : 120) * 1000;

    // Increasing this from 50 seconds to 120 seconds to account for poorly performing code;
    // this timeout should only pop in the event of an unexpected failure of apps to start.
    protected static final int LOG_SEARCH_TIMEOUT = (FAT_TEST_LOCALRUN ? 12 : 120) * 1000;

    // Allow configuration updates to wait for messages in the log longer than other log
    // searches. Configuration updates may take some time on slow test systems.
    protected static int LOG_SEARCH_TIMEOUT_CONFIG_UPDATE = (FAT_TEST_LOCALRUN ? 12 : 180) * 1000;

    protected Set<String> installedApplications;

    protected static final String DEFAULT_SERVER = "defaultServer";

    protected static final String DEFAULT_MSG_FILE = "messages.log";
    protected static final String DEFAULT_CONSOLE_FILE = "console.log";

    protected static final String DEFAULT_TRACE_FILE_PREFIX = "trace";

    protected static final String SERVER_CONFIG_FILE_NAME = "server.xml";
    protected static final String JVM_OPTIONS_FILE_NAME = "jvm.options";
    protected static final String OPENLIBERTY_PROPERTIES_FILE_NAME = "openliberty.properties";
    protected static final String COM_IBM_WEBSPHERE_PRODUCTVERSION_KEY = "com.ibm.websphere.productVersion";

    protected static final String EBCDIC_CHARSET_NAME = "IBM1047";

    protected volatile boolean isStarted = false;
    public volatile boolean startedWithJavaSecurity = false;
    protected boolean isStartedConsoleLogLevelOff = false;

    protected int osgiConsolePort = 5678; // The port number of the OSGi Console

    protected static final String OSGI_DIR_NAME = "org.eclipse.osgi";

    // Use port 0 if the property can't be found, these should be picked up from a properties file
    // if not then the test may create a liberty server and get the ports from a bootstrap port.
    // If neither way obtains a port then port 0 will be used which will cause the tests to fail in
    // an obvious way (rather than using a port which looks like it might be right, but isn't, e.g. 8000)
    protected int httpDefaultPort = Integer.parseInt(System.getProperty("HTTP_default", "0"));

    protected int httpDefaultSecurePort = Integer.parseInt(System.getProperty("HTTP_default.secure", "0"));

    protected int httpSecondaryPort = Integer.parseInt(System.getProperty("HTTP_secondary", "0"));
    protected int httpSecondarySecurePort = Integer.parseInt(System.getProperty("HTTP_secondary.secure", "0"));

    protected String bvtPortPropertyName = null;
    protected String bvtSecurePortPropertyName = null;

    protected int iiopDefaultPort = Integer.parseInt(System.getProperty("IIOP", "0"));

    protected String hostName;
    protected String installRoot; // The root of the Liberty Install
    protected String userDir; // The WLP_USER_DIR for this server
    protected boolean customUserDir = false;

    protected String installRootParent; // The parent directory of the Liberty Install

    protected final AtomicBoolean checkForRestConnector = new AtomicBoolean(false);

    // used by the saveServerConfiguration / restoreServerConfiguration methods to save the current server
    // configuration at a specific point in time and then be able to restore it back in the future
    protected RemoteFile savedServerXml = null;

    private boolean isTidy = false;

    private boolean needsPostTestRecover = true;

    private boolean logOnUpdate = true;

    protected boolean debuggingAllowed = true;

    private Properties openLibertyProperties;

    private String openLibertyVersion;

    private String archiveMarker = null;

    /**
     * This returns whether or not debugging is "programatically" allowed
     * for this server. It must still be combined with a port supplied by
     * the environment for debug to actually be enabled.
     *
     * @return {@code true} if debugging is potentially allowed for this server.
     */
    public boolean isDebuggingAllowed() {
        return debuggingAllowed;
    }

    /**
     * This sets whether or not debugging is "programatically" allowed
     * for this server. It must still be combined with a port supplied by
     * the environment for debug to actually be enabled.
     *
     * @param debuggingAllowed whether debugging is potentially allowed for this server.
     */
    public void setDebuggingAllowed(boolean debuggingAllowed) {
        this.debuggingAllowed = debuggingAllowed;
    }

    public boolean isLogOnUpdate() {
        return logOnUpdate;
    }

    public void setLogOnUpdate(boolean logOnUpdate) {
        this.logOnUpdate = logOnUpdate;
    }

    /**
     * @return the installRoot
     */
    public String getInstallRoot() {
        return installRoot;
    }

    /**
     * @return the installRootParent
     */
    public String getInstallRootParent() {
        return installRootParent;
    }

    /**
     * @return the release micro version
     */
    public String getMicroVersion() {
        return RELEASE_MICRO_VERSION;

        // The micro version is set by by 'cnf\build.gradle':
        //   inputs.file('resources/bnd/liberty-release.props')
        // And by 'wlp-gradle/subprojects/fat.gradle':
        //   bndProps.setProperty('micro.version', bnd.get('libertyBundleMicroVersion'))
        //
        // The micro version is used as a suffix to the base name of
        // library jars, for example:
        //
        // libertyBundleMicroVersion=78
        //
        // -rw-rw-rw-  1 874973897 874973897  348465 06-12 22:12 com.ibm.ws.kernel.boot.archive_1.0.78.jar
        // -rw-rw-rw-  1 874973897 874973897  829676 06-13 16:11 com.ibm.ws.kernel.boot_1.0.78.jar
        // -rw-rw-rw-  1 874973897 874973897  829671 06-28 12:07 com.ibm.ws.kernel.boot_1.0.78.jar
        //
        // Errors can occur if the micro version does not match the names under 'wlp/lib'.
        // This occurs rarely during official builds, possibly because of the splicing of
        // a newer WAS liberty build with an older open liberty build.
    }

    public String getMicroSuffix() {
        return "." + RELEASE_MICRO_VERSION;
    }

    /**
     * Returns the value of WLP_USER_DIR for the server.
     *
     * @return
     */
    public String getUserDir() {
        return userDir;
    }

    public boolean isCustomUserDir() {
        return customUserDir;
    }

    protected String serverRoot; // The root of the server for Liberty
    protected String serverOutputRoot; // The output root of the server
    protected String logsRoot; // The root of the Logs Files

    protected long lastConfigUpdate = 0; // Time stamp (in millis) of the last configuration update

    protected Map<String, String> additionalSystemProperties = null;

    private final Map<String, String> envVars = new HashMap<>();

    protected String relativeLogsRoot = "/logs/"; // this will be appended to logsRoot in setUp
    protected String consoleFileName = DEFAULT_CONSOLE_FILE; // Console log file name
    protected String messageFileName = DEFAULT_MSG_FILE; // Messages log file name (optionally changed by the FAT)
    protected String traceFileName = DEFAULT_TRACE_FILE_PREFIX + ".log"; // Trace log file name
    protected String messageAbsPath = null;
    protected String consoleAbsPath = null;
    protected String traceAbsPath = null;

    protected final List<String> extraArgs = new ArrayList<String>();

    protected String machineJava; // Path to Java 6 JDK on the Machine

    protected String machineJarPath; //Path to the jar command

    protected Machine machine; // Machine the server is on

    protected String serverToUse; // the server to use

    //An ID given to the server topology that will be used as a reference e.g. JPAFATTestServer
    protected String serverTopologyID;

    protected OperatingSystem machineOS;

    //These aren't final as we have to massage them if they are used for tWAS FAT suites
    public String pathToAutoFVTTestFiles = "lib/LibertyFATTestFiles/";
    protected String pathToAutoFVTOutputServersFolder = "output/servers";
    protected String pathToAutoFVTOutputFolder = "output/";

    protected final String PATH_TO_AUTOFVT_SERVERS = "publish/servers/";
    protected static final String PATH_TO_AUTOFVT_SHARED = "publish/shared/";
    //Only need this at the moment as we only support single Liberty Servers
    protected String pathToAutoFVTNamedServer = PATH_TO_AUTOFVT_SERVERS;

    protected long serverStartTimeout = SERVER_START_TIMEOUT;

    public String getPathToAutoFVTNamedServer() {
        return pathToAutoFVTNamedServer;
    }

    protected List<String> originalFeatureSet = null;

    //Used for keeping track of offset positions of log files
    protected HashMap<String, Long> logOffsets = new HashMap<String, Long>();

    protected HashMap<String, Long> originOffsets = new HashMap<String, Long>();

    protected boolean serverCleanupProblem = false;

    protected boolean ffdcChecking = true;

    /** When we stopped searching for a string in the logs. */
    public long searchStopTime;

    private final List<String> ignoredErrors = new ArrayList<>();

    /**
     * Holds a fixed set error and warning messages to be ignored for those
     * buckets that choose to care about error or warning messages when the server
     * is stopped. See populateFixedListOfMessagesToIgnore() for more details.
     */
    private final List<String> fixedIgnoreErrorsList = new ArrayList<String>();

    /**
     * Shared LogMonitor class is used to encapsulate some basic log search/wait logic
     */
    protected final LogMonitor logMonitor;

    public LogMonitor getLogMonitor() {
        return logMonitor;
    }

    private boolean newLogsOnStart = FileLogHolder.NEW_LOGS_ON_START_DEFAULT;

    public void setCheckpoint(CheckpointPhase phase) {
        setCheckpoint(phase, true, null);
    }

    /**
     * When server.start is executed, perform a
     *
     * <pre>
     * <code> "bin/server checkpoint --at=phase"</code>, followed by
     * <code> "bin/server start"</code>
     * </pre>
     *
     * @param phase         The phase at which to take the checkpoint. Must be non-null.
     * @param autoRestore   if true initiate restore as part of serverStart
     * @param beforeRestore beforeRestore lambda is called just before the server start
     */
    public void setCheckpoint(CheckpointPhase phase, boolean autoRestore, Consumer<LibertyServer> beforeRestoreLambda) {
        checkpointInfo = new CheckpointInfo(phase, autoRestore, beforeRestoreLambda);
    }

    public void setCheckpoint(CheckpointInfo checkpointInfo) {
        this.checkpointInfo = checkpointInfo;
    }

    public void unsetCheckpoint() {
        checkpointInfo = null;
    }

    private CheckpointInfo checkpointInfo;

    public boolean isCriuRestoreDisableRecovery() {
        return checkpointInfo.criuRestoreDisableRecovery;
    }

    public void setCriuRestoreDisableRecovery(boolean value) {
        checkpointInfo.criuRestoreDisableRecovery = value;
    }

    public LibertyServer addCheckpointRegexIgnoreMessage(String regEx) {
        checkpointInfo.checkpointRegexIgnoreMessages.add(regEx);
        return this;
    }

    public LibertyServer addCheckpointRegexIgnoreMessages(String... regExs) {
        for (String regEx : regExs) {
            checkpointInfo.checkpointRegexIgnoreMessages.add(regEx);
        }
        return this;
    }

    public void addEnvVarsForCheckpoint(Map<String, String> props) throws Exception {
        File serverEnvFile;
        if (fileExistsInLibertyServerRoot("server.env")) {
            serverEnvFile = new File(getFileFromLibertyServerRoot("server.env").getAbsolutePath());
        } else {
            serverEnvFile = new File(getServerRoot() + "/" + "server.env");
            serverEnvFile.createNewFile();
        }
        Properties mergeProps = new Properties();
        try (InputStream in = new FileInputStream(serverEnvFile)) {
            mergeProps.load(in);
        }
        mergeProps.putAll(props);
        try (BufferedWriter bw = new BufferedWriter(new OutputStreamWriter(new FileOutputStream(serverEnvFile), "8859_1"))) {
            for (Entry<Object, Object> entry : mergeProps.entrySet()) {
                bw.write(entry.getKey() + "=" + entry.getValue());
                bw.newLine();
            }
        }
    }

    public static class CheckpointInfo {
        final Consumer<LibertyServer> defaultPreCheckpointLambda = (LibertyServer s) -> {
            Log.debug(c, "No preCheckpointLambda supplied.");
        };
        final Consumer<LibertyServer> defaultPostCheckpointLambda = (LibertyServer s) -> {
            Log.debug(c, "No postCheckpointLambda supplied.");
        };

        public CheckpointInfo(CheckpointPhase phase, boolean autorestore, Consumer<LibertyServer> postCheckpointLambda) {
            this(phase, autorestore, false, false, postCheckpointLambda);
        }

        public CheckpointInfo(CheckpointPhase phase, boolean autorestore, boolean expectCheckpointFailure, boolean expectRestoreFailure,
                              Consumer<LibertyServer> postCheckpointLambda) {
            this(phase, autorestore, expectCheckpointFailure, expectRestoreFailure, null, postCheckpointLambda);
        }

        public CheckpointInfo(CheckpointPhase phase, boolean autorestore, boolean expectCheckpointFailure, boolean expectRestoreFailure,
                              Consumer<LibertyServer> preCheckpointLambda, Consumer<LibertyServer> postCheckpointLambda) {
            if (phase == null) {
                throw new IllegalArgumentException("Phase must not be null");
            }

            this.checkpointPhase = phase;
            this.autoRestore = autorestore;
            this.expectCheckpointFailure = expectCheckpointFailure;
            this.expectRestoreFailure = expectRestoreFailure;
            if (preCheckpointLambda == null) {
                this.preCheckpointLambda = defaultPreCheckpointLambda;
            } else {
                this.preCheckpointLambda = (LibertyServer svr) -> {
                    Log.debug(c, "Begin execution of supplied preCheckpointLambda.");
                    preCheckpointLambda.accept(svr);
                    Log.debug(c, "Excecution of supplied preCheckpointLambda complete.");
                };
            }
            if (postCheckpointLambda == null) {
                this.postCheckpointLambda = defaultPostCheckpointLambda;
            } else {
                this.postCheckpointLambda = (LibertyServer svr) -> {
                    Log.debug(c, "Begin execution of supplied postCheckpointLambda.");
                    postCheckpointLambda.accept(svr);
                    Log.debug(c, "Excecution of supplied postCheckpointLambda complete.");
                };
            }
        }

        String phaseToCommandLineArg() {
            return phaseArgument.length() > 0 ? phaseArgument : checkpointPhase.name();
        }

        /*
         * parameters to configure a checkpoint/restore test
         */
        private final CheckpointPhase checkpointPhase; //Phase to checkpoint
        private String phaseArgument = ""; //phase string on command line. Added strictly to allow validity testing the bin/server inputs
        private final boolean autoRestore; // weather or not to perform restore after checkpoint
        //AN optional function executed after checkpoint but before restore
        private final Consumer<LibertyServer> preCheckpointLambda;
        private final Consumer<LibertyServer> postCheckpointLambda;
        private final boolean expectCheckpointFailure;
        private final boolean expectRestoreFailure;
        /*
         * save intermediate results of ongoing checkpoint restore test
         */
        // TODO these booleans don't seem to ever get set to true
        private final boolean validateApps = false;
        private final boolean validateTimedExit = false;
        //Check log on serverStop for unintentional app restart after restore.
        private boolean assertNoAppRestartOnRestore = true;

        public CheckpointInfo setPhaseArgument(String pa) {
            phaseArgument = pa;
            return this;
        }

        /**
         * @return the assertNoAppRestartOnRestore
         */
        public boolean isAssertNoAppRestartOnRestore() {
            return assertNoAppRestartOnRestore;
        }

        /**
         * @param assertNoAppRestartOnRestore the assertNoAppRestartOnRestore to set
         */
        public void setAssertNoAppRestartOnRestore(boolean assertNoAppRestartOnRestore) {
            this.assertNoAppRestartOnRestore = assertNoAppRestartOnRestore;
        }

        /**
         * If true, auto-recovery is disabled. Otherwise, auto-recovery is enabled. The default is true (disabled).
         * <p>
         * Auto-recovery will launch a clean start of the server if a checkpoint restore fails.
         */
        private boolean criuRestoreDisableRecovery = true;

        private Properties checkpointEnv = null;

        /**
         * Set of regular expressions to match against lines to ignore in the post checkpoint log files. Error / Warning messages found
         * in the post checkpoint log not matching any of these expressions will result in test failure
         */
        private final List<String> checkpointRegexIgnoreMessages = new ArrayList<String>();

        public void setCheckpointEnv(Properties checkpointEnv) {
            this.checkpointEnv = checkpointEnv;
        }

        public Properties getCheckpointEnv() {
            return this.checkpointEnv;
        }

    }

    /**
     * @param serverCleanupProblem the serverCleanupProblem to set
     */
    void setServerCleanupProblem(boolean serverCleanupProblem) {
        this.serverCleanupProblem = serverCleanupProblem;
    }

    public Machine getMachine() {
        return machine;
    }

    /**
     * Protected - This constructor is default as users should use the
     * LibertyServerFactory's static methods to get LibertyServer instances.
     *
     * @param  serverName The name of the server that is going to used
     * @param  b          The bootstrap properties for this server
     * @throws Exception
     */
    LibertyServer(String serverName, Bootstrap b) throws Exception {
        this(serverName, b, false, false);
    }

    LibertyServer(String serverName, Bootstrap b, boolean deleteServerDirIfExist, boolean usePreviouslyConfigured) throws Exception {
        this(serverName, b, deleteServerDirIfExist, usePreviouslyConfigured, LibertyServerFactory.WinServiceOption.OFF);
    }

    /**
     * Protected - This constructor is default as users should use the
     * LibertyServerFactory's static methods to get LibertyServer instances.
     *
     * @param  serverName              The name of the server that is going to used
     * @param  bootstrap               The bootstrap properties for this server
     * @param  deleteServerDirIfExist  If true and if the specified server name already exists on the file system, it will be deleted
     * @param  usePreviouslyConfigured If true do not tidy existing server
     * @param  winServiceOption
     * @throws Exception
     */
    LibertyServer(String serverName, Bootstrap bootstrap,
                  boolean deleteServerDirIfExist, boolean usePreviouslyConfigured,
                  LibertyServerFactory.WinServiceOption winServiceOption) throws Exception {

        final String method = "setup";
        Log.entering(c, method);

        this.serverTopologyID = bootstrap.getValue("ServerTopologyID");
        this.hostName = bootstrap.getValue("hostName");
        this.machineJava = bootstrap.getValue(hostName + ".JavaHome");

        if (serverName != null) {
            this.serverToUse = serverName;
            this.pathToAutoFVTNamedServer += serverToUse + "/";
        } else {
            this.serverToUse = bootstrap.getValue("serverName");
            if (this.serverToUse == null || this.serverToUse.trim().equals("")) {
                this.serverToUse = DEFAULT_SERVER;
            }
        }

        if (winServiceOption == LibertyServerFactory.WinServiceOption.ON) {
            this.runAsAWindowService = true;
        } else {
            this.runAsAWindowService = false;
        }

        String newLogsOnStartProperty = bootstrap.getValue(FileLogHolder.NEW_LOGS_ON_START_PROPERTY);
        if (newLogsOnStartProperty != null) {
            this.newLogsOnStart = Boolean.parseBoolean(newLogsOnStartProperty);
        }

        // This is the only case where we will allow the messages.log name to  be changed
        // by the fat framework -- because we want to look at messasges.log for start/stop/blah
        // messags, we shouldn't be pointing it all over everywhere else. For those FAT tests
        // that need a messages file in an alternate location, they should set the corresponding
        // com.ibm.ws.logging.message.file.name property in bootstrap.properties
        String nonDefaultLogFile = bootstrap.getValue("NonDefaultConsoleLogFileName");
        if (nonDefaultLogFile != null && nonDefaultLogFile.startsWith("SERVER_NAME/")) {
            this.relativeLogsRoot = "/logs/" + serverToUse + "/";
            this.messageFileName = nonDefaultLogFile.substring(12);
        } else {
            this.relativeLogsRoot = "/logs/";
            this.messageFileName = DEFAULT_MSG_FILE;
        }

        try {
            this.osgiConsolePort = Integer.parseInt(bootstrap.getValue("osgi.console"));
        } catch (Exception e) {
            Log.debug(c, "No osgi.console set in bootstrap.properties.  Will use default value: " + this.osgiConsolePort);
        }

        try {
            this.httpDefaultPort = Integer.parseInt(bootstrap.getValue("http.Default.Port"));
        } catch (Exception e) {
            Log.debug(c, "No http.Default.Port set in bootstrap.properties.  Will use default value: " + this.httpDefaultPort);
        }

        try {
            this.httpDefaultSecurePort = Integer.parseInt(bootstrap.getValue("http.Default.Secure.Port"));
        } catch (Exception e) {
            Log.debug(c, "No http.Default.Secure.Port set in bootstrap.properties.  Will use default value: " + this.httpDefaultSecurePort);
        }

        try {
            this.iiopDefaultPort = Integer.parseInt(bootstrap.getValue("IIOP"));
        } catch (Exception e) {
            Log.debug(c, "No iiop.Default.Port set in bootstrap.properties.  Will use default value: " + this.iiopDefaultPort);
        }

        if (this.machineJava == null) {
            throw new IllegalArgumentException("No " + this.hostName + ".JavaHome was set in " + bootstrap);
        }
        this.installRoot = bootstrap.getValue("libertyInstallPath");
        if (this.installRoot == null) {
            throw new IllegalArgumentException("No installRoot was set in " + bootstrap);
        }

        // TODO: Verify the micro version matches the files under 'installRoot/lib'.

        // Allow user directory name to be provided in bootstrap properties.
        // It is optional and if it is not set, setup() will set it.
        this.userDir = bootstrap.getValue("libertyUserDir");

        // Populate the fixed set error and warning messages to be ignored for those
        // buckets that choose to care about error or warning messages when the server
        // is stopped.
        this.populateFixedListOfMessagesToIgnore();

        // In the multinode test environment, one of the hosts may be the local machine
        // and therefore should be mapped to LocalMachine.  Simplicity only does this
        // mapping if the host name is "localhost".  For now a check is added here
        // to compare the host name to the local host name.  This is guarded by a
        // property "checkIfLocalHost" just in case someone doesn't want this behavior.
        String checkIfLocalHost = bootstrap.getValue("checkIfLocalHost");
        if (checkIfLocalHost != null && hostName.equals(InetAddress.getLocalHost().getHostName())) {
            this.machine = Machine.getLocalMachine();
            // Do not update hostName because Machine will say localhost!
        } else {
            this.machine = LibertyServerUtils.createMachine(bootstrap);
            // Update hostName to maintain old behavior of LibertyServer.getHostname()
            // which asked the machine.
            this.hostName = this.machine.getHostname();
        }

        this.logMonitor = new LogMonitor(this);

        this.setup(deleteServerDirIfExist, usePreviouslyConfigured);

        Log.exiting(c, method);
    }

    //This isn't that elegant but it works
    //If this is a tWAS FAT suite the relative path to the autoFVT folder
    //is different so we need to check and set variables to the autoFVT/output folder
    //and autoFVT/lib/testFiles accordingly
    protected void massageAutoFVTAbsolutePath() throws Exception {
        final String METHOD = "massageAutoFVTAbsolutePath";
        Log.entering(c, METHOD);

        LocalFile testBuildFile = new LocalFile("TestBuild.xml");
        String localPropsLoc = System.getProperty("local.properties");
        if (!!!testBuildFile.exists() && localPropsLoc != null) {
            Properties localProps = new Properties();
            FileInputStream in = new FileInputStream(localPropsLoc);
            localProps.load(in);
            in.close();

            String bucketsDir = localProps.getProperty("buckets.dir");
            pathToAutoFVTTestFiles = bucketsDir + "/" + pathToAutoFVTTestFiles;
            pathToAutoFVTNamedServer = bucketsDir + "/" + pathToAutoFVTNamedServer;
            pathToAutoFVTOutputServersFolder = bucketsDir + "/" + "output/servers";
            pathToAutoFVTOutputFolder = bucketsDir + "/output";

            Log.info(c, METHOD, "This seems to be a tWAS FAT suite so updating the path to the" +
                                "AutoFVTTestFiles to " + pathToAutoFVTTestFiles + " and the testOutputFolder to " +
                                pathToAutoFVTOutputServersFolder + " and the path to the AutoFVTNamedServer to "
                                + pathToAutoFVTNamedServer);
        }
        Log.exiting(c, METHOD);
    }

    protected void setup(boolean deleteServerDirIfExist, boolean usePreviouslyConfigured) throws Exception {
        installedApplications = new HashSet<String>();
        machine.connect();
        machine.setWorkDir(installRoot);
        if (serverToUse == null) {
            serverToUse = DEFAULT_SERVER;
        }

        machineOS = machine.getOperatingSystem();
        installRoot = LibertyServerUtils.makeJavaCompatible(installRoot, machine);
        // Set default usr directory if not already set.
        if (userDir == null)
            userDir = installRoot + "/usr";
        else
            customUserDir = true;
        serverRoot = userDir + "/servers/" + serverToUse;
        serverOutputRoot = serverRoot;
        logsRoot = serverOutputRoot + relativeLogsRoot;
        messageAbsPath = logsRoot + messageFileName;
        traceAbsPath = logsRoot + traceFileName;

        // delete existing server directory if requested:
        if (deleteServerDirIfExist) {
            RemoteFile serverDir = machine.getFile(serverRoot);
            if (serverDir.exists() && !serverDir.delete()) {
                Exception ex = new TopologyException("Unable to delete pre-existing server directory: " + serverRoot);
                Log.error(c, "setup - User requested that we delete pre-existing server directory, but this operation failed - " + serverRoot, ex);
                throw ex;
            }
        }

        File installRootfile = new File(installRoot);
        installRootParent = installRootfile.getParent();

        // Now it sets all OS specific stuff
        machineJava = LibertyServerUtils.makeJavaCompatible(machineJava, machine);

        Log.info(c, "setup", "Successfully obtained machine. Operating System is: " + machineOS.name());
        // Continues with setup, we now validate the Java used is a JDK by looking for java and jar files
        String jar = "jar";
        String java = "java";
        if (machineOS == OperatingSystem.WINDOWS) {
            jar += ".exe";
            java += ".exe";
        }
        RemoteFile testJar = machine.getFile(machineJava + "/bin/" + jar);
        RemoteFile testJava = machine.getFile(machineJava + "/bin/" + java);
        machineJarPath = testJar.getAbsolutePath();
        if (!!!testJar.exists()) {
            //if we come in here we might be pointing at a JRE instead of a JDK so we'll go up a level in hope it's there
            testJar = machine.getFile(machineJava + "/../bin/" + jar);
            machineJarPath = testJar.getAbsolutePath();
            if (!!!testJar.exists()) {
                throw new TopologyException("cannot find a " + jar + " file in " + machineJava + "/bin. Please ensure you have set the machine javaHome to point to a JDK");
            } else {
                Log.info(c, "setup", "Jar Home now set to: " + machineJarPath);
            }
        }
        if (!!!testJava.exists())
            throw new TopologyException("cannot find a " + java + " file in " + machineJava + "/bin. Please ensure you have set the machine javaHome to point to a JDK");

        Log.finer(c, "setup", "machineJava: " + machineJava + " machineJarPath: " + machineJarPath);

        massageAutoFVTAbsolutePath();

        if (!usePreviouslyConfigured)
            preTestTidyup();

        if (!newLogsOnStart) {
            initializeAnyExistingMarks();
        }
    }

    protected void preTestTidyup() {
        //Deletes the logs and work area folder and the apps folder
        try {
            machine.getFile(logsRoot).delete();
        } catch (Exception e) {
            // Ignore if doesn't exist
        }
        try {
            machine.getFile(serverRoot + "/workarea").delete();
        } catch (Exception e) {
            // Ignore if doesn't exist
        }
        try {
            RemoteFile applicationsFolder = machine.getFile(userDir + "/shared/apps");
            applicationsFolder.delete();
            applicationsFolder.mkdir();
        } catch (Exception e) {
            // Ignore if doesn't exist
        }
    }

    /**
     * Set the feature list of the server.xml to the new features specified
     * in the {@code List<String>}. Each String should be the only feature
     * name, e.g. servlet-3.0
     *
     * @param  newFeatures
     * @throws Exception
     */
    public void changeFeatures(List<String> newFeatures) throws Exception {
        RemoteFile serverXML = machine.getFile(serverRoot + "/" + SERVER_CONFIG_FILE_NAME);
        LocalFile tempServerXML = new LocalFile(SERVER_CONFIG_FILE_NAME);
        boolean createOriginalList;
        if (originalFeatureSet == null) {
            createOriginalList = true;
            originalFeatureSet = new ArrayList<String>();
        } else {
            createOriginalList = false;
        }
        Writer w = new OutputStreamWriter(tempServerXML.openForWriting(false));
        InputStream originalOutput = serverXML.openForReading();
        InputStreamReader in2 = new InputStreamReader(originalOutput);
        Scanner s2 = new Scanner(in2);
        while (s2.hasNextLine()) {
            String line = s2.nextLine();
            if (line.contains("<featureManager>")) {//So has reached featureSets
                while (s2.hasNextLine()) {
                    line = s2.nextLine();
                    if (line.contains("</featureManager>"))
                        break;
                    //Otherwise is a featureset and only if the original featureset list is null do we need to get
                    if (createOriginalList) {
                        line = line.replaceAll("<feature>", "");
                        line = line.replaceAll("</feature>", "");
                        line = line.trim();
                        originalFeatureSet.add(line);
                    }
                }
                w.write("   <featureManager>");
                w.write("\n");
                for (String feature : newFeatures) {
                    w.write("               <feature>" + feature.trim() + "</feature>");
                    w.write("\n");
                }
                w.write("   </featureManager>");
                w.write("\n");
            } else {
                w.write(line);
                w.write("\n");
            }
        }
        s2.close();
        originalOutput.close();
        w.flush();
        w.close();
        //Now we need to copy file overwriting existing server.xml and delete the temp
        tempServerXML.copyToDest(serverXML, false, true);
        tempServerXML.delete();
    }

    /**
     * Set the platform / feature elements of the server.xml to the new platform / features values specified.
     * Each String should be the only platform or feature name, e.g. jakartaee-10.0 or servlet-3.0. If the
     * server.xml has no <featureManager> tag this method will simply duplicate the existing server.xml content.
     *
     * @param  newPlatforms
     * @param  newFeatures
     * @return
     * @throws Exception
     */
    public void changePlatformsAndFeatures(List<String> newPlatforms, List<String> newFeatures) throws Exception {
        RemoteFile serverXML = machine.getFile(serverRoot + "/" + SERVER_CONFIG_FILE_NAME);
        LocalFile tempServerXML = new LocalFile(SERVER_CONFIG_FILE_NAME);

        Writer w = new OutputStreamWriter(tempServerXML.openForWriting(false));
        InputStream originalOutput = serverXML.openForReading();
        InputStreamReader in2 = new InputStreamReader(originalOutput);
        Scanner s2 = new Scanner(in2);

        while (s2.hasNextLine()) {
            String line = s2.nextLine();
            // We've reached  the platform/feature elements
            if (line.contains("<featureManager>")) {
                // Skip until we reach the end tag
                while (s2.hasNextLine()) {
                    line = s2.nextLine();
                    if (line.contains("</featureManager>")) {
                        break;
                    }
                }

                // Now write the <featureManager> snippet to the temp xml
                w.write("   <featureManager>");
                w.write("\n");
                if (newPlatforms != null || newPlatforms.size() > 0) {
                    for (String platform : newPlatforms) {
                        w.write("               <platform>" + platform.trim() + "</platform>");
                        w.write("\n");
                    }
                }
                if (newFeatures != null || newFeatures.size() > 0) {
                    for (String feature : newFeatures) {
                        w.write("               <feature>" + feature.trim() + "</feature>");
                        w.write("\n");
                    }
                }
                w.write("   </featureManager>");
                w.write("\n");
            } else {
                w.write(line);
                w.write("\n");
            }
        }

        s2.close();
        originalOutput.close();
        w.flush();
        w.close();
        //Now we need to copy file overwriting existing server.xml and delete the temp
        boolean rc = tempServerXML.copyToDest(serverXML, false, true);
        tempServerXML.delete();
    }

    /**
     * Copies the server.xml to the server.
     *
     * @throws Exception
     */
    public void refreshServerXMLFromPublish() throws Exception {
        RemoteFile serverXML = machine.getFile(serverRoot + "/" + SERVER_CONFIG_FILE_NAME);
        LocalFile publishServerXML = new LocalFile(PATH_TO_AUTOFVT_SERVERS + "/" + getServerName() + "/" + SERVER_CONFIG_FILE_NAME);

        publishServerXML.copyToDest(serverXML, false, true);
    }

    /**
     * Swaps in a different server.xml file from the server directory.
     *
     * @param  fileName  the name of a server.xml file found in the wlp/usr/[server]/ directory
     * @throws Exception
     */
    public void swapInServerXMLFromPublish(String fileName) throws Exception {
        RemoteFile serverXML = machine.getFile(serverRoot + "/" + SERVER_CONFIG_FILE_NAME);
        LocalFile publishServerXML = new LocalFile(PATH_TO_AUTOFVT_SERVERS + "/" + getServerName() + "/" + fileName);

        Log.info(c, "swapInServerXMLFromPublish", "Reconfiguring server to use config file: " + publishServerXML);
        publishServerXML.copyToDest(serverXML, false, true);
    }

    public static void setValidateApps(boolean validateApp) {
        validateApps = validateApp;
    }

    public boolean getValidateApps() {
        return validateApps;
    }

    /**
     * Sets the server configuration to be the specified file and starts the server.
     */
    public ProgramOutput startServerUsingConfiguration(String configFile) throws Exception {
        return startServerUsingConfiguration(configFile, new ArrayList<String>());
    }

    /**
     * Sets the server configuration to be the specified file and starts the server.
     */
    public ProgramOutput startServerUsingExpandedConfiguration(String configFile) throws Exception {
        return startServerUsingExpandedConfiguration(configFile, new ArrayList<String>());
    }

    public ProgramOutput startServerUsingExpandedConfiguration(String configFile, List<String> waitForMessages) throws Exception {
        ServerFileUtils serverFileUtils = new ServerFileUtils();
        String mergedFile = serverFileUtils.expandAndBackupCfgFile(this, configFile);
        ProgramOutput startupOutput = startServerUsingConfiguration(mergedFile, waitForMessages);
        saveServerConfiguration();
        return startupOutput;
    }

    /**
     * Sets the server configuration to be the specified file, starts the server, and waits for each of the specified messages.
     */
    public ProgramOutput startServerUsingConfiguration(String configFile, List<String> waitForMessages) throws Exception {
        setServerConfigurationFromFilePath(configFile);
        ProgramOutput startupOutput = startServer();
        waitForStringsInLogUsingMark(waitForMessages);
        return startupOutput;
    }

    /**
     * Reconfigures the running server. Expands any imports in the specified server config and copies that expanded
     * configuration to server.xml of the server root.
     *
     * @param  testName        - The name of the test case requesting the reconfig - a copy of the expanded configuration
     *                             file will be saved for debug purposes
     * @param  newConfig       - The configuration to swich to
     * @param  waitForMessages - Any messages to wait (used to determine if the update is complete)
     * @throws Exception
     */
    public void reconfigureServerUsingExpandedConfiguration(String testName, String newConfig, String... waitForMessages) throws Exception {

        reconfigureServerUsingExpandedConfiguration(testName, "configs", newConfig, true, waitForMessages);
    }

    /**
     * Reconfigures the running server. Expands any imports in the specified server config and copies that expanded
     * configuration to server.xml of the server root.
     *
     * @param  testName        - The name of the test case requesting the reconfig - a copy of the expanded configuration
     *                             file will be saved for debug purposes
     * @param  configDir       - The directory under the server root where the configuration will be found ("configs" is the default)
     * @param  newConfig       - The configuration to swich to
     * @param  waitForMessages - Any messages to wait (used to determine if the update is complete)
     * @throws Exception
     */
    public void reconfigureServerUsingExpandedConfiguration(String testName, String configDir, String newConfig, boolean resetMark, String... waitForMessages) throws Exception {

        String thisMethod = "reconfigureServerUsingExpandedConfiguration";
        ServerFileUtils serverFileUtils = new ServerFileUtils();
        String newServerCfg = serverFileUtils.expandAndBackupCfgFile(this, configDir + "/" + newConfig, testName);
        Log.info(c, thisMethod, "Reconfiguring server to use new config: " + newConfig);
        if (resetMark) {
            setMarkToEndOfLog();
        }
        replaceServerConfiguration(newServerCfg);

        Thread.sleep(200); // Sleep for 200ms to ensure we do not process the file "too quickly" by a subsequent call
        waitForConfigUpdateInLogUsingMark(listAllInstalledAppsForValidation(), waitForMessages);

        // wait for ssl port restart
        waitForSSLRestart();

    }

    public void waitForSSLRestart() throws Exception {

        String thisMethod = "waitForSSLRestart";
        // look for the "CWWKO0220I: TCP Channel defaultHttpEndpoint-ssl has stopped listening for requests on host " message
        // if we find it, then wait for "CWWKO0219I: TCP Channel defaultHttpEndpoint-ssl has been started and is now listening for requests on host"
        String sslStopMsg = waitForStringInLogUsingMark("CWWKO0220I:.*defaultHttpEndpoint-ssl.*", 500);
        if (sslStopMsg != null) {
            String sslStartMsg = waitForStringInLogUsingMark("CWWKO0219I:.*defaultHttpEndpoint-ssl.*");
            if (sslStartMsg == null) {
                Log.warning(c, "SSL may not have started properly - future failures may be due to this");
            } else {
                Log.info(c, thisMethod, "SSL appears have restarted properly");
            }
        } else {
            Log.info(c, thisMethod, "Did not detect a restart of the SSL port");
        }

    }

    /**
     * Wait for the server to state that it is listening on its SSL port
     *
     * @throws Exception
     */
    public void waitForSSLStart() throws Exception {
        //wait for "CWWKO0219I: TCP Channel defaultHttpEndpoint-ssl has been started and is now listening for requests on host"
        String sslStartMsg = waitForStringInLogUsingMark("CWWKO0219I:.*defaultHttpEndpoint-ssl.*");
        if (sslStartMsg == null) {
            RuntimeException rx = new RuntimeException("Timed out waiting for the server to initialize defaultHttpEndpoint-ssl");
            Log.error(c, "waitForSSLStart", rx);
            throw rx;
        }
    }

    /**
     * Start the server and validate that the server was started:
     * prepares/cleans the server directory, then performs a clean start
     *
     * @throws Exception
     * @return           the output of the start command
     */
    public ProgramOutput startServer() throws Exception {
        return startServerAndValidate(DEFAULT_PRE_CLEAN, DEFAULT_CLEANSTART, validateApps);
    }

    /**
     * Start the server and validate that the server was started:
     * prepares/cleans the server directory, then performs a clean start
     *
     * @param  consoleLogFileName name that should be used for console log. It can be helpful
     *                                to have a console log file name that is related to (or describes) the test
     *                                case the server is used for.
     * @throws Exception
     * @return                    the output of the start command
     */
    public ProgramOutput startServer(String consoleLogFileName) throws Exception {
        this.consoleFileName = consoleLogFileName;
        return startServerAndValidate(DEFAULT_PRE_CLEAN, DEFAULT_CLEANSTART, validateApps);
    }

    /**
     * Start the server and validate that the server was started:
     * prepares/cleans the server directory, then starts the server
     *
     * @param  cleanStart if true, the server will be started with a clean start
     * @throws Exception
     * @return            the output of the start command
     */
    public ProgramOutput startServer(boolean cleanStart) throws Exception {
        return startServerAndValidate(DEFAULT_PRE_CLEAN, cleanStart, validateApps);
    }

    /**
     * Start the server and validate that the server was started:
     * prepares/cleans the server directory, then starts the server
     *
     * @param  consoleFileName name that should be used for console log. It can be helpful
     *                             to have a console log file name that is related to (or describes) the test
     *                             case the server is used for.
     * @param  cleanStart      if true, the server will be started with a clean start
     * @throws Exception
     * @return                 the output of the start command
     */
    public ProgramOutput startServer(String consoleFileNameLog, boolean cleanStart) throws Exception {
        this.consoleFileName = consoleFileNameLog;
        return startServerAndValidate(DEFAULT_PRE_CLEAN, cleanStart, validateApps);
    }

    /**
     * Start the server and validate that the server was started
     *
     * @param  consoleFileName name that should be used for console log. It can be helpful
     *                             to have a console log file name that is related to (or describes) the test
     *                             case the server is used for.
     * @param  cleanStart      if true, the server will be started with a clean start
     * @param  preCleanServer  if true, the server directory will be reset before the server is started (reverted to vanilla backup).
     * @throws Exception
     * @return                 the output of the start command
     */
    public ProgramOutput startServer(String consoleFileNameLog, boolean cleanStart, boolean preCleanServer) throws Exception {
        this.consoleFileName = consoleFileNameLog;
        return startServerAndValidate(preCleanServer, cleanStart, validateApps);
    }

    /**
     * Start the server and validate that the server was started
     *
     * @param consoleFileNameLog name that should be used for console log. It can be helpful
     *                               to have a console log file name that is related to (or describes) the test
     *                               case the server is used for.
     * @param cleanStart         if true, the server will be started with a clean start
     * @param preCleanServer     if true, the server directory will be reset before
     *                               the server is started (reverted to vanilla backup).
     * @param validateTimedExit  if true, the server will make sure that timedexit-1.0 is enabled
     */
    public void startServer(String consoleFileNameLog,
                            boolean cleanStart, boolean preCleanServer, boolean validateTimedExit) throws Exception {
        this.consoleFileName = consoleFileNameLog;
        startServerAndValidate(preCleanServer, cleanStart, validateApps, false, validateTimedExit);
    }

    /**
     * Start the server, but expect server start to fail
     *
     * @param  consoleFileName name that should be used for console log. It can be helpful
     *                             to have a console log file name that is related to (or describes) the test
     *                             case the server is used for.
     * @param  cleanStart      if true, the server will be started with a clean start
     * @param  preCleanServer  if true, the server directory will be reset before the server is started (reverted to vanilla backup).
     * @return                 the output of the start command
     */
    public ProgramOutput startServerExpectFailure(String consoleFileNameLog, boolean preClean, boolean cleanStart) throws Exception {
        this.consoleFileName = consoleFileNameLog;
        return startServerAndValidate(preClean, cleanStart, false, true, true);
    }

    /**
     * Given a formatted "CWWKO0221E" error string, parse out a port number and use it to invoke
     * printProcessHoldingPort
     *
     * Example error (newlines added for readability):
     *
     * [5/11/21 17:16:41:009 GMT] 00000026 com.ibm.ws.tcpchannel.internal.TCPPort
     * E CWWKO0221E: TCP Channel defaultHttpEndpoint-ssl initialization did not succeed.
     * The socket bind did not succeed for host * and port 8020.
     * The port might already be in use.
     * Exception Message: EDC8115I Address already in use.
     *
     * @param errorString in the format of "CWWKO0221E"
     */
    protected void printProcessHoldingPort(String errorString) {
        final String m = "printProcessHoldingPort";
        String portIndexString = "port ";
        int start = errorString.indexOf(portIndexString);
        if (start > 0) {
            start += portIndexString.length();
            int end = errorString.indexOf(".", start);
            if ((end - start) > 0) {
                try {
                    int port = Integer.parseInt(errorString.substring(start, end));
                    if (port > 0) {
                        printProcessHoldingPort(port);
                        return;
                    }
                } catch (NumberFormatException nfe) {
                    Log.info(c, m, "Failed to find a port number, cannot log the process holding the port");
                }
            }
        }
        Log.info(c, m, "Failed to find a port number, cannot log the process holding the port");
    }

    public void printProcesses() {
        printProcesses(machine);
    }

    public static void printProcesses(Machine host) {
        printProcesses(host, "");
    }

    public static void printProcesses(Machine host, String prefix) {
        final String m = "printProcesses";

        String timeStamp = ZonedDateTime.now(ZoneId.systemDefault()).format(DateTimeFormatter.ofPattern("uuuu.MM.dd.HH.mm.ss"));
        String fileName = "processes-" + timeStamp + ".txt";
        if (prefix != null && !prefix.isEmpty()) {
            fileName = prefix + "-" + fileName;
        }
        Props properties = Props.getInstance();

        Log.info(c, m, "Printing processes to file: " + fileName);

        String filePath = properties.getFileProperty(Props.DIR_LOG).getAbsolutePath() + File.separator + fileName;
        PortDetectionUtil detector = PortDetectionUtil.getPortDetector(host);
        try {
            String processes = detector.listProcesses();
            if (processes != null) {
                try (PrintStream stream = new PrintStream(new BufferedOutputStream(new FileOutputStream(filePath)), true, "UTF-8")) {

                    // Remove useless numbers and whitespace
                    StringTokenizer st = new StringTokenizer(processes, LS);
                    while (st.hasMoreTokens()) {
                        String s = st.nextToken().trim();
                        if (!s.matches("^\\d+$")) {
                            stream.println(s.replaceAll("\\s+", " "));
                        }
                    }
                } catch (Exception ex) {
                    Log.error(c, m, ex, "Caught exception while trying to list processes");
                }
            } else {
                Log.info(c, m, "Could not list processes");
            }
        } catch (Exception ex) {
            Log.error(c, m, ex, "Caught exception while trying to list processes");
        }
    }

    public void printProcessHoldingPort(int port) {
        final String m = "printProcessHoldingPort";
        try {
            PortDetectionUtil detector = PortDetectionUtil.getPortDetector(machine);
            Log.info(c, m, detector.determineCommandLineForPid(getPid()));
        } catch (Exception ex) {
            Log.error(c, m, ex, "Caught exception while trying to detect the process holding port " + port);
        }
    }

    public String getPid() {
        PortDetectionUtil detector = PortDetectionUtil.getPortDetector(machine);
        try {
            return detector.determinePidForPort(httpDefaultPort);
        } catch (Exception e) {
            return null;
        }
    }

    public String getCommandLine() {
        PortDetectionUtil detector = PortDetectionUtil.getPortDetector(machine);
        try {
            return detector.determineCommandLineForPid(detector.determinePidForPort(httpDefaultPort));
        } catch (Exception e) {
            return null;
        }
    }

    protected void checkPortsOpen(boolean retry) {
        ServerSocket socket = null;
        try {
            // Create unbounded socket
            socket = new ServerSocket();
            // This allows the socket to close and others to bind to it even if its in TIME_WAIT state
            socket.setReuseAddress(true);
            socket.bind(new InetSocketAddress(getHttpDefaultPort()));
        } catch (Exception ex) {
            Log.error(c, "checkPortsOpen", ex, "http default port (" + httpDefaultPort + ") is currently bound");
            printProcessHoldingPort(getHttpDefaultPort());
            if (retry) {
                Log.info(c, "checkPortsOpen", "Waiting 5 seconds and trying again");
                try {
                    Thread.sleep(5000);
                } catch (InterruptedException ie) {
                    // Not a lot to do
                }
                // Do this out of the try block, even if we are interrupted we want to try once more
                checkPortsOpen(false);
            }
        } finally {
            if (null != socket) {
                try {
                    // With setReuseAddress set to true we should free up our socket and allow
                    // someone else to bind to it even if we are in TIME_WAIT state.
                    socket.close();
                } catch (IOException ioe) {
                    // not a lot to do
                    Log.error(c, "checkPortsOpen", ioe, "Failed to close socket. Port " + httpDefaultPort + " will still be bound.");
                }
            }
        }
    }

    /**
     * Start the server and validate that the server was started
     *
     * @param  cleanStart      if true, the server will be started with a clean start
     * @param  useValidateApps if true, block until all of the registered apps have started
     * @param  preCleanServer  if true, the server directory will be reset before the server is started (reverted to vanilla backup).
     * @throws Exception
     * @return                 the output of the start command
     */
    public ProgramOutput startServerAndValidate(boolean preClean, boolean cleanStart, boolean useValidateApps) throws Exception {
        return startServerAndValidate(preClean, cleanStart, useValidateApps, false);
    }

    /**
     * Start the server and validate that the server was started
     *
     * @param  cleanStart      if true, the server will be started with a clean start
     * @param  useValidateApps if true, block until all of the registered apps have started
     * @param  preCleanServer  if true, the server directory will be reset before the server is started (reverted to vanilla backup).
     * @throws Exception
     * @return                 the output of the start command
     */
    public ProgramOutput startServerAndValidate(boolean preClean, boolean cleanStart, boolean useValidateApps, boolean expectStartFailure) throws Exception {
        return startServerAndValidate(preClean, cleanStart, useValidateApps, expectStartFailure, true);
    }

    /**
     * Start the server and validate that the server was started
     *
     * @param  preClean           if true, the server directory will be reset before
     *                                the server is started (reverted to vanilla backup).
     * @param  cleanStart         if true, the server will be started with a clean start
     * @param  useValidateApps    if true, block until all of the registered apps have started
     * @param  expectStartFailure if true, a the server is not expected to start
     *                                due to a failure
     * @param  validateTimedExit  if true, the server will make sure that timedexit-1.0 is enabled
     * @throws Exception
     */
    public ProgramOutput startServerAndValidate(boolean preClean, boolean cleanStart,
                                                boolean useValidateApps, boolean expectStartFailure,
                                                boolean validateTimedExit) throws Exception {
        return startServerWithArgs(preClean, cleanStart, useValidateApps, expectStartFailure, "start", null, validateTimedExit);
    }

    public enum IncludeArg {
        MINIFY, ALL, USR, RUNNABLE, MINIFYRUNNABLE;

        public String getIncludeString() {
            if (this.equals(MINIFYRUNNABLE)) {
                return "--include=" + "minify,runnable";
            } else {
                return "--include=" + toString().toLowerCase();
            }
        }
    }

    public void packageServer(IncludeArg include, String otherPackageArgs, String osFilter) throws Exception {
        ArrayList<String> args = setArgsExtended(include, otherPackageArgs, osFilter);
        startServerWithArgs(true, false, false, false, "package", args, true);
    }

    public void packageServer(IncludeArg include, String osFilter) throws Exception {
        ArrayList<String> args = setArgs(include, osFilter);
        startServerWithArgs(true, false, false, false, "package", args, true);
    }

    public void packageServerWithCleanStart(IncludeArg include, String osFilter) throws Exception {
        ArrayList<String> args = setArgs(include, osFilter);
        startServerWithArgs(true, true, false, false, "package", args, true);
    }

    protected ArrayList<String> setArgs(IncludeArg include, String osFilter) {
        ArrayList<String> args = new ArrayList<String>();

        args.add(include.getIncludeString());

        if (osFilter != null) {
            args.add("--os=" + osFilter);
        }
        return args;
    }

    protected ArrayList<String> setArgsExtended(IncludeArg include, String otherPackageArgs, String osFilter) {
        ArrayList<String> args = setArgs(include, osFilter);
        args.add(otherPackageArgs);

        return args;
    }

    public ProgramOutput startServerWithArgs(boolean preClean, boolean cleanStart,
                                             boolean useValidateApps, boolean expectStartFailure,
                                             String serverCmd, List<String> args,
                                             boolean validateTimedExit) throws Exception {
        final String method = "startServerWithArgs";
        Log.info(c, method, ">>> STARTING SERVER: " + getServerName());
        Log.info(c, method,
                 "Starting " + getServerName() + "; preClean=" + preClean + ", clean=" + cleanStart + ", validateApps=" + useValidateApps + ", expectStartFailure="
                            + expectStartFailure
                            + ", cmd=" + serverCmd + ", args=" + args);

        if (serverCleanupProblem) {
            throw new Exception("The server was not cleaned up on the previous test.");
        }

        //if we're (re-)starting then we must be untidy!
        isTidy = false;

        if (preClean) {
            // Tidy up any pre-existing logs
            Log.info(c, method, "Tidying logs");
            preStartServerLogsTidy();
            if (!newLogsOnStart) {
                clearLogMarks();
            }
        } else {
            if (!newLogsOnStart) {
                // We were asked not to pre-clean the logs, so given the
                // new behavior of not rolling messages.log & traces.log
                // in issue 4364, check if those exist, and if so, set
                // our marks to the end of those files.
                initializeAnyExistingMarks();
            }
        }

        final Properties useEnvVars = new Properties();

        useEnvVars.putAll(envVars);
        if (!useEnvVars.isEmpty())
            Log.info(c, method, "Adding env vars: " + useEnvVars);
        envVars.clear();

        if (additionalSystemProperties != null && additionalSystemProperties.size() > 0) {
            useEnvVars.putAll(additionalSystemProperties);
        }
        checkPortsOpen(true);

        final String cmd = installRoot + "/bin/server";
        ArrayList<String> parametersList = new ArrayList<String>();
        boolean executeAsync = false;
        ServerDebugInfo debugInfo = new ServerDebugInfo();
        if ("start".equals(serverCmd) && debugInfo.startInDebugMode) {
            Log.info(c, method, "Setting up commands for debug for server = " + serverToUse + ".  Using port = " + debugInfo.debugPort);
            parametersList.add("debug");
            parametersList.add(serverToUse);
            useEnvVars.setProperty("DEBUG_PORT", debugInfo.debugPort); // Not sure what this does.  It's not read by the FAT framework, for example. Was it meant to be usable for trace/debug?
            useEnvVars.setProperty("WLP_DEBUG_ADDRESS", debugInfo.debugPort);
            // set server time out to 15 minutes to give time to connect. Timed exit likely kicks in after that, so
            // a larger value is worthless (and, since we multiply it by two later, will wrap if you use MAX_VALUE)
            serverStartTimeout = 15 * 60 * 60 * 1000;
            executeAsync = true;
        } else {
            parametersList.add(serverCmd);
            parametersList.add(serverToUse);
        }

        if (cleanStart) {
            parametersList.add("--clean");
        }

        if (args != null) {
            parametersList.addAll(args);
        }

        parametersList.addAll(extraArgs);

        //Setup the server logs assuming the default setting.
        messageAbsPath = logsRoot + messageFileName;
        consoleAbsPath = logsRoot + consoleFileName;
        traceAbsPath = logsRoot + traceFileName;

        Log.finer(c, method, "Starting server, messages will go to file " + messageAbsPath);

        final String[] parameters = parametersList.toArray(new String[] {});

        //Need to ensure JAVA_HOME is set correctly - can't rely on user's environment to be set to the same Java as the build/runtime environment
        useEnvVars.setProperty("JAVA_HOME", machineJava);
        if (customUserDir)
            useEnvVars.setProperty("WLP_USER_DIR", userDir);

        // Pick up global JVM args (forced by build properties)
        String JVM_ARGS = GLOBAL_JVM_ARGS;

        // Always set tmp dir.
        JVM_ARGS += " -Djava.io.tmpdir=" + TMP_DIR;

        // 207555: A number of FAT buckets establish a lot of secure connections and drain the entropy pool of /dev/random on Linux when
        // running Oracle/Sun JVMs - this results in buckets timing out as they wait for the entropy pool to be repopulated. Additionally,
        // from Java 9 onwards, IBM JDKs will also exhibit the same behaviour as it will start to use /dev/random by default.
        // The fix is thus to ensure we use the pseudorandom entropy pool (/dev/urandom) (which is also valid for Windows/zOS).
        JVM_ARGS += " -Djava.security.egd=file:/dev/urandom";

        JavaInfo info = JavaInfo.forServer(this);
        // Debug for a highly intermittent problems on j9/semeru JVMs.
        if (info.VENDOR == Vendor.IBM || info.VENDOR == Vendor.OPENJ9) {
            JVM_ARGS += " -Xdump:system+java+snap:events=systhrow,filter=\"java/lang/NoSuchMethodError#com/ibm/ws/classloading/internal/AppClassLoader.<init>*\",msg_filter=\"*getPrivateLibraries*\",request=exclusive+prepwalk";
        }

        // Add JaCoCo java agent to generate code coverage for FAT test run
        if (DO_COVERAGE) {
            JVM_ARGS += " " + JAVA_AGENT_FOR_JACOCO;
        }

        //if we are on Mac then use the value of the perm gen arg that has been
        //passed in via the system property
        if (MAC_RUN != null && !!!MAC_RUN.equalsIgnoreCase(Boolean.toString(false))) {
            JVM_ARGS += " " + MAC_RUN;
        }

        // if we have java 2 security enabled, add java.security.manager and java.security.policy
        if (isJava2SecurityEnabled() && !isEE11OrLaterEnabled()) {
            RemoteFile f = getServerBootstrapPropertiesFile();
            addJava2SecurityPropertiesToBootstrapFile(f, GLOBAL_DEBUG_JAVA2SECURITY);
            String reason = GLOBAL_JAVA2SECURITY ? "GLOBAL_JAVA2SECURITY" : "GLOBAL_DEBUG_JAVA2SECURITY";
            Log.info(c, "startServerWithArgs", "Java 2 Security enabled for server " + getServerName() + " because " + reason + "=true");
            startedWithJavaSecurity = true;
        } else {
            boolean bootstrapHasJava2SecProps = false;
            // Check if "websphere.java.security" has been added to bootstrapping.properties
            // as some tests will add it for their own security enable tests
            RemoteFile f = getServerBootstrapPropertiesFile();
            java.io.BufferedReader reader = null;
            try {
                reader = new java.io.BufferedReader(new java.io.InputStreamReader(f.openForReading()));
                String line = reader.readLine();
                while (line != null) {
                    if (line != null && line.trim().equals("websphere.java.security")) {
                        bootstrapHasJava2SecProps = true;
                        break;
                    }
                    line = reader.readLine();
                }
            } catch (Exception e) {
                Log.info(c, "startServerWithArgs", "caught exception checking bootstap.properties file for Java 2 Security properties, e: ", e.getMessage());
            } finally {
                if (reader != null)
                    reader.close();
            }

            startedWithJavaSecurity = bootstrapHasJava2SecProps;
            if (bootstrapHasJava2SecProps) {
                if (info.majorVersion() >= 18) {
                    // If we are running on Java 18+, then we need to explicitly enable the security manager
                    Log.info(c, "startServerWithArgs", "Java 18 + Java2Sec requested, setting -Djava.security.manager=allow");
                    JVM_ARGS += " -Djava.security.manager=allow";
                }
            }
        }

        //FIPS 140-3
        // if we have FIPS 140-3 enabled, and the matched java/platform, add JVM Arg
        if (isFIPS140_3EnabledAndSupported()) {
            Log.info(c, "startServerWithArgs", "Liberty server is running JDK version: " + info.majorVersion() + " and vendor: " + info.VENDOR);
            Log.info(c, "startServerWithArgs", "FIPS 140-3 global build properties is set for server " + getServerName()
                                               + " with IBM Java 8, adding JVM arguments -Xenablefips140-3, ...,  to run with FIPS 140-3 enabled");

            JVM_ARGS += " -Xenablefips140-3";
            JVM_ARGS += " -Dcom.ibm.jsse2.usefipsprovider=true";
            JVM_ARGS += " -Dcom.ibm.jsse2.usefipsProviderName=IBMJCEPlusFIPS";
            // JVM_ARGS += " -Djavax.net.debug=all";  // Uncomment as needed for additional debugging
        }

        Properties bootstrapProperties = getBootstrapProperties();
        String newLogsOnStartProperty = bootstrapProperties.getProperty(FileLogHolder.NEW_LOGS_ON_START_PROPERTY);
        if (newLogsOnStartProperty != null) {
            newLogsOnStart = Boolean.parseBoolean(newLogsOnStartProperty);
        }

        // Look for forced server trace..
        if (!GLOBAL_TRACE.isEmpty()) {
            RemoteFile f = getServerBootstrapPropertiesFile();
            Properties props = new Properties();

            if (f.exists()) {
                InputStream is = null;
                try {
                    is = f.openForReading();
                    props.load(is);
                } catch (Exception e) {
                    LOG.warning("Error reading " + f + ": " + e.getMessage());
                } finally {
                    if (is != null) {
                        is.close();
                    }
                }
            }

            // get configured trace string from bootstrap properties..
            // (have to take include into account,  ugh..
            String configuredTrace = props.getProperty("com.ibm.ws.logging.trace.specification");
            if (configuredTrace == null) {
                String includeFiles = props.getProperty("bootstrap.include");
                if (includeFiles != null) {
                    String[] files = includeFiles.split("\\s*,\\s*");
                    for (String fileName : files) {
                        RemoteFile x = machine.getFile(serverRoot + "/" + fileName);
                        if (x.exists()) {
                            props.clear();
                            InputStream is = null;
                            try {
                                is = x.openForReading();
                                props.load(is);
                                configuredTrace = props.getProperty("com.ibm.ws.logging.trace.specification");
                                if (configuredTrace != null)
                                    break;
                            } catch (Exception e) {
                                LOG.warning("Error reading " + x + ": " + e.getMessage());
                            } finally {
                                if (is != null) {
                                    is.close();
                                }
                            }
                        }
                    }
                }
            }

            if (configuredTrace != null && !configuredTrace.isEmpty()) {
                configuredTrace = GLOBAL_TRACE + ":" + configuredTrace.trim();
            } else {
                configuredTrace = GLOBAL_TRACE;
            }

            JVM_ARGS += " -Dcom.ibm.ws.logging.trace.specification=" + configuredTrace;
        }

        useEnvVars.setProperty("JVM_ARGS", JVM_ARGS);

        // This takes the custom console file name used for tests into consideration
        useEnvVars.setProperty("LOG_DIR", logsRoot);
        useEnvVars.setProperty("LOG_FILE", consoleFileName);

        Log.info(c, method, "Using additional env props: " + useEnvVars);

        Log.finer(c, method, "Starting Server with command: " + cmd);

        // Create a marker file to indicate that we're trying to start a server
        createServerMarkerFile();

        if (doCheckpoint()) {
            // save off envVars for checkpoint
            checkpointInfo.setCheckpointEnv((Properties) useEnvVars.clone());
            checkpointInfo.preCheckpointLambda.accept(this);
        }

        ProgramOutput output;
        if (executeAsync) {
            if (!(machine instanceof LocalMachine)) {
                throw new Exception("");
            }

            LocalMachine localMachine = (LocalMachine) machine;
            File f = new File(logsRoot + File.separator + consoleFileName);
            if (!f.exists())
                f.getParentFile().mkdirs();
            OutputStream redirect = new FileOutputStream(f);
            String workDir = new File(serverOutputRoot).getAbsolutePath();
            localMachine.executeAsync(cmd, parameters, workDir, useEnvVars, redirect);
            Log.info(c, method, "Started server process in debug mode");
            output = null;
        } else {
            if (machine instanceof LocalMachine) {
                // Running the server start asynchronously because it appears that the start
                // process is hanging from time to time. We can probably remove this when we fix
                // the issue causing the process to hang.
                final BlockingQueue<ProgramOutput> outputQueue = new LinkedBlockingQueue<ProgramOutput>();

                Runnable execServerCmd = null;

                if (runAsAWindowService == false) {
                    final String[] params = doCheckpoint() ? checkpointAdjustParams(parametersList) : parameters;
                    execServerCmd = new Runnable() {

                        @Override
                        public void run() {
                            try {
                                outputQueue.put(machine.execute(cmd, params, useEnvVars));
                            } catch (Exception e) {
                                Log.info(c, method, "Exception while attempting to start a server: " + e.getMessage());
                            }
                        }

                    };
                } else {
                    final ArrayList<String> registerServiceParmList = makeParmList(parametersList, 0);
                    final ArrayList<String> startServiceParmList = makeParmList(parametersList, 1);

                    execServerCmd = new Runnable() {

                        @Override
                        public void run() {
                            try {
                                Log.info(c, method, "runAsAWindowService RegisterService parms: " + registerServiceParmList);
                                final String[] registerServiceparameters = registerServiceParmList.toArray(new String[] {});
                                outputQueue.put(machine.execute(cmd, registerServiceparameters, useEnvVars));

                                Log.info(c, method, "runAsAWindowService StartService    parms: " + startServiceParmList);
                                final String[] startServiceparameters = startServiceParmList.toArray(new String[] {});
                                outputQueue.put(machine.execute(cmd, startServiceparameters, useEnvVars));
                            } catch (Exception e) {
                                Log.info(c, method, "Exception while attempting to start a server: " + e.getMessage());
                            }
                        }
                    };
                }

                Thread t = new Thread(execServerCmd);

                t.start();
                // Way more than we really need to wait -- in normal circumstances this will return immediately as
                // we're just kicking off the server script.
                final int SCRIPT_TIMEOUT_IN_MINUTES = 5;
                output = outputQueue.poll(SCRIPT_TIMEOUT_IN_MINUTES, TimeUnit.MINUTES);
                if (runAsAWindowService == true) {
                    // wait for "register" to complete first, and now wait for "start" to complete
                    output = outputQueue.poll(SCRIPT_TIMEOUT_IN_MINUTES, TimeUnit.MINUTES);
                }

                if (output == null) {
                    if (!doCheckpoint()) {
                        // We didn't get a return value from the start script. This is pretty rare, but it's possible for the JVM to miss the output
                        // from the script and wait forever for a response. When this happens, we test to see if the server was actually started (it
                        // almost always should be.) If not, we try to start the server again. The chances of both calls failing at the JVM level are
                        // extraordinarily small.
                        Log.warning(c, "The process that runs the server script did not return. The server may or may not have actually started.");

                        // Call resetStarted() to try to determine whether the server is actually running or not.
                        int rc = resetStarted();
                        if (rc == 0) {
                            // The server is running, so proceed as if nothing went wrong.
                            output = new ProgramOutput(cmd, rc, "No output buffer available", "No error buffer available");
                        } else {
                            Log.info(c, method, "The server does not appear to be running. (rc=" + rc + "). Retrying server start now");
                            // If at first you don't succeed...
                            Thread tryAgain = new Thread(cmd);
                            tryAgain.start();
                            output = outputQueue.poll(SCRIPT_TIMEOUT_IN_MINUTES, TimeUnit.MINUTES);
                            if (runAsAWindowService == true) {
                                // wait for "register" to complete first, and now wait for "start" to complete
                                output = outputQueue.poll(SCRIPT_TIMEOUT_IN_MINUTES, TimeUnit.MINUTES);
                            }
                            if (output == null) {
                                Log.warning(c, "The second attempt to start the server also timed out. The server may or may not have actually started");
                                return new ProgramOutput(cmd, -1, "No response from script", "No response from script");
                            }

                        }
                    } else {
                        // we're taking a server checkpoint and the process has not exited
                        Log.warning(c, "The launch of bin/server to create a checkpoint did not exit within " +
                                       SCRIPT_TIMEOUT_IN_MINUTES + " minutes.");
                        // at this point we have limited info about what happened since the STDOUT, STDERR and rc
                        // from the attempted fork of bin/server have not returned within the time limit.
                        // Probe the checkpoint dir structure
                        try {
                            assertCheckpointDirAsExpected(true);
                            Log.warning(c, "There are some expected checkpoint files in the checkpoint directory.");
                        } catch (AssertionError ae) {
                            Log.debug(c, "Got an expected assertion error: " + ae);
                        }
                    }
                }
            } else {
                // If the machine is remote we can execute the command directly.
                // RXA has its own timeouts in case the command "hangs".
                output = machine.execute(cmd, parameters, useEnvVars);
            }
            boolean shouldFail = doCheckpoint() ? checkpointInfo.expectCheckpointFailure : expectStartFailure;
            int rc = output.getReturnCode();
            if (rc != 0) {
                if (shouldFail) {
                    Log.info(c, method, "EXPECTED: Server didn't start");
                    deleteServerMarkerFile();
                    Log.exiting(c, method);
                    return output;
                } else {
                    Log.info(c, method, "Response from script is: " + output.getStdout());
                    Log.info(c, method, "Return code from script is: " + rc);
                }
            } else {
                if (shouldFail && doCheckpoint()) {
                    Exception fail = new Exception("Checkpoint should have failed.");
                    Log.error(c, fail.getMessage(), fail);
                    throw fail;
                }
            }
            if (doCheckpoint()) {
                checkpointValidate(output, expectStartFailure);
                checkpointInfo.postCheckpointLambda.accept(this);
                if (checkpointInfo.autoRestore) {
                    output = checkpointRestore(false);
                } else {
                    return output;
                }
            }
        }

        // Validate the server and apps started - if they didn't, that
        // method will throw an appropriate exception

        if ("start".equals(serverCmd)) {
            validateServerStarted(output, useValidateApps, expectStartFailure, validateTimedExit);
            isStarted = true;
        }

        Log.exiting(c, method);
        return output;
    }

    private String[] checkpointAdjustParams(List<String> parametersList) {
        final String method = "checkpointFixParams";
        Log.info(c, method, "checkpointFixUpParameters: " + parametersList);
        ArrayList<String> checkpointParams = new ArrayList<String>();
        //exclude actions run, debug, package, ...
        boolean isLaunch = "start".equals(parametersList.get(0));
        for (int i = 0; i < parametersList.size(); i++) {
            if (i == 0 && isLaunch) {
                checkpointParams.add("checkpoint");
            } else if (i == 2 && isLaunch) {
                checkpointParams.add("--at=" + checkpointInfo.phaseToCommandLineArg());
                checkpointParams.add(parametersList.get(i));
            } else {
                checkpointParams.add(parametersList.get(i));
            }
        }
        if (parametersList.size() == 2 && isLaunch) {
            checkpointParams.add("--at=" + checkpointInfo.checkpointPhase);
        }
        String[] ret = checkpointParams.toArray(new String[checkpointParams.size()]);
        Log.info(c, method, "checkpointFixParams: " + checkpointParams);
        return ret;
    }

    /**
     * After a checkpoint image has been created and basic validation
     */
    public ProgramOutput checkpointRestore() throws Exception {
        return checkpointRestore(true);
    }

    public ProgramOutput checkpointRestore(boolean validate) throws Exception {
        String method = "checkpointRestore";
        //Launch restore cmd mimic the process used to launch the checkpointing operation w.r.t
        // polling timeout on the launch
        String cmd = installRoot + "/bin/server start " + serverToUse;
        final BlockingQueue<ProgramOutput> restoreProgramOutputQueue = new LinkedBlockingQueue<ProgramOutput>();
        Runnable execRunnable = new Runnable() {
            @Override
            public void run() {
                try {
                    Properties restoreEnv = (Properties) checkpointInfo.getCheckpointEnv().clone();
                    if (checkpointInfo.criuRestoreDisableRecovery) {
                        restoreEnv.setProperty("CRIU_RESTORE_DISABLE_RECOVERY", "true");
                    }
                    Log.info(c, method, "Restoring with cmd: " + cmd + " and env:" + restoreEnv);
                    restoreProgramOutputQueue.put(machine.execute(cmd, new String[0], restoreEnv));
                } catch (Exception e) {
                    Log.info(c, method, "Exception while attempting to restore a server: " + e.getMessage());
                }
            }
        };
        new Thread(execRunnable).start();
        //Poll for script completion
        final int scriptTimeout = 5;
        ProgramOutput output = null;
        try {
            output = restoreProgramOutputQueue.poll(scriptTimeout, TimeUnit.MINUTES);
        } catch (InterruptedException e) {
            Log.error(c, method, e);
        }
        if (output == null) {
            Log.warning(c, "The output is null");
            fail("Failed to restore: no output");
        } else if (output.getReturnCode() != 0) {
            Log.info(c, method, "Restore failed with RC:" + output.getReturnCode());
            Log.info(c, method, "Restore stdout: " + output.getStdout());
            Log.info(c, method, "Restore stderr: " + output.getStderr());
            if (!checkpointInfo.expectRestoreFailure) {
                fail("Failed to restore: " + output.getStdout() + " " + output.getStderr());
            } else {
                return output;
            }
        }

        // recalculate the messages and trace logs in case the logsRoot changed
        messageAbsPath = logsRoot + messageFileName;
        traceAbsPath = logsRoot + traceFileName;

        //The restore operation returned 0. Verify that running server is from a checkpoint restore and not from a
        // failed restore recovery, unless auto-recovery is enabled
        if (checkpointInfo.criuRestoreDisableRecovery && failedRestore()) {
            // Did not find restore message; assume it failed;
            // The return code is 0 indicating the server started, likely recovered
            // set as started but then stop the server
            setStarted();
            try {
                stopServer();
            } catch (Exception e) {
                Log.error(c, method, e);
                // we don't want to fail if stop fails
            }
            fail("The server did not restore successfully");
        }
        if (validate) {
            validateServerStarted(output, checkpointInfo.validateApps, checkpointInfo.expectRestoreFailure,
                                  checkpointInfo.validateTimedExit);
            Log.info(c, method, "Restored from checkpoint, mark server as started.");
            if (output.getReturnCode() == 0) {
                setStarted();
            }
        }

        //TODO - consider validating that the application has started before running tests

        return output;
    }

    /**
     * After a checkpoint the server should be stopped, There should be no errors and the
     * checkpoint dir should look normal
     *
     * @param output
     */
    private void checkpointValidate(ProgramOutput output, boolean expectCheckpointFailure) throws Exception {
        String method = "checkpointValidate";
        Log.info(c, method, method);
        try {
            resetStarted();
            if (!expectCheckpointFailure) {
                assertEquals("Checkpoint operation return code should be zero", 0, output.getReturnCode());
            }
            if (isStarted) {
                Exception fail = new Exception("Server should not be started after a checkpoint operation");
                Log.error(c, "Server should not be started after a checkpoint operation", fail);
                throw fail;
            }
            assertCheckpointDirAsExpected(true);
            try {
                checkLogsForErrorsAndWarnings(checkpointInfo.checkpointRegexIgnoreMessages.toArray(new String[checkpointInfo.checkpointRegexIgnoreMessages.size()]));
            } catch (Exception exc) {
                Log.error(c, "Server logs should not contain unexpected errors after a checkpoint operation", exc);
                throw exc;
            }
            assertNotNull("'CWWKC0451I: A server checkpoint was requested...' message not found in log.",
                          waitForStringInLogUsingMark("CWWKC0451I:", 0));
        } catch (AssertionError | Exception err) {
            final String errInfo = (err instanceof AssertionError) ? "AssertionError" : "Exception";
            Log.info(c, method, "errInfo: " + err);
            if (isStarted) {
                Log.info(c, method, "Stop running server after checkpointValidate " + errInfo);
                stopServer(!POST_ARCHIVES);
            }
            postStopServerArchive();
            throw err;
        }
        Log.exiting(c, method);
    }

    /**
     * Check for obvious missing files or structural problems with checkpoint dir layout.
     * expected layout is
     *
     * <pre>
     *     workarea/
     *         checkpoint/
     *             image/
     *                 inventory.img
     *                 fdinfo*.img
     *                 core-*.img
     *                 ...
     *             workarea/
     *                 osgi.eclipse/
     *                 platform/
     *         osgi.eclipse/
     *         platform/
     * </pre>
     *
     * @throws Exception
     */
    public void assertCheckpointDirAsExpected(boolean log) throws Exception {
        StringBuilder sb = new StringBuilder();
        Formatter fm = new Formatter(sb, Locale.US);
        String fmt = "%3$10d %2$tD-%2$tT %1$s";

        RemoteFile workarea = machine.getFile(serverRoot + "/workarea");
        assertTrue("Missing top level workarea dir", workarea.isDirectory());
        if (log) {
            Log.warning(c, "Log workarea directory contents");

            for (RemoteFile rf : workarea.list(false)) {
                fm.format(fmt, rf.getAbsolutePath(), new Long(rf.lastModified()), rf.length());
                Log.warning(c, sb.toString());
                sb.setLength(0);
            }
        }
        RemoteFile cpDir = machine.getFile(workarea, "checkpoint");
        assertTrue("Missing checkpoint dir", cpDir.isDirectory());
        if (log) {
            for (RemoteFile rf : cpDir.list(false)) {
                fm.format(fmt, rf.getAbsolutePath(), new Long(rf.lastModified()), rf.length());
                Log.warning(c, sb.toString());
                sb.setLength(0);
            }
        }
        RemoteFile workareaCheckpoint = machine.getFile(cpDir, "workarea");
        assertTrue("Missing workarea backup dir", workareaCheckpoint.isDirectory());
        assertTrue("checkpoint workarea dir has no files",
                   workareaCheckpoint.list(false).length > 1 /* a somewhat arbitrary min count */);
        RemoteFile imgDir = machine.getFile(cpDir, "image");
        assertTrue("checkpoint image dir has no files",
                   imgDir.list(false).length > 2 /* a somewhat arbitrary min count */);
        if (log) {
            for (RemoteFile rf : imgDir.list(false)) {
                fm.format(fmt, rf.getAbsolutePath(), new Long(rf.lastModified()), rf.length());
                Log.warning(c, sb.toString());
                sb.setLength(0);
            }
        }
    }

    private boolean failedRestore() throws Exception {
        final String method = "failedRestore";
        final String RESTORE_MESSAGE_CODE = "CWWKC0452I";
        Log.info(c, method, "Checking for restore message: " + RESTORE_MESSAGE_CODE);

        // The console log is where to check first because its location
        // cannot change on restore.  The messages one may change while restoring
        // that makes the file the restore message is in not predictable.
        RemoteFile logToCheck = getConsoleLogFile();
        // App validation needs the info messages in messages.log
        if (!logToCheck.exists() || consoleLogOff()) {
            // try the messages log
            Log.info(c, method, "WARNING: console.log does not exist-- trying app verification step with messages.log");
            logToCheck = machine.getFile(messageAbsPath);
        }

        String found = waitForStringInLog(RESTORE_MESSAGE_CODE, logToCheck);
        if (found == null) {
            Log.info(c, method, "Error: server did not restore successfully.");
            return true;
        }
        Log.info(c, method, "Found restore message:" + found);
        return false;
    }

    private boolean consoleLogOff() {
        return "OFF".equals(getBootstrapProperties().get("com.ibm.ws.logging.console.log.level"));
    }

    /**
     * @return
     */
    private boolean doCheckpoint() {
        return (checkpointInfo != null);
    }

    /**
     * Clear any log marks and then set log marks to messages.log
     * or trace.log if those exist. See issue 4364
     *
     * @throws Exception
     */
    public void initializeAnyExistingMarks() throws Exception {
        final String method = "initializeAnyExistingMarks";

        // First we clear any marks - it's possible this
        // server was re-used, but stopped, so logs were taken
        // away. So if we simply clear our cache of log marks,
        // and then for any of the files that do exist, set the
        // log marks, then we should be at a good initial state
        clearLogMarks();

        if (defaultLogFileExists()) {
            Log.info(c, method, "Saving messages.log mark");
            setMarkToEndOfLog();
        }
        if (defaultTraceFileExists()) {
            Log.info(c, method, "Saving trace.log mark");
            setTraceMarkToEndOfDefaultTrace();
        }
        Log.info(c, method, "Saving marks");
        logMonitor.setOriginLogMarks();
    }

    private ArrayList<String> makeParmList(ArrayList<String> oldParms, int type) {
        // type 0 - Register, 1 - Start,  2 - Stop,  3 - Remove

        // parms list passed in is expected to describe the command parameters for the server.bat invocation.

        ArrayList<String> newParms = new ArrayList<String>(oldParms);

        // the first parameter should be either "start" or "stop"
        String p1 = newParms.get(0);

        if ((type == 0) || (type == 1)) {
            // The desire is for this method to build a registerWinService or a startWinService command
            if (p1.compareToIgnoreCase("start") != 0) {
                // first parameter was not "start", so we can not update this command for Windows service register or start
                // so return the parameters as is.
                return newParms;
            }

            if (type == 0) {
                // replace "start" parameter with "registerWinService", and get rid of other command line parameters.
                newParms.set(0, "registerWinService");
                int size = newParms.size();
                for (int i = size; i > 2; i--) {
                    newParms.remove(i - 1);
                }
            }

            if (type == 1) {
                // replace "start" parameter with "startWinService", and keep the other command line parameters.
                newParms.set(0, "startWinService");
            }

            return newParms;
        }

        if ((type == 2) || (type == 3)) {
            // The desire is for this method to build a stopWinService or a unregisterWinService command
            if (p1.compareToIgnoreCase("stop") != 0) {
                // first parameter was not "stop", so we can not update this command for Windows service stop or unregister
                // so return the parameters as is.
                return newParms;
            }

            if (type == 2) {
                // replace "stop" parameter with "stopWinService", and keep the other command line parameters.
                newParms.set(0, "stopWinService");
            }

            if (type == 3) {
                // replace "stop" parameter with "unregisterWinService", and get rid of other command line parameters.
                newParms.set(0, "unregisterWinService");
                int size = newParms.size();
                for (int i = size; i > 2; i--) {
                    newParms.remove(i - 1);
                }
            }

            return newParms;
        }
        return newParms;
    }

    private void addJava2SecurityPropertiesToBootstrapFile(RemoteFile f, boolean debug) throws Exception {
        java.io.OutputStream w = f.openForWriting(true);
        try {
            w.write("\n".getBytes());
            w.write("websphere.java.security".getBytes());
            w.write("\n".getBytes());
            w.write(("websphere.java.security.norethrow=" + debug).getBytes());
            w.write("\n".getBytes());
            if (debug) {
                w.write("websphere.java.security.unique=true".getBytes());
                w.write("\n".getBytes());
            }

            Log.info(c, "addJava2SecurityPropertiesToBootstrapFile", "Successfully updated bootstrap.properties file with Java 2 Security properties");
        } catch (Exception e) {
            Log.info(c, "addJava2SecurityPropertiesToBootstrapFile", "Caught exception updating bootstap.properties file with Java 2 Security properties, e: ", e.getMessage());
        }
        w.flush();
        w.close();
    }

    /**
     * Create a marker file for the server to indicate it is started.
     *
     * @throws IOException
     */
    protected void createServerMarkerFile() throws Exception {

        File outputFolder = new File(pathToAutoFVTOutputFolder);
        if (!outputFolder.exists())
            outputFolder.mkdirs();

        String path = pathToAutoFVTOutputFolder + getServerName() + ".mrk";
        LocalFile serverRunningFile = new LocalFile(path);
        File createFile = new File(serverRunningFile.getAbsolutePath());
        createFile.createNewFile();
        OutputStream os = serverRunningFile.openForWriting(true);
        os.write(0);
        os.flush();
        os.close();
    }

    /**
     * Delete a marker file for the server (after stopped).
     *
     * @throws IOException
     */
    protected void deleteServerMarkerFile() throws Exception {

        String path = pathToAutoFVTOutputFolder + getServerName() + ".mrk";
        LocalFile serverRunningFile = new LocalFile(path);
        File deleteFile = new File(serverRunningFile.getAbsolutePath());
        if (deleteFile.exists()) {
            deleteFile.delete();
        }
    }

    public void setAppStartTimeout(int timeout) {
        APP_START_TIMEOUT = timeout;
    }

    public int getAppStartTimeout() {
        return APP_START_TIMEOUT;
    }

    public void setConfigUpdateTimeout(int timeout) {
        LOG_SEARCH_TIMEOUT_CONFIG_UPDATE = timeout;
    }

    public int getConfigUpdateTimeout() {
        return LOG_SEARCH_TIMEOUT_CONFIG_UPDATE;
    }

    public void validateAppLoaded(String appName) throws Exception {
        String exceptionText = validateAppsLoaded(Collections.singleton(appName), APP_START_TIMEOUT, getDefaultLogFile());
        if (exceptionText != null) {
            throw new TopologyException(exceptionText);
        }
    }

    public void validateAppsLoaded() throws Exception {
        validateAppsLoaded(getDefaultLogFile());
    }

    protected void validateAppsLoaded(RemoteFile outputFile) throws Exception {
        final String method = "validateAppsLoaded";

        if (installedApplications.isEmpty()) {
            Log.info(c, method, "No applications are installed so no need to validate they are loaded");
            return;
        }

        String exceptionText = validateAppsLoaded(installedApplications, APP_START_TIMEOUT, outputFile);
        if (exceptionText != null) {
            throw new TopologyException(exceptionText);
        }
    }

    protected String validateAppsLoaded(Set<String> appList, int timeout, RemoteFile outputFile) throws Exception {
        // At time of writing, timeout argument was being ignored. Preserve that for now...
        timeout = APP_START_TIMEOUT;
        return validateAppsLoaded(appList, timeout, 2 * timeout, outputFile);
    }

    /**
     * We are adding a "soft failure" mode, in an attempt to compensate for the fact that the Virtual Machines
     * we're now running regression tests on have "bursty" performance and may introduce substantial delays with
     * no warning, making the originally coded times fragile.
     *
     * With this change, if intendedTimeout is exceeded, we report this to the SOE server
     * but do not consider it a test failure. Only if extendedTimeout is exceeded will we return a not-found indication.
     *
     * @param  regexp          a regular expression to search for
     * @param  intendedTimeout a timeout, in milliseconds, within which string was expected to occur
     * @param  extendedTimeout a timeout, in milliseconds, within which string may acceptably occur
     * @param  outputFile      file to check
     * @return                 line that matched the regexp, or null to indicate not found within acceptable (extended) timeout
     */
    protected String validateAppsLoaded(Set<String> appList, int intendedTimeout, int extendedTimeout, RemoteFile outputFile) throws Exception {
        final String method = "validateAppsLoaded";

        final long startTime = System.currentTimeMillis();
        final long finalTime = startTime + extendedTimeout;
        long slowTime = startTime + intendedTimeout;
        try {
            long offset = 0;
            final List<String> regexpList = Collections.singletonList("CWWKZ");
            Map<String, Pattern> unstartedApps = new HashMap<String, Pattern>();
            for (String appName : appList) {
                // When reading the log file with some encodings the log entry has a new line character in,
                // for example when reading the log files on Chinese CD open stream this won't match unless
                // we force .* to include the new line character which we do by switching the option on by
                // adding the (?s) part to the start of the pattern.
                unstartedApps.put(appName, Pattern.compile("(?s).*\\b" + appName + "\\b.*"));
            }
            Map<String, List<String>> failedApps = new HashMap<String, List<String>>();
            boolean timedOut = false;

            Log.finer(c, method, "Searching for app manager messages in " + outputFile.getAbsolutePath());
            for (;;) {
                LogSearchResult allMatches = LibertyFileManager.findStringsInFileCommon(regexpList, Integer.MAX_VALUE, outputFile, offset);
                if (allMatches != null && !!!allMatches.getMatches().isEmpty()) {
                    processAppManagerMessages(allMatches, unstartedApps, failedApps);
                }
                if (unstartedApps.isEmpty()) {
                    break;
                }
                if (System.currentTimeMillis() > finalTime) {
                    timedOut = true;
                    break;
                }
                if (System.currentTimeMillis() > slowTime) {
                    SOEHttpPostUtil.reportSoftLogTimeoutToSOE(CLASS_NAME, method, 1071, intendedTimeout, "Unstarted: " + unstartedApps);
                    SOEHttpPostUtil.reportSoftLogTimeoutToSOE(CLASS_NAME, method, 1072, intendedTimeout, "Failed: " + failedApps);
                    slowTime = finalTime + WAIT_INCREMENT; // don't report again
                }
                offset = allMatches == null ? 0 : allMatches.getOffset();
                try {
                    Thread.sleep(WAIT_INCREMENT);
                } catch (InterruptedException e) {
                    // Ignore and carry on
                }
            }
            if (timedOut) {
                Log.warning(c, "Timed out searching for app manager messages in log file: " + outputFile.getAbsolutePath());
            }
            String plural = unstartedApps.size() > 1 ? "s" : "";
            if (failedApps.isEmpty()) {
                if (unstartedApps.isEmpty()) {
                    return null;
                }
                // Trigger a serverDump: this will contain the output of server introspectors, which can
                // help pinpoint service resolution issues or missing dependencies.
                serverDump("thread");

                // If apps failed to start, try to make sure the port opened so we correctly
                // flag a port issue as the culprit.
                validatePortStarted();

                return "Timed out waiting for application" + plural + " " + unstartedApps.keySet() + " to start.";

            }
            String exceptionText = "Failures occured while waiting for app" + plural + " to start:";
            for (Map.Entry<String, List<String>> entry : failedApps.entrySet()) {
                for (String failure : entry.getValue()) {
                    String text;
                    if (entry.getKey().equals("*")) {
                        text = "App Manager Failure: " + failure;
                    } else {
                        text = "Application " + entry.getKey() + " failure: " + failure;
                    }
                    Log.info(c, method, text);
                    exceptionText += "\n  " + text;
                }
            }
            return exceptionText;
        } catch (Exception e) {
            Log.error(c, method, e, "Exception thrown confirming apps are loaded when validating that "
                                    + outputFile.getAbsolutePath() + " contains application install messages.");
            throw e;
        } finally {
            long endTime = System.currentTimeMillis();
            DateFormat formatter = DateFormat.getTimeInstance(DateFormat.LONG);
            Log.info(c, method,
                     "Started searching for app manager messages at " +
                                formatter.format(new Date(startTime)) +
                                " and finished at " +
                                formatter.format(new Date(endTime)));
        }
    }

/*
 * App Manager messages that tests wait for in the log:
 *
 * CWWKZ0001I - many
 * CWWKZ0002E - none
 * CWWKZ0003I - com.ibm.ws.app.manager_fat, com.ibm.ws.classloading_fat, com.ibm.ws.ejbcontainer.security_fat,
 * com.ibm.ws.jpa_fat, com.ibm.ws.jsf_fat_lWAS, com.ibm.ws.management.repository.client_fat,
 * com.ibm.ws.ssl_fat, com.ibm.ws.webcontainer-8.0_fat_lWAS
 * CWWKZ0004E - none
 * CWWKZ0005E - none
 * CWWKZ0006E - none
 * CWWKZ0007W - none
 * CWWKZ0008E - none
 * CWWKZ0009I - com.ibm.ws.app.manager_fat, com.ibm.ws.app.manager.eba_fat, com.ibm.ws.eba.bundle.repository_fat,
 * com.ibm.ws.jaxws_fat, com.ibm.ws.jca_fat, com.ibm.ws.jsf_fat_lWAS, com.ibm.ws.management.repository.client_fat,
 * com.ibm.ws.session-3.0_fat, com.ibm.ws.webcontainer-8.0_fat_lWAS, com.ibm.ws.webcontainer.security_fat
 * CWWKZ0010E - none
 * CWWKZ0011E - none
 * CWWKZ0012I - com.ibm.ws.app.manager.eba_fat, com.ibm.ws.webcontainer-8.0_fat_lWAS
 * CWWKZ0013E - com.ibm.ws.app.manager_fat, com.ibm.ws.security_fat
 * CWWKZ0014W - com.ibm.ws.app.manager_fat
 * CWWKZ0015E - none
 * CWWKZ0016E - none
 * CWWKZ0017E - none
 * CWWKZ0018I - none
 * CWWKZ0019I - none
 * CWWKZ0020I - none
 * CWWKZ0021E - none
 * CWWKZ0022W - none
 * CWWKZ0053E - none
 * CWWKZ0054E - none
 * CWWKZ0055E - none
 * CWWKZ0056E - none
 * CWWKZ0057E - none
 * CWWKZ0058I - com.ibm.ws.app.manager_fat, javax.jaxb-2.2_fat
 * CWWKZ0059E - com.ibm.ws.app.manager_fat
 * CWWKZ0060E - none
 * CWWKZ0060W - none
 * CWWKZ0106E - none
 * CWWKZ0107E - none
 * CWWKZ0111E - none
 * CWWKZ0112E - none
 * CWWKZ0113E - none
 * CWWKZ0114E - none
 * CWWKZ0115E - none
 * CWWKZ0116E - none
 * CWWKZ0117E - none
 * CWWKZ0118E - none
 * CWWKZ0120E - none
 * CWWKZ0121E - none
 * CWWKZ0201E - none
 * CWWKZ0202E - none
 * CWWKZ0203E - none
 * CWWKZ0204E - none
 * CWWKZ0205E - none
 * CWWKZ0206E - none
 * CWWKZ0207E - none
 * CWWKZ0301E - com.ibm.ws.app.manager.eba_fat?, com.ibm.ws.eba.fidelity_fat
 * CWWKZ0302E - com.ibm.ws.app.manager.eba_fat
 * CWWKZ0303E - none
 * CWWKZ0304E - com.ibm.ws.app.manager.eba_fat, com.ibm.ws.eba.bundle.repository_fat
 * CWWKZ0401E - none
 * CWWKZ0402E - none
 * CWWKZ0403E - none
 * CWWKZ0404E - none
 */
    protected enum Action {
        REMOVE_APP_NAME_FROM_UNSTARTED_APPS,
        ADD_FAILURE_FOR_APP_NAME_TO_FAILED_APPS,
        ADD_FAILURE_FOR_ALL_FAILED_APPS,
        IGNORE
    }

    protected enum AppManagerMessage {
        // app.manager
        // APPLICATION_START_SUCCESSFUL=CWWKZ0001I: Application {0} started in {1} seconds.
        CWWKZ0001I(Action.REMOVE_APP_NAME_FROM_UNSTARTED_APPS),
        // APPLICATION_START_FAILED=CWWKZ0002E: An exception occurred while starting the application {0}. The exception message was: {1}
        CWWKZ0002E(Action.ADD_FAILURE_FOR_APP_NAME_TO_FAILED_APPS),
        // APPLICATION_UPDATE_SUCCESSFUL=CWWKZ0003I: The application {0} updated in {1} seconds.
        CWWKZ0003I,
        // APPLICATION_UPDATE_FAILED=CWWKZ0004E: An exception occurred while starting the application {0}. The exception message was: {1}
        CWWKZ0004E,
        // NO_APPLICATION_HANDLER=CWWKZ0005E: The application {0} cannot start because the server is not configured to handle applications of type {1}.
        CWWKZ0005E(Action.ADD_FAILURE_FOR_APP_NAME_TO_FAILED_APPS),
        // CANNOT_CREATE_DIRECTORY=CWWKZ0006E: The server could not create a download location at {0} for the {1} application.
        CWWKZ0006E(Action.ADD_FAILURE_FOR_APP_NAME_TO_FAILED_APPS),
        // DOWNLOAD_EXCEPTION_ENCOUNTERED=CWWKZ0007W: An exception occurred while downloading the file from {0}. The exception message was: {1}
        CWWKZ0007W(Action.ADD_FAILURE_FOR_ALL_FAILED_APPS),
        // LOCATION_SERVICE_NOT_FOUND=CWWKZ0008E: An internal error has occurred. The system could not get the location service that is required to resolve file locations.
        CWWKZ0008E(Action.ADD_FAILURE_FOR_ALL_FAILED_APPS),
        // APPLICATION_STOPPED=CWWKZ0009I: The application {0} has stopped successfully.
        CWWKZ0009I,
        // APPLICATION_STOP_FAILED=CWWKZ0010E: An exception occurred while stopping the application {0}. The exception message was: {1}
        CWWKZ0010E,
        // FIND_FILE_EXCEPTION_ENCOUNTERED=CWWKZ0011E: An exception occurred while searching for the file {0}. The exception message was: {1}
        CWWKZ0011E,
        // APPLICATION_NOT_STARTED=CWWKZ0012I: The application {0} was not started.
        CWWKZ0012I(Action.ADD_FAILURE_FOR_APP_NAME_TO_FAILED_APPS),
        // DUPLICATE_APPLICATION_NAME=CWWKZ0013E: It is not possible to start two applications called {0}.
        CWWKZ0013E,
        // APPLICATION_NOT_FOUND=CWWKZ0014W: The application {0} could not be started as it could not be found at location {1}.
        CWWKZ0014W(Action.ADD_FAILURE_FOR_APP_NAME_TO_FAILED_APPS),
        // APPLICATION_NO_LOCATION_NO_NAME=CWWKZ0015E: An application has been configured with no location or name.
        CWWKZ0015E,
        // APPLICATION_NO_LOCATION=CWWKZ0016E: The application {0} has not been configured with a location.
        CWWKZ0016E(Action.ADD_FAILURE_FOR_APP_NAME_TO_FAILED_APPS),
        // APPLICATION_NO_TYPE=CWWKZ0017E: It was not possible to infer the application type for application {0} from the location {1}.
        CWWKZ0017E(Action.ADD_FAILURE_FOR_APP_NAME_TO_FAILED_APPS),
        // STARTING_APPLICATION=CWWKZ0018I: Starting application {0}.
        CWWKZ0018I,
        // PARTIAL_START=CWWKZ0019I: Application {0} partly started in {1} seconds.
        CWWKZ0019I,
        // APPLICATION_NOT_UPDATED=CWWKZ0020I: Application {0} not updated.
        CWWKZ0020I,
        // APPLICATION_AT_LOCATION_NOT_VALID=CWWKZ0021E: Application {0} at location {1} is invalid.
        CWWKZ0021E(Action.ADD_FAILURE_FOR_APP_NAME_TO_FAILED_APPS),
        // APPLICATION_SLOW_STARTUP=CWWKZ0022W: Application {0} has not started in {1} seconds.
        CWWKZ0022W,
        //
        // MONITOR_APP_STOP_FAIL=CWWKZ0053E: An exception occurred while trying to stop the {0} application automatically.
        CWWKZ0053E,
        // INVALID_FILE_NAME=CWWKZ0054E: The application monitoring service could not find a suitable name for the {0} application.
        CWWKZ0054E(Action.ADD_FAILURE_FOR_APP_NAME_TO_FAILED_APPS),
        // UNABLE_TO_DETERMINE_APPLICATION_TYPE=CWWKZ0055E: The application monitoring service could not determine the type of the {0} application.
        CWWKZ0055E(Action.ADD_FAILURE_FOR_APP_NAME_TO_FAILED_APPS),
        // MONITOR_APP_START_FAIL=CWWKZ0056E: An exception occurred while trying to automatically start the {0} application.
        CWWKZ0056E(Action.ADD_FAILURE_FOR_APP_NAME_TO_FAILED_APPS),
        // MONITOR_INVALID_CACHE_FILE_ENTRY=CWWKZ0057E: When reading the cached list of started applications from the application monitor ({0}), line number {1} was not valid. The line was: {2}.
        CWWKZ0057E,
        // APPLICATION_MONITOR_STARTED=CWWKZ0058I: Monitoring {0} for applications.
        CWWKZ0058I,
        // INVALID_DELETE_OF_APPLICATION=CWWKZ0059E: The {0} application installed from {1} has been deleted while it is still configured.
        CWWKZ0059E,
        // MONITOR_DIR_CLEANUP_FAIL=CWWKZ0060E: The server could not clean up the old monitored directory at {0}.
        CWWKZ0060E,
        // APPLICATION_MONITORING_FAIL=CWWKZ0060W: Unable to monitor the {0} application.
        CWWKZ0060W,
        // app.manager.eba
        // eba.installer.resolver.fail=CWWKZ0301E: An exception occurred trying to resolve the application {0} into an OSGi framework.  The error text is: {1}
        CWWKZ0301E(Action.ADD_FAILURE_FOR_APP_NAME_TO_FAILED_APPS),
        // eba.installer.bundle.fail=CWWKZ0302E: A bundle exception was generated when trying to install the application {0} into an OSGi framework.  The error text from the OSGi framework is: {1}
        CWWKZ0302E(Action.ADD_FAILURE_FOR_APP_NAME_TO_FAILED_APPS),
        // eba.installer.aries.management.fail=CWWKZ0303E: A management exception was generated when trying to install the application {0} into an OSGi framework.  The error text from the OSGi framework is: {1}
        CWWKZ0303E(Action.ADD_FAILURE_FOR_APP_NAME_TO_FAILED_APPS),
        // eba.installer.aries.resolver.fail=CWWKZ0304E: An exception was generated when trying to resolve the contents of the application {0}.  The exception text from the OSGi framework is: {1}
        CWWKZ0304E(Action.ADD_FAILURE_FOR_APP_NAME_TO_FAILED_APPS),
        // app.manager.esa
        // esa.installer.resolver.fail=CWWKZ0401E: An exception occurred trying to resolve the application {0} into an OSGi framework.  The error text is: {1}
        CWWKZ0401E(Action.ADD_FAILURE_FOR_APP_NAME_TO_FAILED_APPS),
        // esa.installer.bundle.fail=CWWKZ0402E: A bundle exception was generated when trying to install the application {0} into an OSGi framework.  The error text from the OSGi framework is: {1}
        CWWKZ0402E(Action.ADD_FAILURE_FOR_APP_NAME_TO_FAILED_APPS),
        // esa.installer.aries.management.fail=CWWKZ0403E: A management exception was generated when trying to install the application {0} into an OSGi framework.  The error text from the OSGi framework is: {1}
        CWWKZ0403E(Action.ADD_FAILURE_FOR_APP_NAME_TO_FAILED_APPS),
        // esa.installer.aries.resolver.fail=CWWKZ0404E: An exception was generated when trying to resolve the contents of the application {0}.  The exception text from the OSGi framework is: {1}
        CWWKZ0404E(Action.ADD_FAILURE_FOR_APP_NAME_TO_FAILED_APPS),
        // app.manager.module
        // error.cache.adapt=CWWKZ0107E: An internal error occurred. Unable to adapt cache for web module {0}.
        CWWKZ0107E,
        // app.manager.wab
        // bundle.tracker.init.fail=CWWKZ0201E: An error occurred initializing the WAB installer.
        CWWKZ0201E,
        // wab.install.fail=CWWKZ0202E: Unable to install bundle {0} with context root {1} into the web container.
        CWWKZ0202E,
        // wab.install.fail.adapt=CWWKZ0203E: Unable to install bundle {0} with context root {1} into the web container.
        CWWKZ0203E,
        // wab.install.fail.overlay=CWWKZ0204E: Unable to install bundle {0} with context root {1} into the web container.
        CWWKZ0204E,
        // wab.install.fail.cache=CWWKZ0205E: Unable to install bundle {0} with context root {1} into the web container.
        CWWKZ0205E,
        // wab.install.fail.container=CWWKZ0206E: Unable to install bundle {0} with context root {1} into the web container.
        CWWKZ0206E,
        // wab.install.fail.wiring=CWWKZ0207E: Unable to install bundle {0} with context root {1} into the web container.
        CWWKZ0207E,
        // wab.install.fail.clash=CWWKZ0208E: Unable to install bundle {0} with context root {1} into the web container because that context root is already in use by {2}
        CWWKZ0208E,
        // app.manager.war
        // error.not.installed=CWWKZ0106E: Could not start web application {0}.
        CWWKZ0106E(Action.ADD_FAILURE_FOR_APP_NAME_TO_FAILED_APPS),
        // error.application.library.container=CWWKZ0111E: Application {0} encountered a error when accessing application library {1}: {2}
        CWWKZ0111E(Action.ADD_FAILURE_FOR_APP_NAME_TO_FAILED_APPS),
        // error.application.libraries=CWWKZ0112E: Application {0} encountered an error when listing application libraries: {1}
        CWWKZ0112E(Action.ADD_FAILURE_FOR_APP_NAME_TO_FAILED_APPS),
        // error.application.parse.descriptor=CWWKZ0113E: Application {0} encountered a parse error when processing application descriptor {1}: {2}
        CWWKZ0113E(Action.ADD_FAILURE_FOR_APP_NAME_TO_FAILED_APPS),
        // error.module.container=CWWKZ0114E: Application {0} encountered an error when accessing the contents of module {1} of type {2}: {3}
        CWWKZ0114E(Action.ADD_FAILURE_FOR_APP_NAME_TO_FAILED_APPS),
        // error.module.container.null=CWWKZ0115E: Application {0} obtained a null value when accessing the contents candidate module {1} of type {2}
        CWWKZ0115E(Action.ADD_FAILURE_FOR_APP_NAME_TO_FAILED_APPS),
        // error.module.create=CWWKZ0116E: Application {0} failed to finish creation of module {1} of type {2}: {3}
        CWWKZ0116E(Action.ADD_FAILURE_FOR_APP_NAME_TO_FAILED_APPS),
        // error.module.locate.failed=CWWKZ0117E: Application {0} failed to locate module {1} of type {2}
        CWWKZ0117E(Action.ADD_FAILURE_FOR_APP_NAME_TO_FAILED_APPS),
        // error.module.parse.descriptor=CWWKZ0118E: Application {0} encountered a parse error when processing descriptor {1} of module {2} of type {3}: {4}
        CWWKZ0118E(Action.ADD_FAILURE_FOR_APP_NAME_TO_FAILED_APPS),
        // error.module.class.source=CWWKZ0120E: Application {0} failed to access classes for module {1} of type {2}: {3}
        CWWKZ0120E(Action.ADD_FAILURE_FOR_APP_NAME_TO_FAILED_APPS),
        // error.module.annotation.targets=CWWKZ0121E: Application {0} failed to access annotations for module {1} of type {2}: {3}
        CWWKZ0121E(Action.ADD_FAILURE_FOR_APP_NAME_TO_FAILED_APPS);

        final Action action;

        AppManagerMessage() {
            this(Action.IGNORE);
        }

        AppManagerMessage(Action action) {
            this.action = action;
        }

        public void processMessage(String[] tokens, Map<String, Pattern> unstartedApps, Map<String, List<String>> failedApps) {
            String appName;
            switch (action) {
                case REMOVE_APP_NAME_FROM_UNSTARTED_APPS:
                    appName = findAppNameInTokens(unstartedApps, tokens);
                    if (appName != null) {
                        unstartedApps.remove(appName);
                    }
                    break;
                case ADD_FAILURE_FOR_APP_NAME_TO_FAILED_APPS:
                    appName = findAppNameInTokens(unstartedApps, tokens);
                    if (appName != null) {
                        List<String> failures = failedApps.get(appName);
                        if (failures == null) {
                            failures = new ArrayList<String>();
                            failedApps.put(appName, failures);
                        }
                        failures.add(tokensToString(tokens));
                        unstartedApps.remove(appName);
                    }
                    break;
                case ADD_FAILURE_FOR_ALL_FAILED_APPS:
                    addFailureToAllFailedApps(tokens, failedApps);
                    break;
                case IGNORE:
                    break;
            }
        }
    }

    protected static String tokensToString(String[] tokens) {
        return tokens[0] + ":" + tokens[1];
    }

    protected static void addFailureToAllFailedApps(String[] tokens, Map<String, List<String>> failedApps) {
        List<String> failures = failedApps.get("*");
        if (failures == null) {
            failures = new ArrayList<String>();
            failedApps.put("*", failures);
        }
        failures.add(tokensToString(tokens));
    }

    protected void processAppManagerMessages(LogSearchResult allMatches, Map<String, Pattern> unstartedApps, Map<String, List<String>> failedApps) {
        final String method = "processAppManagerMessages";

        for (String line : allMatches.getMatches()) {
            if (line.startsWith("{")) {
                // JSON format
                JsonReader reader = Json.createReader(new StringReader(line));
                JsonObject jsonObj = reader.readObject();
                reader.close();
                try {
                    line = jsonObj.getString("message");
                } catch (NullPointerException npe) {
                    Log.error(c, method, npe, "JSON does not contain \"message\" key. line=" + line);
                    continue;
                }
            } else {
                // Regular format
                line = line.substring(line.indexOf("CWWKZ"));
            }
            Log.finer(c, method, "line is " + line);
            String[] tokens = line.split(":", 2);
            Log.finer(c, method, "tokens are (" + tokens[0] + ") (" + tokens[1] + ")");
            try {
                AppManagerMessage matchedMessage = AppManagerMessage.valueOf(tokens[0]);
                if (matchedMessage != null) {
                    matchedMessage.processMessage(tokens, unstartedApps, failedApps);
                }
            } catch (IllegalArgumentException ex) {
                ex.getCause();
                if (tokens[0].endsWith("E")) {
                    addFailureToAllFailedApps(tokens, failedApps);
                }
            }
        }
    }

    protected static String findAppNameInTokens(Map<String, Pattern> unstartedApps, String[] tokens) {
        final String method = "findAppNameInTokens";

        for (Map.Entry<String, Pattern> entry : unstartedApps.entrySet()) {
            Log.finer(c, method, "looking for app " + entry.getKey() + " in " + tokens[1]);
            if (entry.getValue().matcher(tokens[1]).matches()) {
                Log.finer(c, method, "matched app " + entry.getKey());
                return entry.getKey();
            }
        }
        Log.info(c, method, "no matches for apps found in " + tokens[1]);
        return null;
    }

    protected void validateServerStarted(ProgramOutput output, boolean useValidateApps,
                                         boolean expectStartFailure, boolean validateTimedExit) throws Exception {
        final String method = "validateServerStarted";

        final String START_MESSAGE_CODE = "CWWKF0011I";

        boolean serverStarted = false;

        Log.info(c, method, "Waiting up to " + (serverStartTimeout / 1000)
                            + " seconds for server confirmation:  "
                            + START_MESSAGE_CODE + " to be found in " + consoleAbsPath);

        RemoteFile messagesLog = machine.getFile(messageAbsPath);
        RemoteFile consoleLog = getConsoleLogFile();

        try {
            RemoteFile f = getServerBootstrapPropertiesFile();
            Properties props = new Properties();

            if (f.exists()) {
                InputStream is = null;
                try {
                    is = f.openForReading();
                    props.load(is);
                } catch (Exception e) {
                    LOG.warning("Error reading " + f + ": " + e.getMessage());
                } finally {
                    if (is != null) {
                        is.close();
                    }
                }
            }

            // If log.level is set to off, look in messages.log for server.start verification
            isStartedConsoleLogLevelOff = "off".equalsIgnoreCase(props.getProperty("com.ibm.ws.logging.console.log.level"));
            String startMessage = waitForStringInLog(START_MESSAGE_CODE, serverStartTimeout,
                                                     isStartedConsoleLogLevelOff ? messagesLog : consoleLog);
            serverStarted = (startMessage != null);
            // If the server started successfully, we're started
            // (but the opposite isn't true since the server could already have been running)
            if (serverStarted) {
                isStarted = true;
            }

            if (checkForRestConnector.get()) {
                //since this is going to connect to the secure port, that needs to be ready
                //before an attempt to make the JMX connection
                Log.info(c, method, "Checking that the JMX RestConnector is available and secured");
                assertNotNull("CWWKO0219I.*ssl not received", waitForStringInLogUsingMark("CWWKO0219I.*ssl"));

                assertNotNull("IBMJMXConnectorREST app did not report as ready", waitForStringInLogUsingMark("CWWKT0016I.*IBMJMXConnectorREST"));

                assertNotNull("Security service did not report it was ready", waitForStringInLogUsingMark("CWWKS0008I"));

                assertNotNull("The JMX REST connector message was not found", waitForStringInLogUsingMark("CWWKX0103I"));

                //backup the key file
                try {
                    copyFileToTempDir("resources/security/key.jks", "key.jks");
                } catch (Exception e) {
                    copyFileToTempDir("resources/security/key.p12", "key.p12");
                }
            }
        } catch (Exception e) {
            Log.error(c, method, e, "Exception thrown confirming server started in " + consoleAbsPath);
            postStopServerArchive(RETRY, ALLOW_FAILURES);
            throw e;
        }

        if (!!!serverStarted) {
            if (expectStartFailure) {
                Log.info(c, method, "EXPECTED: Server didn't start");
                return;
            } else {
                Log.info(c, method, "Server hasn't started successfully");
                // Didn't find kernel start up message so exception
                String exMessage = "Start Server error: The server did not show kernel had started.";
                String errMessage = "Server failed to start.";
                if (output != null) {
                    exMessage += " The server did not show kernel had started. The standard error was: "
                                 + output.getStderr() + ".\n Standard out was: "
                                 + output.getStdout() + ".\n Return code was: " + output.getReturnCode()
                                 + ".\n Message was not found in " + consoleLog.getAbsolutePath();
                    errMessage += "   Command used to start server was: " + output.getCommand();
                }
                TopologyException serverStartException = new TopologyException(exMessage);
                Log.error(c, method, serverStartException, errMessage);
                // since a startup error was not expected, trigger a dump to help with debugging
                serverDump("thread");
                postStopServerArchive(RETRY, ALLOW_FAILURES);
                throw serverStartException;
            }
        } else if (expectStartFailure) {
            Log.info(c, method, "ERROR: The server started successfully, but a start failure was expected.");
            // Didn't find kernel start up message so exception
            TopologyException serverStartException = new TopologyException("The server started successully, but a failure was expected");
            Log.error(c, method, serverStartException, "ERROR: The server started successfully, but a start failure was expected.");
            throw serverStartException;
        }

        // App validation needs the info messages in messages.log
        if (!messagesLog.exists()) {
            // NOTE: The HPEL FAT bucket has a strange mechanism to create messages.log for test purposes, which may get messed up
            Log.info(c, method, "WARNING: messages.log does not exist-- trying app verification step with console.log");
            messagesLog = consoleLog;
        }

        if (validateTimedExit) {
            validateTimedExitEnabled(messagesLog);
        }
        if (useValidateApps) {
            validateAppsLoaded(messagesLog);
        }
        FeatureDependencyProcessor.validateTestedFeatures(this, messagesLog);
    }

    protected void validateTimedExitEnabled(RemoteFile messagesLog) throws Exception {
        final String method = "validateTimedExitEnabled";
        // 20 second timeout
        final long TIMEOUT = 20 * 1000;
        final String TIMED_EXIT_ENABLED = "TE9900A";

        List<String> message = findStringsInLogs(TIMED_EXIT_ENABLED, messagesLog);

        if (message == null || message.isEmpty()) {
            // It's fairly unusual, but it's technically possible that timed exit is enabled and the message hasn't been issued yet.
            // We use this backup rather than replacing the above findStringsInLogs because it's possible for the mark to be set to a location
            // after the timed exit message
            String takeTwo = waitForStringInLog(TIMED_EXIT_ENABLED, TIMEOUT, messagesLog);
            if (takeTwo != null) {
                // Everything is OK now, log a message indicating that we got here
                Log.info(c, method, "Found the timed exit string (late arrival)");
                return;
            }
            String errorMessage = "The necessary feature timedexit-1.0 was not enabled. " +
                                  "Please include fatTestPorts.xml or fatTestCommon.xml in the server.xml for server " + serverToUse + ".";
            Log.info(c, method, "ERROR: " + errorMessage);

            TopologyException serverStartException = new TopologyException(errorMessage);
            Log.error(c, method, serverStartException, "ERROR: " + errorMessage);

            throw serverStartException;
        }
    }

    protected void validatePortStarted() throws Exception {
        final String method = "validatePortStarted";

        // App validation needs the info messages in messages.log
        RemoteFile messagesLog = machine.getFile(messageAbsPath);
        if (!messagesLog.exists()) {
            String message = waitForStringInLog("CWWKO0219I", serverStartTimeout, messagesLog);
            if (message == null || message.isEmpty()) {
                String errorMessage = "A listening http or https port did not start. Please look at messages.log to figure out why...";
                Log.info(c, method, "ERROR: " + errorMessage);

                TopologyException serverStartException = new TopologyException(errorMessage);
                Log.error(c, method, serverStartException, "ERROR: " + errorMessage);
                throw serverStartException;
            }
        }
    }

    public ProgramOutput stopServer(String... ignoredFailuresRegExps) throws Exception {
        return stopServer(POST_ARCHIVES, ignoredFailuresRegExps);
    }

    public static void stopMultipleServers(Collection<LibertyServer> servers) throws Exception {
        Exception firstException = null;
        boolean exceptionThrown = false;
        if (servers != null) {
            for (LibertyServer server : servers) {
                try {
                    server.stopServer();
                } catch (Exception e) {
                    // catch the first exception and re-throw after attempting to stop all servers
                    if (!exceptionThrown) {
                        firstException = e;
                        exceptionThrown = true;
                    }
                }
            }
        }
        if (exceptionThrown) {
            throw new RuntimeException("Exceptions occured while stopping " + servers.size() + " servers, re-throwing the first exception", firstException);
        }
    }

    public ProgramOutput stopServer(boolean postStopServerArchive, String... ignoredFailuresRegExps) throws Exception {
        return stopServer(postStopServerArchive, !FORCE_STOP, ignoredFailuresRegExps);
    }

    public ScheduledFuture<?> dumpServerOnSchedule(final String destination,
                                                   final int times,
                                                   long initialDelay,
                                                   long delay,
                                                   TimeUnit unit) throws Exception {
        final ScheduledExecutorService ses = Executors.newScheduledThreadPool(1);
        ignoredErrors.add("CWWKE0059W"); // write error if server is stopping while dump is processing
        return ses.scheduleWithFixedDelay(new Runnable() {
            private final AtomicInteger remainingInvocations = new AtomicInteger(times);

            @Override
            public void run() {
                try {
                    dumpServer(destination);
                } catch (Exception ex) {
                    ex.printStackTrace();
                    ses.shutdown();
                }
                if (remainingInvocations.getAndDecrement() == 0) {
                    ses.shutdown();
                }
            }
        }, initialDelay, delay, unit);
    }

    public LocalFile dumpServer(final String destination) throws Exception {
        LocalFile lf = null;
        final String method = "dumpServer";
        try {
            Log.info(c, method, "<<< DUMPING SERVER: " + getServerName());

            if (!isStarted) {
                Log.info(c, method, "Server " + serverToUse + " is not running (stop called previously).");
                return null;
            }

            String cmd = installRoot + "/bin/server";
            String[] parameters = new String[] { "dump", serverToUse };

            //Need to ensure JAVA_HOME is set correctly - can't rely on user's environment to be set to the same Java as the build/runtime environment
            Properties useEnvVars = new Properties();
            useEnvVars.setProperty("JAVA_HOME", machineJava);
            if (customUserDir)
                useEnvVars.setProperty("WLP_USER_DIR", userDir);
            Log.finer(c, method, "Using additional env props: " + useEnvVars);

            final ProgramOutput output = machine.execute(cmd, parameters, useEnvVars);

            String stdout = output.getStdout();
            Log.info(c, method, "Dump Server Response: " + stdout);
            if (output.getReturnCode() != 0)
                Log.info(c, method, "Return code from script is: " + output.getReturnCode());

            final String regex = "Server .+ dump complete in (.+)\\.";
            final Matcher m = Pattern.compile(regex).matcher(stdout);
            if (m.find()) {
                final String dumpPath = m.group(1);
                Log.info(c, method, "Dump file on server: " + dumpPath);
                if (dumpPath != null) {
                    final RemoteFile dumpFile = machine.getFile(dumpPath);
                    Log.info(c, method, "Copying RemoteFile " + dumpFile + " to " + pathToAutoFVTTestFiles + "/tmp/" + destination);
                    lf = copyFileToTempDir(dumpFile, destination);
                }
            } else {
                Log.info(c, method, "Matcher failed.");
            }

        } finally {
            Log.info(c, method, "<<< SERVER DUMP COMPLETE: " + getServerName() + " , localFile = " + lf);
        }

        return lf;
    }

    /**
     * Stops the server and checks for any warnings or errors that appeared in logs.
     * If warnings/errors are found, an exception will be thrown after the server stops.
     *
     * @param  postStopServerArchive  true to collect server log files after the server is stopped; false to skip this step (sometimes, FATs back up log files on their own, so this
     *                                    would be redundant)
     * @param  forceStop              Force the server to stop, skipping the quiesce (default/usual value should be false)
     * @param  ignoredFailuresRegExps A list of reg expressions corresponding to warnings or errors that should be ignored.
     *                                    If regIgnore is null, logs will not be checked for warnings/errors
     * @return                        the output of the stop command
     * @throws Exception              if the stop operation fails or there are warnings/errors found in server
     *                                    logs that were not in the list of ignored warnings/errors.
     */
    public ProgramOutput stopServer(boolean postStopServerArchive, boolean forceStop, String... ignoredFailuresRegExps) throws Exception {
        return stopServer(postStopServerArchive, forceStop, SKIP_ARCHIVES, ignoredFailuresRegExps);
    }

    /**
     * Stops the server and checks for any warnings or errors that appeared in logs.
     * If warnings/errors are found, an exception will be thrown after the server stops.
     *
     * @param  postStopServerArchive  true to collect server log files after the server is stopped; false to skip this step (sometimes, FATs back up log files on their own, so this
     *                                    would be redundant)
     * @param  forceStop              Force the server to stop, skipping the quiesce (default/usual value should be false)
     * @param  skipArchives           Skip postStopServer collection of archives (WARs, EARs, JARs, etc.) - only used if postStopServerArchive is true
     * @param  ignoredFailuresRegExps A list of reg expressions corresponding to warnings or errors that should be ignored.
     *                                    If ignoredFailuresRegExps is null, logs will not be checked for warnings/errors
     * @return                        the output of the stop command
     * @throws Exception              if the stop operation fails or there are warnings/errors found in server
     *                                    logs that were not in the list of ignored warnings/errors.
     */
    public ProgramOutput stopServer(boolean postStopServerArchive, boolean forceStop, boolean skipArchives,
                                    String... ignoredFailuresRegExps) throws Exception {

        List<String> failuresRegExps = Arrays.asList(LIBERTY_ERROR_REGEX);
// TFB: TODO: The parameter 'skipArchives' is *NOT* used.
//            This is probably a bug, but cannot be adjusted without running
//            regression testsi.
        return stopServer(postStopServerArchive, forceStop, SKIP_ARCHIVES,
                          failuresRegExps, ignoredFailuresRegExps);
    }

    public ProgramOutput stopServer(boolean postStopServerArchive, boolean forceStop, boolean skipArchives,
                                    List<String> failuresRegExps, String... ignoredFailuresRegExps) throws Exception {
        return stopServer(!IGNORE_STOPPED, postStopServerArchive, forceStop, skipArchives,
                          failuresRegExps, ignoredFailuresRegExps);
    }

    public ProgramOutput stopServerAlways(String... ignoredFailures) throws Exception {
        return stopServer(IGNORE_STOPPED, POST_ARCHIVES, FORCE_STOP, SKIP_ARCHIVES,
                          Collections.emptyList(), ignoredFailures);
    }

    public static final boolean IGNORE_STOPPED = true;
    public static final boolean FORCE_STOP = true;
    public static final boolean POST_ARCHIVES = true;
    public static final boolean SKIP_ARCHIVES = true;

    /**
     * Stops the server and checks for any warnings or errors that appeared in logs.
     * If warnings/errors are found, an exception will be thrown after the server stops.
     *
     * @param  ignoreStopped          true to perform the stop even if the server is marked as "not running'"
     * @param  postStopServerArchive  true to collect server log files after the server is stopped; false to skip this step
     *                                    (sometimes, FATs back up log files on their own, so this would be redundant)
     * @param  forceStop              Force the server to stop, skipping the quiesce (default/usual value should be false)
     * @param  skipArchives           Skip postStopServer collection of archives (WARs, EARs, JARs, etc.)
     *                                    Only used if postStopServerArchive is true
     * @param  ignoredFailuresRegExps A list of reg expressions corresponding to warnings or errors that should be ignored.
     *                                    If ignoredFailuresRegExps is null, logs will not be checked for warnings/errors
     * @param  failuresRegExps        A list of reg expressions corresponding to warnings or errors that should be treated
     *                                    as test failures.
     * @return                        the output of the stop command
     * @throws Exception              if the stop operation fails or there are warnings/errors found in server
     *                                    logs that were not in the list of ignored warnings/errors.
     */
    public ProgramOutput stopServer(boolean ignoreStopped, boolean postStopServerArchive, boolean forceStop, boolean skipArchives,
                                    List<String> failuresRegExps, String... ignoredFailuresRegExps) throws Exception {
        final String method = "stopServer";
        Log.info(c, method, "<<< STOPPING SERVER: " + getServerName());

        boolean commandPortEnabled = true;

        // Don't use 'ignoreStopped' if the server was successfully started.
        // 'ignoreStopped' changes stop processing only when the server was
        // not successfully started.

        if (isStarted) {
            ignoreStopped = false;
        }

        try {
            // 'ignoreStopped' means trying the stop, even though the server
            // doesn't think that it was started.
            if (!isStarted && !ignoreStopped) {
                Log.info(c, method, "Server " + serverToUse + " is not running (stop called previously).");
                // The checkpointEnv will be set if a checkpoint was done.
                // The server may never have been successfully started because
                // the checkpoint failed or the restore failed.
                // We archive the server in this case to ensure we get the possible error logs
                if (checkpointInfo == null || checkpointInfo.getCheckpointEnv() == null) {
                    postStopServerArchive = false;
                }
                return null;
            }

            String cmd = installRoot + "/bin/server";
            String[] parameters;
            if (forceStop) {
                parameters = new String[] { "stop", serverToUse, "--force" };
            } else {
                parameters = new String[] { "stop", serverToUse };
            }

            // Need to ensure JAVA_HOME is set correctly - can't rely on user's environment to be
            // set to the same Java as the build/runtime environment.

            Properties useEnvVars = new Properties();
            useEnvVars.setProperty("JAVA_HOME", machineJava);
            if (customUserDir) {
                useEnvVars.setProperty("WLP_USER_DIR", userDir);
            }
            Log.finer(c, method, "Using additional env props: " + useEnvVars);

            ProgramOutput output = null;

            if (!runAsAWindowService) {
                output = machine.execute(cmd, parameters, machine.getWorkDir(), useEnvVars, 300);
            } else {
                ArrayList<String> parametersList = new ArrayList<String>();
                for (int i = 0; i < parameters.length; i++) {
                    parametersList.add(parameters[i]);
                }
                ArrayList<String> stopServiceParmList = makeParmList(parametersList, 2);
                ArrayList<String> removeServiceParmList = makeParmList(parametersList, 3);
                String[] stopServiceParameters = stopServiceParmList.toArray(new String[] {});
                String[] removeServiceParameters = removeServiceParmList.toArray(new String[] {});

                try {
                    output = machine.execute(cmd, stopServiceParameters, machine.getWorkDir(), useEnvVars, 300);
                } finally {
                    output = machine.execute(cmd, removeServiceParameters, machine.getWorkDir(), useEnvVars, 300);
                }
            }

            String stdout = output.getStdout();
            Log.info(c, method, "Stop Server Response: " + stdout);
            if (output.getReturnCode() != 0)
                Log.info(c, method, "Return code from script is: " + output.getReturnCode());

            // This step can be reached with '!isStarted' if 'ignoreStopped' is true.
            // Don't test the log for messages: The prior start is already known
            // to not have been successful.
            if (!isStarted) {
                return output;
            }

            isStarted = false;

            if (stdout.contains("is not running")) {
                return output;
            }

            if (stdout.contains("command port is disabled")) {
                // Mark that the command port is not enabled
                commandPortEnabled = false;
                throw new RuntimeException("Cannot stop server because command port is disabled.");
            }

            RemoteFile log = isStartedConsoleLogLevelOff ? machine.getFile(messageAbsPath) : getConsoleLogFile();
            // Actually waits for the stop message
            waitForStringInLog("CWWKE0036I:", SERVER_STOP_TIMEOUT, log);

            int serverStopRC = output.getReturnCode();
            if (serverStopRC != 0) {
                throw new RuntimeException("Server stop failed with RC " + serverStopRC + ".\n" +
                                           "Stdout:\n" + output.getStdout() + "\n" +
                                           "Stderr:\n" + output.getStderr());
            }

            // Now verify that the server is truly stopped by checking server status from the command line.
            // This checks to see if the server lock file (<server>/workarea/.sLock) is unlocked.
            ProgramOutput serverStatusOutput = executeServerScript("status", null);
            switch (serverStatusOutput.getReturnCode()) {
                case 0:
                    Log.warning(c, method + " Server is still running - or server lock file is still locked.");
                    break;
                case 1:
                    Log.info(c, method, "Server " + getServerName() + " stopped successfully");
                    break;
                case 2:
                    Log.warning(c, method + " Unknown server - directory deleted? " + serverToUse);
                    break;
                case 5:
                    Log.warning(c, method + " Unable to detect server status - workarea directory deleted? " + serverToUse);
                    break;
                default:
                    Log.warning(c, method + " Unexpected failure occurred while checking server status");
            }

            isTidy = true;

            checkServerRepeatFeatures();
            checkLogsForErrorsAndWarnings(failuresRegExps, ignoredFailuresRegExps);

            if (doCheckpoint() && checkpointInfo.isAssertNoAppRestartOnRestore() &&
                checkpointInfo.checkpointPhase == CheckpointPhase.AFTER_APP_START) {
                //If server restored from an AFTER_APP_START checkpoint, then we do not expect to see starting application message.
                // It would have started pre-checkpoint.
                // If present, it may mean a bug in how config changes are handled by checkpoint.
                // We intentionally only make this check if the test will not otherwise fail due to unexpected error messages
                // already found.
                List<String> appsRestarted = findStringsInLogs("CWWKZ0018I: Starting application");
                if (!appsRestarted.isEmpty()) {
                    StringBuffer sb = new StringBuffer("Unexpected application restart messages found after restore:");
                    sb.append(getServerName());
                    sb.append(" logs:");
                    for (String applicationRestarted : appsRestarted) {
                        sb.append("\n <br>");
                        sb.append(applicationRestarted);
                        Log.info(c, method, "Unexpected application restart in retored server found in log " +
                                            getDefaultLogFile() + ": " + applicationRestarted);
                    }
                    throw new Exception(sb.toString());
                }
            }

            return output;
        } finally {
            // Issue 4363: If !newLogsOnStart, no longer reset the log offsets because if the
            // server starts again, logs will roll into the existing logs. We also don't clear
            // the message counters because the use of those counters uses searchForMessages
            // which doesn't take into account marks.
            if (newLogsOnStart && commandPortEnabled) {
                // If the command port is enabled we should reset the log offsets
                // as we will get new logs on the next start. However, if the
                // command port isn't disabled, we won't have shut down the
                // server, so we don't need to reset the log marks
                resetLogOffsets();
            }

            if (startedWithJavaSecurity) {
                try {
                    new ACEScanner(this).run();
                } catch (Throwable t) {
                    LOG.logp(Level.WARNING, c.getName(), "stopServer", "Caught exception trying to scan for AccessControlExceptions", t);
                }
                startedWithJavaSecurity = false;
            }

            // If the prior stop did not occur successfully, archive collection
            // will usually have been done.
            //
            // There might be additional logs, but also, the logs will be truncated
            // because of the prior collection step.
            if (!ignoreStopped && postStopServerArchive) {
                postStopServerArchive(RETRY, skipArchives);
            }

            // Delete marker for stopped server
            // deleteServerMarkerFile();
        }
    }

    @Deprecated
    protected void checkLogsForErrorsAndWarnings(String... ignoredFailuresRegExps) throws Exception {
        checkLogsForErrorsAndWarnings(Arrays.asList(LIBERTY_ERROR_REGEX), ignoredFailuresRegExps);
    }

    /**
     * Checks server logs for any lines containing errors or warnings that
     * do not match any regular expressions provided in regIgnore.
     *
     * @param  failuresRegExps        A list of reg expressions corresponding to warnings or errors that should be treated as test failures.
     * @param  ignoredFailuresRegExps A list of regex strings for errors/warnings that
     *                                    may be safely ignored.
     * @return                        A list of lines containing errors/warnings from server logs
     */
    protected void checkLogsForErrorsAndWarnings(List<String> failuresRegExps, String... ignoredFailuresRegExps) throws Exception {
        final String method = "checkLogsForErrorsAndWarnings";

        // Get all warnings and errors in logs - default to an empty list
        List<String> errorsInLogs = new ArrayList<String>();
        try {
            for (String failureRegExp : failuresRegExps) {
                errorsInLogs.addAll(findStringsInLogs(failureRegExp)); // uses getDefaultLogFile()
            }
            if (!errorsInLogs.isEmpty()) {
                // There were unexpected errors in logs, print them
                // and set an exception to return
                StringBuffer sb = new StringBuffer("Errors/warnings were found in server ");
                sb.append(getServerNameWithRepeatAction());
                sb.append(" logs:");
                for (String errorInLog : errorsInLogs) {
                    sb.append("\n <br>");
                    sb.append(errorInLog);
                    Log.info(c, method, "Error/warning found in log " + getDefaultLogFile() + ": " + errorInLog);
                    if (errorInLog.contains("CWWKO0221E")) {
                        printProcessHoldingPort(errorInLog);
                    }
                }
            }
        } catch (Exception e) {
            Log.warning(getClass(), "While checking for log errors and warnings, findStringsInLogs caused an exception: " + e.getMessage());
        }

        // Compile set of regex's using input list and universal ignore list
        List<Pattern> ignorePatterns = new ArrayList<Pattern>();
        if (ignoredFailuresRegExps != null && ignoredFailuresRegExps.length != 0) {
            for (String ignoreRegEx : ignoredFailuresRegExps) {
                ignorePatterns.add(Pattern.compile(ignoreRegEx));
            }
        }
        // Add the regexes added via the instance method
        for (String regex : ignoredErrors) {
            ignorePatterns.add(Pattern.compile(regex));
        }
        ignoredErrors.clear();

        // Add the global fixed list of regexes entries.
        if (fixedIgnoreErrorsList != null) {
            for (String regex : fixedIgnoreErrorsList) {
                ignorePatterns.add(Pattern.compile(regex));
            }
        }

        // Remove any ignored warnings or patterns
        for (Pattern ignorePattern : ignorePatterns) {
            Iterator<String> iter = errorsInLogs.iterator();
            while (iter.hasNext()) {
                if (ignorePattern.matcher(iter.next()).find()) {
                    // this is an ignored warning/error, remove it from list
                    iter.remove();
                    Log.finer(c, method, "Error being removed is " + ignorePattern);
                }
            }
        }

        Exception ex = null;

        if (!errorsInLogs.isEmpty()) {
            // Check which errors were j2sec related
            Pattern j2secPattern = Pattern.compile("CWWKE09(21W|12W|13E|14W|15W|16W)");
            List<String> j2secIssues = new ArrayList<String>();
            for (String errorInLog : errorsInLogs)
                if (j2secPattern.matcher(errorInLog).find()) {
                    j2secIssues.add(errorInLog);
                }

            // There were unexpected errors in logs, print them
            // and set an exception to return
            StringBuilder sb = new StringBuilder("Errors/warnings were found in server ");
            sb.append(getServerNameWithRepeatAction());
            sb.append(" logs:");
            if (!j2secIssues.isEmpty()) {
                // When things go wrong with j2sec, a LOT of things tend to go wrong, so just leave a pointer
                // to the nicely formatted ACE report instead of putting every single issue in the exception msg
                sb.append("\n <br>");
                sb.append("Java 2 security issues were found in logs");
                boolean showJ2secErrors = true;
                // If an ACE-report will be generated....
                if (startedWithJavaSecurity) {
                    sb.append("  See autoFVT/ACE-report-*.log for details.");
                    if (j2secIssues.size() > 25)
                        showJ2secErrors = false;
                }
                if (showJ2secErrors) {
                    for (String j2secIssue : j2secIssues) {
                        sb.append("\n <br>");
                        sb.append(j2secIssue);
                    }
                }
                errorsInLogs.removeAll(j2secIssues);
            }
            for (String errorInLog : errorsInLogs) {
                sb.append("\n <br>");
                sb.append(errorInLog);
                Log.info(c, method, "Error/warning found: " + errorInLog);
                if (errorInLog.contains("CWWKO0221E")) {
                    printProcessHoldingPort(errorInLog);
                }
            }
            ex = new Exception(sb.toString());
        }

        if (ex == null)
            Log.info(c, method, "No unexpected errors or warnings found in server logs.");
        else
            throw ex;
    }

    //servers which are exempt from checking repeat features
    //this list should eventually be removed once the tests are fixed
    private static final String[] EXEMPT_SERVERS = {
                                                     "cdi20EEServer", //com.ibm.ws.cdi.1.0_fat_EE

                                                     "com.ibm.ws.security.authorization.jacc.dynamic_fat", //com.ibm.ws.ejbcontainer.security.jacc_fat.2
                                                     "com.ibm.ws.ejbcontainer.security.jacc_fat.ejbjar.mergebindings", //com.ibm.ws.ejbcontainer.security.jacc_fat.2
                                                     "com.ibm.ws.ejbcontainer.security.jacc_fat.ejbjar.inwar", //com.ibm.ws.ejbcontainer.security.jacc_fat.2
                                                     "com.ibm.ws.ejbcontainer.security.jacc_fat.ejbjar.mc", //com.ibm.ws.ejbcontainer.security.jacc_fat.2
                                                     "com.ibm.ws.ejbcontainer.security.jacc_fat", //com.ibm.ws.ejbcontainer.security.jacc_fat.2
                                                     "com.ibm.ws.ejbcontainer.security.jacc_fat.bindings", //com.ibm.ws.ejbcontainer.security.jacc_fat.2
                                                     "com.ibm.ws.ejbcontainer.security.jacc_fat.mergebindings", //com.ibm.ws.ejbcontainer.security.jacc_fat.2

                                                     "EclipseLinkServer", //com.ibm.ws.jpa.tests.eclipselink_jpa_2.1_fat

                                                     "com.ibm.ws.jpa.el.defaultds.fat.server", //com.ibm.ws.jpa.tests.jpa_fat
                                                     "com.ibm.ws.jpa.fat.dsoverride", //com.ibm.ws.jpa.tests.jpa_fat
                                                     "com.ibm.ws.jpa.fat.emlocking", //com.ibm.ws.jpa.tests.jpa_fat
                                                     "com.ibm.ws.jpa.el.defaultds.fat.server", //com.ibm.ws.jpa.tests.jpa_fat
                                                     "com.ibm.ws.jpa.fat.dserror", //com.ibm.ws.jpa.tests.jpa_fat
                                                     "com.ibm.ws.jpa.fat.emlocking", //com.ibm.ws.jpa.tests.jpa_fat
                                                     "ConcurrentEnhancementVerification", //com.ibm.ws.jpa.tests.jpa_fat
                                                     "com.ibm.ws.jpa.fat.ejbpassivation", //com.ibm.ws.jpa.tests.jpa_fat

                                                     "jsp23jsp22Server", //com.ibm.ws.jsp.2.3_fat

<<<<<<< HEAD
                                                     "Config13TCKServer", //com.ibm.ws.microprofile.config.1.3_fat_tck
=======
                                                     "mpGraphQL10.basicQuery", //com.ibm.ws.microprofile.graphql.1.0_fat
                                                     "mpGraphQL10.defaultvalue", //com.ibm.ws.microprofile.graphql.1.0_fat
                                                     "mpGraphQL10.graphQLInterface", //com.ibm.ws.microprofile.graphql.1.0_fat
                                                     "mpGraphQL10.iface", //com.ibm.ws.microprofile.graphql.1.0_fat
                                                     "mpGraphQL10.ignore", //com.ibm.ws.microprofile.graphql.1.0_fat
                                                     "mpGraphQL10.inputFields", //com.ibm.ws.microprofile.graphql.1.0_fat
                                                     "mpGraphQL10.jarInWar", //com.ibm.ws.microprofile.graphql.1.0_fat
                                                     "mpGraphQL10.outputFields", //com.ibm.ws.microprofile.graphql.1.0_fat
                                                     "mpGraphQL10.rolesAuth", //com.ibm.ws.microprofile.graphql.1.0_fat
                                                     "mpGraphQL10.types", //com.ibm.ws.microprofile.graphql.1.0_fat
                                                     "mpGraphQL10.ui", //com.ibm.ws.microprofile.graphql.1.0_fat
                                                     "mpGraphQL10.voidQuery", //com.ibm.ws.microprofile.graphql.1.0_fat
>>>>>>> 95ea32da

                                                     "MetricsMonitorServer", //io.openliberty.microprofile.metrics.internal.5.x.monitor_fat

                                                     "ApplicationProcessorServer", //io.openliberty.microprofile.openapi.2.0.internal_fat
                                                     "OpenAPITestServer", //io.openliberty.microprofile.openapi.2.0.internal_fat
                                                     "OpenAPIMergeTestServer", //io.openliberty.microprofile.openapi.2.0.internal_fat
                                                     "OpenAPIMergeWithServletTestServer", //io.openliberty.microprofile.openapi.2.0.internal_fat

                                                     "SimpleRxMessagingServer", //com.ibm.ws.microprofile.reactive.messaging_fat
                                                     "ContextRxMessagingServer", //com.ibm.ws.microprofile.reactive.messaging_fat
                                                     "CustomContextRxMessagingServer", //com.ibm.ws.microprofile.reactive.messaging_fat
                                                     "ConcurrentRxMessagingServer", //com.ibm.ws.microprofile.reactive.messaging_fat
                                                     "SharedLibRxMessagingServer", //com.ibm.ws.microprofile.reactive.messaging_fat
                                                     "CheckpointSimpleRxMessagingServer", //com.ibm.ws.microprofile.reactive.messaging_fat
                                                     "JsonbRxMessagingServer", //com.ibm.ws.microprofile.reactive.messaging_fat

                                                     "mpRestClient10.remoteServer", //com.ibm.ws.microprofile.rest.client_fat
                                                     "mpRestClient11.async", //com.ibm.ws.microprofile.rest.client_fat
                                                     "mpRestClient10.basic", //com.ibm.ws.microprofile.rest.client_fat
                                                     "mpRestClient10.collections", //com.ibm.ws.microprofile.rest.client_fat
                                                     "mpRestClient10.handleresponses", //com.ibm.ws.microprofile.rest.client_fat
                                                     "mpRestClient10.headerPropagation", //com.ibm.ws.microprofile.rest.client_fat
                                                     "mpRestClient13.ssl", //com.ibm.ws.microprofile.rest.client_fat
                                                     "mpRestClient12.jsonbContext", //com.ibm.ws.microprofile.rest.client_fat
                                                     "mpRestClient11.produceConsume", //com.ibm.ws.microprofile.rest.client_fat
                                                     "mpRestClient10.props", //com.ibm.ws.microprofile.rest.client_fat
                                                     "mpRestClient20.sse", //com.ibm.ws.microprofile.rest.client_fat

                                                     "opentracingFATServer1", //com.ibm.ws.opentracing.1.x_fat
                                                     "opentracingFATServer3", //com.ibm.ws.opentracing.1.x_fat
                                                     "opentracingFATServer4", //com.ibm.ws.opentracing.1.x_fat

                                                     "RequestTimingServer", //com.ibm.ws.request.timing_fat
                                                     "HungRequestTimingServer", //com.ibm.ws.request.timing.hung_fat
                                                     "RequestTimingFeatureWithMetrics", //com.ibm.ws.request.timing.monitor_fat

                                                     "com.ibm.ws.rest.handler.config.fat", //com.ibm.ws.rest.handler.config_fat
                                                     "com.ibm.ws.rest.handler.config.openapi.fat", //com.ibm.ws.rest.handler.config_fat
                                                     "com.ibm.ws.rest.handler.config.audit.feature.fat", //com.ibm.ws.rest.handler.config_fat
                                                     "com.ibm.ws.rest.handler.config.appdef.fat", //com.ibm.ws.rest.handler.config_fat
                                                     "com.ibm.ws.rest.handler.config.jca.fat", //com.ibm.ws.rest.handler.config_fat
                                                     "com.ibm.ws.rest.handler.config.jms.fat", //com.ibm.ws.rest.handler.config_fat
                                                     "com.ibm.ws.rest.handler.validator.jdbc.fat", //com.ibm.ws.rest.handler.validator_fat
                                                     "com.ibm.ws.rest.handler.validator.jca.fat", //com.ibm.ws.rest.handler.validator_fat
                                                     "com.ibm.ws.rest.handler.validator.jms.fat", //com.ibm.ws.rest.handler.validator_fat
                                                     "com.ibm.ws.rest.handler.validator.openapi.fat", //com.ibm.ws.rest.handler.validator_fat

                                                     "com.ibm.ws.scaling.member.fat.member1", //com.ibm.ws.scaling.member_fat
                                                     "com.ibm.ws.scaling.member.fat.controller1", //com.ibm.ws.scaling.member_fat

                                                     "com.ibm.ws.ui.fat", //com.ibm.ws.ui_rest_fat

                                                     "com.ibm.ws.webcontainer.security.fat.basicauth.audit", //com.ibm.ws.webcontainer.security.jacc.1.5_fat

                                                     "com.ibm.ws.jaxrs.fat.exceptionMappingWithOT", //com.ibm.ws.jaxrs.2.0_fat

                                                     "RequestTimingServer", //com.ibm.ws.request.timing_fat

                                                     "MPServer41", //io.openliberty.microprofile41.internal_fat
                                                     "MPServer", //io.openliberty.microprofile.internal_fat

    };
    private static final Set<String> EXEMPT_SERVERS_SET = new HashSet<String>(Arrays.asList(EXEMPT_SERVERS));

    /**
     * After the server has shutdown, check that the features used at runtime matched those expected by any FeatureReplacementAction which may have been active.
     *
     * @throws Exception
     */
    protected void checkServerRepeatFeatures() throws Exception {
        String method = "checkServerRepeatFeatures";

        RepeatTestAction action = RepeatTestFilter.getMostRecentRepeatAction();
        if (action instanceof FeatureReplacementAction) {
            FeatureReplacementAction featureReplacementAction = (FeatureReplacementAction) action;

            //only check the features if this server was included in the FeatureReplacementAction
            String serverName = getServerName();

            Set<String> servers = featureReplacementAction.getServers();
            //only check the features if the FeatureReplacementAction applies to this server
            if (!servers.contains(FeatureReplacementAction.NO_SERVERS) &&
                (servers.contains(serverName) || servers.contains(FeatureReplacementAction.ALL_SERVERS))) {

                Set<String> expectedFeatures = new HashSet<>(featureReplacementAction.getAddFeatures()); //the expected features, if present
                expectedFeatures.addAll(featureReplacementAction.getAlwaysAddFeatures());
                List<Set<String>> installedFeatures = getInstalledFeatures(); //the features actually installed at runtime
                for (Set<String> installedFeatureSet : installedFeatures) {

                    //expected feature -> actual feature
                    Map<String, String> unexpectedFeatures = getUnexpectedFeatures(expectedFeatures, installedFeatureSet);

                    if (unexpectedFeatures.size() > 0) {
                        String message = "Runtime features were not of the expected version for repeat action (Server: " + serverName + ", Action: " + action.getID() + ").\n";
                        for (Map.Entry<String, String> entry : unexpectedFeatures.entrySet()) {
                            message = message + "Expected: " + entry.getKey() + ", Actual: " + entry.getValue() + ".\n";
                        }
                        message = message
                                  + "This is usually caused by a feature not being explicitly set in the FAT's server.xml such that FeatureReplacementAction does not replace it properly.";

                        //if this is a local run then always throw an exception
                        //if not local then check if the server is exempt
                        //if not exempt then throw exception, otherwise just output a message
                        //check for exempt servers should eventually be removed
                        if (REPEAT_FEATURE_CHECK_ERROR) {
                            if (FAT_TEST_LOCALRUN) {
                                message = message + "\nYou should also ensure that the test server has been removed from LibertyServer.EXEMPT_SERVERS.";
                                throw new Exception(message);
                            } else if (!EXEMPT_SERVERS_SET.contains(serverName)) {
                                throw new Exception(message);
                            } else {
                                Log.info(c, method, message);
                            }
                        } else {
                            Log.info(c, method, message);
                        }
                    }
                }
            }
        }
        //re-instate this message once the exempt servers are removed
        //Log.info(c, method, "No invalid replacement features found.");
    }

    /**
     * Get a map of any features which are not at the expected version. e.g.
     *
     * if the expected features are
     * mpConfig-1.2, cdi-2.0, servlet-3.0, appSecurity-3.0
     *
     * and the installed features are
     * mpConfig-1.2, cdi-3.0, servlet-3.0, appSecurity-2.0, appSecurity-3.0
     *
     * then the returned map would only contain one element of
     * cdi-2.0 -> cdi-3.0
     *
     * Note that more than one version of appSecurity was installed but one of them was the expected version, so it was not flagged.
     *
     * @param  expectedFeatures
     * @param  installedFeatures
     * @return
     */
    public static Map<String, String> getUnexpectedFeatures(Collection<String> expectedFeatures, Collection<String> installedFeatures) {
        Map<String, String> featureMap = new HashMap<>();

        //compare each installed feature to the expected ones
        for (String installedFeature : installedFeatures) {
            //ignore versionless features
            int dash = installedFeature.indexOf("-");
            if (dash > -1) {
                String versionlessInstalledFeature = removeFeatureVersion(installedFeature);
                for (String replacementFeature : expectedFeatures) {
                    String versionlessReplacementFeature = removeFeatureVersion(replacementFeature);
                    if (versionlessReplacementFeature.equalsIgnoreCase(versionlessInstalledFeature)) {
                        //if the featureMap does not yet contain an entry for the replacementFeature then add it
                        if (!featureMap.containsKey(replacementFeature)) {
                            featureMap.put(replacementFeature, installedFeature);
                        } //if the feature is already in the featureMap, replace it if the installed feature did not match
                        else if (!featureMap.get(replacementFeature).equalsIgnoreCase(replacementFeature)) {
                            featureMap.put(replacementFeature, installedFeature);
                        }
                    }
                }
            }
        }

        //now extract the features which don't match
        Map<String, String> unexpectedFeatures = new HashMap<>();
        for (Entry<String, String> entry : featureMap.entrySet()) {
            String replacementFeature = entry.getKey();
            String installedFeature = entry.getValue();
            if (!replacementFeature.equalsIgnoreCase(installedFeature)) {
                unexpectedFeatures.put(replacementFeature, installedFeature);
            }
        }

        return unexpectedFeatures;
    }

    /**
     * Remove the version suffix and return only the base name of a feature, everything up to but not including the dash.
     * If the feature is already versionless (no dash) return as is.
     *
     * e.g.
     * servlet-6.0 -> servlet
     * servlet -> servlet
     *
     * @param  feature The short feature name
     * @return         The versionless feature name
     */
    public static final String removeFeatureVersion(String feature) {
        String baseFeatureName = feature;
        int dash = feature.indexOf("-");
        if (dash > -1) {
            baseFeatureName = feature.substring(0, dash); //the feature name, up to but not including the dash
        }
        return baseFeatureName;
    }

    public void restartServer() throws Exception {
        stopServer();
        startServer();
    }

    /**
     * This method is protected as from now on the Custom
     * JUnit runner will call this method at the end of the testing
     * in order to ensure all server's are tidied.
     */
    protected void postTestTidy() throws Exception {
        if (!isTidy) {
            stopServer();
        }
        isTidy = true;
    }

    /**
     * This method is intended to be called from LibertyServerFactory
     * only when a cached server instance which has previously been
     * used and stopped is to be re-used.
     */
    void unTidy() {
        isTidy = false;
        needsPostTestRecover = true;
    }

    boolean isTidy() {
        return isTidy;
    }

    boolean needsPostTestRecover() {
        return needsPostTestRecover;
    }

    public void setNeedsPostRecover(boolean b) {
        needsPostTestRecover = b;
    }

    /**
     * This method is used to tidy away the server logs at the start.
     */
    protected void preStartServerLogsTidy() throws Exception {
        //should be .../liberty/usr/servers/<server>/logs
        LibertyFileManager.deleteLibertyDirectoryAndContents(machine, getServerRoot() + "/logs");

        // Look for javacore/heapdump/snap. These are collected by stop/archive. We don't need
        // to collect them in the archive of every subsequent server run.
        List<String> files = listLibertyServerRoot(null, null);
        for (String name : files) {
            if (name.startsWith("javacore*") || name.startsWith("heapdump*") || name.startsWith("Snap*") || name.startsWith(serverToUse + ".dump")) {
                deleteFileFromLibertyInstallRoot(name);
            }
        }
    }

    /**
     * This method is used to archive server logs after a stopServer.
     * This is particularly required for tWAS FAT buckets as it is not known
     * when these finish, using this method will ensure logs are collected.
     * Also, this will stop the server log contents being lost (over written) in a restart case.
     *
     * The operation will be retried
     */
    public void postStopServerArchive() throws Exception {
        postStopServerArchive(RETRY, !ALLOW_FAILURES, NOT_ARCHIVE);
    }

    /**
     * This method is used to archive server logs after a stopServer.
     * This is particularly required for tWAS FAT buckets as it is not known
     * when these finish, using this method will ensure logs are collected.
     * Also, this will stop the server log contents being lost (over written) in a restart case.
     *
     * @param retry if true and the operation fails, retry
     */
    public void postStopServerArchive(boolean retry) throws Exception {
        postStopServerArchive(retry, !ALLOW_FAILURES, NOT_ARCHIVE);
    }

    /**
     * This method is used to archive server logs after a stopServer.
     * This is particularly required for tWAS FAT buckets as it is not known
     * when these finish, using this method will ensure logs are collected.
     * Also, this will stop the server log contents being lost (over written) in a restart case.
     *
     * @param retry if true and the operation fails, retry
     */
    public void postStopServerArchive(boolean retry, boolean ignoreFailures) throws Exception {
        postStopServerArchive(retry, ignoreFailures, NOT_ARCHIVE);
    }

    public static final boolean RETRY = true;
    public static final boolean ALLOW_FAILURES = true;
    public static final boolean NOT_ARCHIVE = true;

    /**
     * This method is used to archive server logs and archives after a stopServer.
     * This is particularly required for tWAS FAT buckets as it is not known
     * when these finish, using this method will ensure logs are collected.
     * Also, this will stop the server log contents being lost (over written) in a restart case.
     *
     * @param retry          if true and the operation fails, retry
     * @param ignoreFailures if true, allow file collection steps to fail
     * @param skipArchives   whether or not to skip packaging of archive files (JARs, WARs, EARs, etc.)
     */
    public void postStopServerArchive(boolean retry, boolean ignoreFailures, boolean skipArchives) throws Exception {
        final String method = "postStopServerArchive";
        Log.entering(c, method);
        printProcesses();

        // 'ignoreFailures' is set when performing these operations after a failed startup.
        //
        // For example:
        // java.io.IOException: Error: Failed [ copy and delete ]
        //   of remote [ C:/dev/repos-pub/ol-baw/dev/build.image/wlp/usr/servers/Servlet3toHealth/logs/console.log ]
        //   to local [ C:/dev/repos-pub/ol-baw/dev/com.ibm.ws.kernel.feature.resolver_fat/build/libs/autoFVT/output/servers/Servlet3toHealth-15-02-2024-10-25-17/logs/console.log ]
        // at componenttest.topology.impl.LibertyServer.recursivelyCopyDirectory(LibertyServer.java:3681)
        //
        // A failed startup may lead to a zombie server process, which might never release files,
        // leading to an infinite loop.
        //
        // The value is passed into _postStopServerArchive: The intent is to collect
        // as many files as possible.  That means having the recursive file processing
        // not throw an exception on a failure.  The alternative, which would be to
        // have 'retry' be false, would avoid an infinite loop, but would result in
        // incomplete file collection.

        // Don't retry more than 30s.  If the processing fails because
        // of locked files from a zombie process, the locks might never be removed.

        int nextWait = 500;
        int totalWait = 0;
        final int totalWaitLimit = 30000;

        while (true) {
            try {
                _postStopServerArchive(ignoreFailures, skipArchives);
                break;
            } catch (FileNotFoundException ex) {
                Log.error(c, method, ex, "Failed to archive " + getServerName() + " because of missing files. ");
                break; // The file is never going to appear, so break here.
            } catch (Exception e) {
                Log.error(c, method, e, "Server " + getServerName() + " may still be running.");
                printProcesses();
            }
            if (!retry) {
                break;
            }

            if (totalWait > totalWaitLimit) {
                Log.warning(c, "Server " + getServerName() + ": Wait [ " + totalWait + " ] exceeds maximum [ " + totalWaitLimit + " ]" +
                               ": Failing retries; the server may still be running.");
                break;
            }

            Log.warning(c, "Server " + getServerName() + " may still be running; pausing [ " + nextWait + " ] then retrying.");

            try {
                Thread.sleep(nextWait);
            } catch (Exception x) {
                Log.error(c, method, x);
            }

            totalWait += nextWait;
            nextWait *= 2;
        }

        Log.exiting(c, method);
    }

    /**
     * This method is used to archive server logs after a stopServer.
     * This is particularly required for tWAS FAT buckets as it is not known
     * when these finish, using this method will ensure logs are collected.
     * Also, this will stop the server log contents being lost (over written) in a restart case.
     *
     * @param ignoreFailures Control parameter: Should failures to copy or move files be ignored?
     * @param skipArchives   Control parameter: Should skippable archives be skipped during file
     *                           collection steps. See {@link #isSkippableArchive(String, String, String)}.
     */
    private void _postStopServerArchive(boolean ignoreFailures, boolean skipArchives) throws Exception {
        final String method = "_postStopServerArchive";
        Log.entering(c, method, skipArchives);

        SimpleDateFormat sdf = new SimpleDateFormat("dd-MM-yyyy-HH-mm-ss");
        Date d = new Date(System.currentTimeMillis());

        String logDirectoryName = "";
        logDirectoryName = pathToAutoFVTOutputServersFolder + "/" + getServerNameWithRepeatAction() + "-" + sdf.format(d);
        LocalFile logFolder = new LocalFile(logDirectoryName);
        RemoteFile serverFolder = machine.getFile(serverRoot);

        runJextract(serverFolder);

        // Copy the log files: try to move them instead if we can
        recursivelyCopyDirectory(serverFolder, logFolder, ignoreFailures, skipArchives, true);

        deleteServerMarkerFile();

        // create archive marker file
        if (archiveMarker != null) {
            try {
                new File(new LocalFile(logFolder, archiveMarker).getAbsolutePath()).createNewFile();
            } catch (Exception e) {
                // avoid blowing up on any exception here creating the archive marker
                Log.error(c, "_postStopServerArchive", e);
            }
        }
        Log.exiting(c, method);
    }

    public String getPathToAutoFVTOutputServersFolder() {
        return pathToAutoFVTOutputServersFolder;
    }

    protected void runJextract(RemoteFile serverFolder) throws Exception {
        RemoteFile[] files = serverFolder.list(false);
        if (files != null) {
            for (RemoteFile file : files) {
                String filename = file.getAbsolutePath();
                if (filename.endsWith(".dmp")) {
                    Properties useEnvVars = new Properties();
                    useEnvVars.setProperty("JAVA_HOME", machineJava);
                    Log.info(c, "runJextract", "Running jextract on file: " + filename);

                    String outputFilename = filename + ".zip.DMP"; //adding .DMP to ensure it is collected even when not collecting archives
                    String cmd = machineJava + "/bin/jextract";
                    String[] parms = new String[] { filename, outputFilename };
                    ProgramOutput output = machine.execute(cmd, parms, serverFolder.getAbsolutePath(), useEnvVars);
                    Log.info(c, "runJextract stdout", output.getStdout());
                    Log.info(c, "runJextract stderr", output.getStderr());
                    Log.info(c, "runJextract", "rc = " + output.getReturnCode());
                }
            }
        }
    }

    protected void recursivelyCopyDirectory(RemoteFile remoteFile,
                                            LocalFile logFolder,
                                            boolean ignoreFailures) throws Exception {

        recursivelyCopyDirectory(remoteFile, logFolder, ignoreFailures, false, false);
    }

    private boolean isSkippableArchive(String srcPath, String dstName, String dumpName) {
        // Don't skip zips which are intended for a server dump.

        if (srcPath.endsWith(".jar") ||
            srcPath.endsWith(".war") ||
            srcPath.endsWith(".ear") ||
            srcPath.endsWith(".rar")) {
            return true;
        } else if (srcPath.endsWith(".zip")) {
            return (!dstName.contains(dumpName));
        } else {
            return false;
        }
    }

    private boolean isLog(String localPath, String remoteName, String dumpName) {
        // Only non-FFDC log files are moved.
        //
        // FFDC log files cannot be moved because they must remain for FFDC checking.

        if (localPath.contains("logs")) {
            return (!localPath.contains("ffdc"));

        } else {
            return (remoteName.contains("javacore") ||
                    remoteName.contains("heapdump") ||
                    remoteName.contains("Snap") ||
                    remoteName.contains(dumpName));
        }
    }

    public void recursivelyCopyDirectory(RemoteFile remoteSrcDir,
                                         LocalFile localDstDir,
                                         boolean ignoreFailures, boolean skipArchives, boolean moveFile) throws Exception {

        String method = "recursivelyCopyDirectory";

        Log.finest(c, method, "Remote source directory: " + remoteSrcDir +
                              "\n  Local destination directory: " + localDstDir +
                              "\n  ignore failures: " + ignoreFailures +
                              "\n  skip archives: " + skipArchives +
                              "\n  move file: " + moveFile);

        String remoteSrcDirPath = remoteSrcDir.getAbsolutePath();
        String remoteSrcDirName = remoteSrcDir.getName();

        String localDstDirPath = localDstDir.getAbsolutePath();

        localDstDir.mkdirs();

        if (!localDstDir.exists()) {
            String msg = "Error: Failed to create local [ " + localDstDirPath + " ] to receive remote [ " + remoteSrcDirPath + " ]";
            Log.info(c, method, msg);
            if (ignoreFailures) {
                return;
            } else {
                throw new IOException(msg);
            }
        }

        boolean isLocal = machine.isLocal();

        String dumpName = serverToUse + ".dump";

        boolean isWorkarea = remoteSrcDirName.equals("workarea");
        boolean isCheckpoint = !isWorkarea && remoteSrcDirName.equals("checkpoint");
        boolean isMessaging = !isWorkarea && !isCheckpoint && remoteSrcDirName.equals("messaging");

        for (String remoteSrcFileName : listDirectoryContents(remoteSrcDir)) {
            String skipReason = null;
            if (isWorkarea) {
                if (remoteSrcFileName.equals(OSGI_DIR_NAME) || remoteSrcFileName.startsWith(".s")) {
                    skipReason = "workarea element"; // too big / too racy
                }
            } else if (isCheckpoint) {
                if (remoteSrcFileName.equals("image")) {
                    skipReason = "checkpoint/image element"; // too big
                }
            } else if (isMessaging) {
                skipReason = "message store element"; // ?
            }
            if (skipReason != null) {
                Log.finest(c, method, "Skip [ " + remoteSrcFileName + " ]: " + skipReason);
                continue;
            }

            RemoteFile remoteSrcFile = machine.getFile(remoteSrcDir, remoteSrcFileName);
            LocalFile localDstFile = new LocalFile(localDstDir, remoteSrcFileName);

            if (remoteSrcFile.isDirectory()) {
                recursivelyCopyDirectory(remoteSrcFile, localDstFile, ignoreFailures, skipArchives, moveFile);

            } else {
                String remoteSrcFilePath = remoteSrcFile.getAbsolutePath();

                Log.finest(c, method, "Remote source file [ " + remoteSrcFilePath + " ]");

                if (remoteSrcFilePath.endsWith(".log")) {
                    LogPolice.measureUsedTrace(remoteSrcFile.length());
                }

                if (skipArchives && isSkippableArchive(remoteSrcFilePath, remoteSrcFileName, dumpName)) {
                    Log.finest(c, method, "Skip [ " + remoteSrcFilePath + " ]: Archive");
                    continue;
                }

                String localDstFilePath = localDstFile.getAbsolutePath();
                Log.finest(c, method, "Local destination file [ " + localDstFilePath + " ]");

                String opDesc = "remote [ " + remoteSrcFilePath + " ] to local [ " + localDstFilePath + " ]";

                boolean isLog = moveFile && isLog(remoteSrcFilePath, remoteSrcFileName, dumpName);
                boolean isConfigBackup = moveFile && !isLog && remoteSrcFilePath.contains("serverConfigBackups");

                String opName = null;
                IOException failure = null;

                try {
                    boolean success = false;

                    if (moveFile && (isLog || isConfigBackup)) {
                        if (isLocal) {
                            opName = "rename";
                            success = remoteSrcFile.rename(localDstFile);
                            if (!success) {
                                Log.info(c, method, "Error: Failed rename of " + opDesc + "; falling back to copy and delete");
                            }
                        }
                        if (!success) {
                            opName = "copy and delete";
                            success = localDstFile.copyFromSource(remoteSrcFile) && remoteSrcFile.delete();
                        }
                    } else {
                        opName = "copy";
                        success = localDstFile.copyFromSource(remoteSrcFile);
                    }

                    if (!success) {
                        failure = new IOException("Error: Failed [ " + opName + " ] of " + opDesc);
                    }

                } catch (Exception e) {
                    failure = new IOException("Error: Failed [ " + opName + " ] of " + opDesc, e);
                }

                if (failure != null) {
                    if (!ignoreFailures) {
                        throw failure;
                    } else {
                        Log.error(c, method, failure, "Ignoring failure during transfer of [ " + remoteSrcDirPath + " ] to [ " + localDstDirPath + " ]");
                    }
                } else {
                    Log.finest(c, method, "Successful [ " + opName + " ]" + " of " + opDesc);
                }
            }
        }
    }

    /**
     * This method will copy a file from the server root into the AutoFVT {@link #pathToAutoFVTTestFiles}/tmp folder.
     * If you are copying a directory and some of the files cannot be copied due to an error then these errors will
     * be ignored, this can happen if the server is still active and the files are locked by another process.
     *
     * If copying a file the destination will be overwritten.
     *
     * @param  pathInServerRoot The path to the file or directory in the server root, must not start with a "/"
     * @param  destination      The place within the temp folder to store this file, must not start with a "/"
     * @return                  the LocalFile of the copied RemoteFile
     * @throws Exception
     */
    public LocalFile copyFileToTempDir(String pathInServerRoot, String destination) throws Exception {
        return copyFileToTempDir(machine.getFile(serverRoot + "/" + pathInServerRoot), destination);
    }

    /**
     * This method will copy a file from the install root into the AutoFVT {@link #pathToAutoFVTTestFiles}/tmp folder.
     * If you are copying a directory and some of the files cannot be copied due to an error then these errors will
     * be ignored, this can happen if the server is still active and the files are locked by another process.
     *
     * If copying a file the destination will be overwritten.
     *
     * @param  pathInInstallRoot The path to the file or directory in the install root, must not start with a "/"
     * @param  destination       The place within the temp folder to store this file, must not start with a "/"
     * @return                   the LocalFile of the copied RemoteFile
     * @throws Exception
     */
    public LocalFile copyInstallRootFileToTempDir(String pathInInstallRoot, String destination) throws Exception {
        return copyFileToTempDir(machine.getFile(installRoot + "/" + pathInInstallRoot), destination);
    }

    protected LocalFile copyFileToTempDir(RemoteFile remoteToCopy, String destination) throws Exception {
        // Make sure the tmp dir exists
        LocalFile tmpDir = new LocalFile(pathToAutoFVTTestFiles + "/tmp");
        if (!tmpDir.exists()) {
            tmpDir.mkdir();
        }

        LocalFile localCopy = new LocalFile(pathToAutoFVTTestFiles + "/tmp/" + destination);

        if (remoteToCopy.isDirectory()) {
            recursivelyCopyDirectory(remoteToCopy, localCopy, true);
        } else {
            localCopy.copyFromSource(remoteToCopy, false, true);
        }

        return localCopy;
    }

    public String getServerRoot() {
        return serverRoot;
    }

    public String getOsgiWorkAreaRoot() {
        return serverRoot + "/workarea" + "/" + OSGI_DIR_NAME;
    }

    public String getServerSharedPath() {
        return serverRoot + "/../../shared/";
    }

    /**
     * Get the collective dir under the server resources dir. For instance,
     * this is where the collective trust stores are located.
     *
     * @return the path
     */
    public String getCollectiveResourcesPath() {
        return serverRoot + "/resources/collective/";
    }

    public void setServerRoot(String serverRoot) {
        this.serverRoot = serverRoot;
    }

    public String getMachineJavaJDK() {
        return machineJava;
    }

    public String getMachineJavaJarCommandPath() {
        return machineJarPath;
    }

    /* not called */
    public void setMachineJava(String machineJava) {
        this.machineJava = machineJava;
    }

    public void copyFileToLibertyInstallRoot(String fileName) throws Exception {
        LibertyFileManager.copyFileIntoLiberty(machine, installRoot, (pathToAutoFVTTestFiles + "/" + fileName));
    }

    public void copyFileToLibertyInstallRoot(String extendedPath, String fileName) throws Exception {
        LibertyFileManager.copyFileIntoLiberty(machine, installRoot + "/" + extendedPath, (pathToAutoFVTTestFiles + "/" + fileName));
    }

    // Note: This method does not use a tmp file if the destination file already exists!  See comments
    // and logic of copyFileIntoLiberty().  Use setServerConfigurationFile() for updating server.xml
    // if the file pre-exists so that a tmp file / move is performed vs a copy.  This helps
    // avoid the scenario of parsing a partial config file which results in a XML Parsing error.
    public void copyFileToLibertyServerRootUsingTmp(String path, String relPathTolocalFile) throws Exception {
        LocalFile localFileToCopy = new LocalFile(LibertyServerUtils.makeJavaCompatible(relPathTolocalFile, machine));
        LibertyFileManager.copyFileIntoLiberty(machine, path, localFileToCopy.getName(), relPathTolocalFile, false, serverRoot);
    }

    public void copyApplicationToServer(String appName) throws Exception {
        copyApplicationToServer("publish/files/apps", appName);
    }

    public void copyApplicationToServer(String pathToApp, String appName) throws Exception {
        copyFileToLibertyServerRootUsingTmp(serverRoot + "/apps", (pathToApp + "/" + appName));
    }

    public void copyFileToLibertyServerRoot(String fileName) throws Exception {
        copyFileToLibertyServerRootUsingTmp(serverRoot, (pathToAutoFVTTestFiles + "/" + fileName));
    }

    public void copyFileToLibertyServerRoot(String extendedPath, String fileName) throws Exception {
        copyFileToLibertyServerRootUsingTmp(serverRoot + "/" + extendedPath, (pathToAutoFVTTestFiles + "/" + fileName));
    }

    /**
     * Copies a file into the ${server.config.dir} of a Liberty server.
     *
     * @param fromDir  The directory of the file to copy.
     * @param toDir    Any extra path beyond ${server.config.dir} for the destination.
     *                     For example, for a destination of ${server.config.dir}/test/ you would use toServerDir=test
     * @param fileName The name of the file to copy. The file name will be unchanged from source to dest
     */
    public void copyFileToLibertyServerRoot(String fromDir, String toDir, String fileName) throws Exception {
        if (toDir == null)
            toDir = "";
        copyFileToLibertyServerRootUsingTmp(serverRoot + "/" + toDir, (fromDir + "/" + fileName));
    }

    /**
     * Copies a file from the oldAbsolutePath to the newAbsolutePath in the Liberty server.
     *
     * @param  oldAbsolutePath The absolute path of the file to copy.
     * @param  newAbsolutePath The absolute path of the destination.
     * @param  fileName        The name of the file to copy. The file name will be unchanged from source to dest
     *
     * @throws Exception
     */
    public void copyFileToAbsolutePathInLibertyServer(String oldAbsolutePath, String newAbsolutePath, String fileName) throws Exception {
        copyFileToLibertyServerRootUsingTmp(newAbsolutePath, (oldAbsolutePath + "/" + fileName));
    }

    public void renameLibertyServerRootFile(String oldFileName, String newFileName) throws Exception {
        LibertyFileManager.renameLibertyFile(machine, serverRoot + "/" + oldFileName, serverRoot + "/" + newFileName);
    }

    /**
     * Renames a file from the oldAbsolutePath to the newAbsolutePath in the Liberty server.
     *
     * @param  oldAbsolutePath The absolute path of the file to copy.
     * @param  newAbsolutePath The absolute path of the destination.
     * @param  fileName        The name of the file to rename. The file name will be unchanged from source to dest
     *
     * @throws Exception
     */
    public void renameFileToAbsolutePathInLibertyServerRootFile(String oldAbsolutePath, String newAbsolutePath, String fileName) throws Exception {
        LibertyFileManager.renameLibertyFile(machine, (oldAbsolutePath + "/" + fileName), (newAbsolutePath + "/" + fileName));
    }

    public void renameLibertyInstallRootFile(String oldFileName, String newFileName) throws Exception {
        LibertyFileManager.renameLibertyFile(machine, installRoot + "/" + oldFileName, installRoot + "/" + newFileName);
    }

    public RemoteFile getFileFromLibertyInstallRoot(String filePath) throws Exception {
        final String method = "getFileFromLibertyInstallRoot";
        Log.entering(c, method);
        return getFileFromLiberty(installRoot + "/" + filePath);
    }

    public RemoteFile getFileFromLibertyServerRoot(String filePath) throws Exception {
        final String method = "getFileFromLibertyServerRoot";
        Log.entering(c, method);
        return getFileFromLiberty(serverRoot + "/" + filePath);
    }

    public RemoteFile getFileFromLibertyServerWithAbsoluteFilePath(String absoluteFilePath) throws Exception {
        final String method = "getFileFromLibertyServerWithAbsoluteFilePath";
        Log.entering(c, method);
        return getFileFromLiberty(absoluteFilePath);
    }

    /* not called */public RemoteFile getFileFromLibertySharedDir(String filePath) throws Exception {
        final String method = "getFileFromLibertySharedDir";
        Log.entering(c, method);
        return getFileFromLiberty(getServerSharedPath() + filePath);
    }

    protected RemoteFile getFileFromLiberty(String fullPath) throws Exception {
        Log.info(c, "getFileFromLiberty", "Getting file: " + fullPath);
        return LibertyFileManager.getLibertyFile(machine, fullPath);
    }

    public boolean fileExistsInLibertyInstallRoot(String filePath) throws Exception {
        final String method = "fileExistsInLibertyInstallRoot";
        Log.entering(c, method);
        return libertyFileExists(installRoot + "/" + filePath);
    }

    public boolean fileExistsInLibertyServerRoot(String filePath) throws Exception {
        final String method = "fileExistsInLibertyServerRoot";
        Log.entering(c, method);
        return libertyFileExists(serverRoot + "/" + filePath);
    }

    /* not called */public boolean fileExistsInLibertySharedDir(String filePath) throws Exception {
        final String method = "fileExistsInLibertySharedDir";
        Log.entering(c, method);
        return libertyFileExists(getServerSharedPath() + filePath);
    }

    protected boolean libertyFileExists(String fullPath) throws Exception {
        boolean exists = LibertyFileManager.libertyFileExists(machine, fullPath);
        Log.info(c, "libertyFileExists", "File: " + fullPath + " exists " + exists);
        return exists;
    }

    public String getServerName() {
        return serverToUse;
    }

    public String getServerNameWithRepeatAction() {
        String repeatActionString = RepeatTestFilter.getRepeatActionsAsString();
        if (repeatActionString == null || repeatActionString.isEmpty()) {
            return serverToUse;
        } else {
            return serverToUse + "-" + repeatActionString;
        }
    }

    public void deleteFileFromLibertyInstallRoot(String filePath) throws Exception {
        LibertyFileManager.deleteLibertyFile(machine, (installRoot + "/" + filePath));
    }

    public void deleteDirectoryFromLibertyInstallRoot(String directoryPath) throws Exception {
        LibertyFileManager.deleteLibertyDirectoryAndContents(machine, (installRoot + "/" + directoryPath));
    }

    public void deleteDirectoryFromLibertyServerRoot(String directoryPath) throws Exception {
        LibertyFileManager.deleteLibertyDirectoryAndContents(machine, (serverRoot + "/" + directoryPath));
    }

    public void deleteFileFromLibertyServerRoot(String filePath) throws Exception {
        LibertyFileManager.deleteLibertyFile(machine, (serverRoot + "/" + filePath));
    }

    public void deleteFileFromAbsolutePathInLibertyServer(String absolutePath) throws Exception {
        LibertyFileManager.deleteLibertyFile(machine, absolutePath);
    }

    public RemoteFile getServerBootstrapPropertiesFile() throws Exception {
        return machine.getFile(serverRoot + "/bootstrap.properties");
    }

    /**
     * Non-recursively list the contents of the server install root directory, or if the relativePath
     * parameter is non-null, the indicated directory (relative the the install root). If filter is
     * non-null, return only those directory names or filenames that contain the filter string.
     *
     * @param  relativeDir path to a directory relative to the install root directory, should not begin with path separator, may be null.
     * @param  filter      string to filter the results by, returned file and directory names must contain this, may be null.
     * @return             a list of file and directory names indicating the contents of the specified directory.
     * @throws Exception
     */
    public List<String> listLibertyInstallRoot(String relativeDir, String filter) throws Exception {
        String path = installRoot;
        if (relativeDir != null && !relativeDir.equals("")) {
            path = path + "/" + relativeDir;
        }
        return listDirectoryContents(LibertyServerUtils.makeJavaCompatible(path, machine), filter);
    }

    /**
     * Non-recursively list the contents of the server install root directory, or if the relativePath
     * parameter is non-null, the indicated directory (relative the the install root). If filter is
     * non-null, return only those directory names or filenames that contain the filter string.
     *
     * @param  relativeDir path to a directory relative to the install root directory, should not begin with path separator, may be null.
     * @param  filter      string to filter the results by, returned file and directory names must contain this, may be null.
     * @return             a list of file and directory names indicating the contents of the specified directory.
     * @throws Exception
     */
    public ArrayList<String> listLibertyServerRoot(String relativeDir, String filter) throws Exception {
        String path = serverRoot;
        if (relativeDir != null && !relativeDir.equals("")) {
            path = path + "/" + relativeDir;
        }

        path = LibertyServerUtils.makeJavaCompatible(path, machine);

        return listDirectoryContents(path, filter);
    }

    /**
     * Non-recursively list the contents of the autoFVT test directory, or if the relativePath
     * parameter is non-null, the indicated directory (relative the the install root). If filter is
     * non-null, return only those directory names or filenames that contain the filter string.
     *
     * @param  relativeDir path to a directory relative to the autoFVT test directory, should not begin with path separator, may be null.
     * @param  filter      string to filter the results by, returned file and directory names must contain this, may be null.
     * @return             a list of file and directory names indicating the contents of the specified directory.
     * @throws Exception
     */
    public ArrayList<String> listAutoFVTTestFiles(Machine useMachine, String relativeDir, String filter) throws Exception {
        String path = pathToAutoFVTTestFiles;
        if (relativeDir != null && !relativeDir.equals("")) {
            path = path + relativeDir;
        }

        path = LibertyServerUtils.makeJavaCompatible(path, useMachine);

        RemoteFile serverDir = useMachine.getFile(path);
        return listDirectoryContents(serverDir, filter);
    }

    /**
     * Method for returning the directory contents as a list of Strings representing first level file/dir names
     *
     * @return                   ArrayList of File/Directory names
     *                           that exist at the first level i.e. it's not recursive. If it's a directory the String in the list is prefixed with a /
     * @throws TopologyException
     */
    protected ArrayList<String> listDirectoryContents(RemoteFile serverDir) throws Exception {
        return listDirectoryContents(serverDir, null);

    }

    protected ArrayList<String> listDirectoryContents(String path, String fileName) throws Exception {

        RemoteFile serverDir = machine.getFile(path);
        return listDirectoryContents(serverDir, fileName);

    }

    protected ArrayList<String> listDirectoryContents(RemoteFile serverDir, String fileName) throws Exception {

        final String method = "serverDirectoryContents";
        Log.entering(c, method);
        if (!serverDir.isDirectory() || !serverDir.exists())
            throw new TopologyException("The specified directoryPath \'"
                                        + serverDir.getAbsolutePath() + "\' was not a directory");

        RemoteFile[] firstLevelFiles = serverDir.list(false);
        ArrayList<String> firstLevelFileNames = new ArrayList<String>();

        for (RemoteFile f : firstLevelFiles) {

            if (fileName == null) {
                firstLevelFileNames.add(f.getName());
            } else if (f.getName().contains(fileName)) {
                firstLevelFileNames.add(f.getName());

            }
        }

        return firstLevelFileNames;
    }

    public RemoteFile getMostRecentTraceFile() throws Exception {
        List<String> files = listDirectoryContents(logsRoot, DEFAULT_TRACE_FILE_PREFIX);
        Log.debug(c, "Current list of trace logs: " + files);

        if (files == null || files.isEmpty()) {
            return null;
        }

        RemoteFile rf = null;
        long maxLastModified = 0;
        int nameLength = 0;
        for (int i = 0; i < files.size(); i++) {
            final RemoteFile f = getTraceFile(files.get(i));
            Log.debug(c, "Trace file " + f + "[modified: " + f.lastModified() + "]");
            if (f.lastModified() > maxLastModified ||
                f.lastModified() == maxLastModified && f.getName().length() < nameLength) {
                maxLastModified = f.lastModified();
                nameLength = f.getName().length();
                rf = f;
            }
        }

        return rf;
    }

    public ArrayList<String> listFFDCFiles(String server) throws Exception {
        //This method should respect that the logs folder can be changed, by using getLogsRoot()
        //However, there are some tests in WS-CD that fail after making this change and will need to be fixed first
        //return listDirectoryContents(LibertyServerUtils.makeJavaCompatible(getLogsRoot() + "ffdc", machine), "ffdc");
        return listDirectoryContents(LibertyServerUtils.makeJavaCompatible(serverRoot + "/logs/ffdc", machine), "ffdc");
    }

    public ArrayList<String> listFFDCSummaryFiles(String server) throws Exception {
        //This method should respect that the logs folder can be changed, by using getLogsRoot()
        //However, there are some tests in WS-CD that fail after making this change and will need to be fixed first
        //return listDirectoryContents(LibertyServerUtils.makeJavaCompatible(getLogsRoot() + "ffdc", machine), "exception_summary");
        return listDirectoryContents(LibertyServerUtils.makeJavaCompatible(serverRoot + "/logs/ffdc", machine), "exception_summary");
    }

    public ArrayList<String> listDDLFiles(String server) throws Exception {
        return listDirectoryContents(LibertyServerUtils.makeJavaCompatible(serverRoot + "/ddl", machine), "ddl");
    }

    /* not called */
    public int getOsgiConsolePort() {
        return osgiConsolePort;
    }

    public int getHttpDefaultPort() {
        return httpDefaultPort;
    }

    public void setHttpDefaultPort(int httpDefaultPort) {
        this.httpDefaultPort = httpDefaultPort;
    }

    public int getHttpDefaultSecurePort() {
        return httpDefaultSecurePort;
    }

    public void setHttpDefaultSecurePort(int httpDefaultSecurePort) {
        this.httpDefaultSecurePort = httpDefaultSecurePort;
    }

    /**
     * If set the archiveMarker will be used to create an empty marker file
     * in the server archive location. This allows for archive servers
     * to be located easily according to a test marker name.
     *
     * @param archiveMarker the name of the marker file to be created each
     *                          time a server is archived
     */
    public void setArchiveMarker(String archiveMarker) {
        this.archiveMarker = archiveMarker;
    }

    /* not called */
    public int getIiopDefaultPort() {
        return iiopDefaultPort;
    }

    /* not called */
    public void setIiopDefaultPort(int iiopDefaultPort) {
        this.iiopDefaultPort = iiopDefaultPort;
    }

    public int getPort(PortType port) throws Exception {
        Log.entering(c, "getPort", port);
        int ret = 0;
        switch (port) {
            case OSGi:
                ret = getOsgiConsolePort();
                break;
            case WC_defaulthost:
                ret = getHttpDefaultPort();
                break;
            case WC_defaulthost_secure:
                ret = getHttpDefaultSecurePort();
                break;
            case IIOP:
                ret = getIiopDefaultPort();
            case JMX_REST:
                // ret = getPort("com.ibm.ws.admin.core.endpoint.JMXREST_defaultEP",
                // 8880);
                break;
            default:
                Exception e = new IllegalArgumentException("The specified PortType is not supported for Liberty: " + port);
                Log.error(c, "getPort", e);
                throw e;
        }
        Log.exiting(c, "getPort", ret);
        return ret;
    }

    public void setServerStartTimeout(long timeout) {
        serverStartTimeout = timeout;
    }

    /* not called */public long getServerStartTimeout() {
        return serverStartTimeout;
    }

    public String getBootstrapKey() {
        return serverTopologyID;
    }

    /**
     * Method used to autoinstall apps in
     * publish/servers/<serverName>/dropins folder found in the FAT project
     * Under the covers this will not use the install functionality found in the
     * ApplicationManager but use the Application Csar which is part of Liberty.
     *
     * @param  appName   The name of the application
     * @throws Exception
     */
    protected void autoInstallApp(String appName) throws Exception {
        Log.info(c, "InstallApp", "Adding app " + appName + " to startup verification list");
        addInstalledAppForValidation(appName);
    }

    /**
     * Install a bundle.
     *
     * @deprecated Build bundles from ${project}/test-bundles and invoke {@link #installSystemBundle(String)} instead to install them from the built location.
     */
    @Deprecated
    public void installBundle(String name) throws Exception {
        Log.info(c, "installBundle", "Installing bundle '" + name + "'");
        String path;
        if (name.contains("/") || name.contains("\\")) {
            path = name;
        } else {
            path = "publish/bundles/" + name + ".jar";
        }

        Assert.assertFalse("Server should not be started when installing a bundle", isStarted());
        copyFileToLibertyInstallRoot("lib/", path);
    }

    /**
     * Install a feature.
     *
     * @deprecated Place feature manifests in S{project}/publish/features and invoke {@link #installSystemFeature(String)} instead.
     */
    @Deprecated
    public void installFeature(String name) throws Exception {
        Log.info(c, "installFeature", "Installing feature '" + name + "'");
        String path;
        if (name.contains("/") || name.contains("\\")) {
            path = name;
        } else {
            path = "publish/features/" + name + ".mf";
        }

        Assert.assertFalse("Server should not be started when installing a bundle", isStarted());
        copyFileToLibertyInstallRoot("lib/features/", path);
    }

    /**
     * Uninstall a bundle
     *
     * @deprecated Use {@link #uninstallSystemBundle(String)} instead.
     */
    @Deprecated
    public void uninstallBundle(String name) throws Exception {
        Log.info(c, "uninstallBundle", "Uninstalling bundle '" + name + "'");
        Assert.assertFalse("Server should not be started when uninstalling a bundle", isStarted());
        LibertyFileManager.deleteLibertyFile(machine, installRoot + "/lib/" + name + ".jar");
    }

    /**
     * Uninstall a feature
     *
     * @deprecated Use {@link #uninstallSystemFeature(String)} instead.
     */
    @Deprecated
    public void uninstallFeature(String name) throws Exception {
        Log.info(c, "uninstallFeature", "Uninstalling feature '" + name + "'");
        Assert.assertFalse("Server should not be started when uninstalling a feature", isStarted());
        LibertyFileManager.deleteLibertyFile(machine, installRoot + "/lib/features/" + name + ".mf");
    }

    /**
     * Install a bundle as a system bundle, assuming the bundle is
     * to be found in publish/bundles/&lt;name>.jar
     * <p>
     * To use this most effectively, place your bundle code under test-bundles/bundle.symbolic.name/.
     * The structure under here reflects the structure of a bundle project and uses the same ant
     * logic to create the bundle. Look at the mxbeans fat project for an example.
     *
     * @param name the name of the bundle, without the <code>.jar</code> suffix
     */
    public void installSystemBundle(String name) throws Exception {
        Log.info(c, "installSystemBundle", "Installing system bundle '" + name + "'");
        Assert.assertFalse("Server should not be started when installing a bundle", isStarted());
        LibertyFileManager.copyFileIntoLiberty(machine, installRoot + "/lib", "publish/bundles/" + name + ".jar");
    }

    /**
     * Install a feature as a system feature, assuming the feature is
     * to be found in publish/features/&lt;name>.mf
     *
     * @param name the name of the feature, without the <code>.mf</code> suffix
     */
    public void installSystemFeature(String name) throws Exception {
        Log.info(c, "installSystemFeature", "Installing system feature '" + name + "'");
        Assert.assertFalse("Server should not be started when installing a feature", isStarted());
        LibertyFileManager.copyFileIntoLiberty(machine, installRoot + "/lib/features", "publish/features/" + name + ".mf");
    }

    /**
     * Install a feature translation file to the system feature directory,
     * assuming the feature translation file is to be found in publish/features/l10n/&lt;name>.mf
     *
     * @param name the name of the feature translation properties, without the <code>.properties</code> suffix.
     *                 The file name should be the subsystem symbolic name of the feature.
     */
    public void installSystemFeatureL10N(String name) throws Exception {
        Log.info(c, "installSystemFeatureL10N", "Installing system feature translation '" + name + "'");
        Assert.assertFalse("Server should not be started when installing a feature translation", isStarted());
        LibertyFileManager.copyFileIntoLiberty(machine, installRoot + "/lib/features/l10n", "publish/features/l10n/" + name + ".properties");
    }

    /**
     * Uninstall a system bundle.
     *
     * @param name the name of the bundle, without the <code>.jar</code> suffix
     */
    public void uninstallSystemBundle(String name) throws Exception {
        Log.info(c, "uninstallSystemBundle", "Uninstalling system bundle '" + name + "'");
        Assert.assertFalse("Server should not be started when uninstalling a bundle", isStarted());
        LibertyFileManager.deleteLibertyFile(machine, installRoot + "/lib/" + name + ".jar");
    }

    /**
     * Uninstall a system feature.
     *
     * @param name the name of the feature, without the <code>.mf</code> suffix
     */
    public void uninstallSystemFeature(String name) throws Exception {
        Log.info(c, "uninstallSystemFeature", "Uninstalling system feature '" + name + "'");
        Assert.assertFalse("Server should not be started when uninstalling a feature", isStarted());
        LibertyFileManager.deleteLibertyFile(machine, installRoot + "/lib/features/" + name + ".mf");
    }

    /**
     * Uninstall a system feature translation file.
     *
     * @param name the name of the feature translation properties, without the <code>.properties</code> suffix.
     *                 The file name should be the subsystem symbolic name of the feature.
     */
    public void uninstallSystemFeatureL10N(String name) throws Exception {
        Log.info(c, "uninstallSystemFeatureL10N", "Uninstalling system feature translation '" + name + "'");
        Assert.assertFalse("Server should not be started when uninstalling a feature translation", isStarted());
        LibertyFileManager.deleteLibertyFile(machine, installRoot + "/lib/features/l10n/" + name + ".properties");
    }

    /**
     * Install a bundle as a user extension bundle, assuming the bundle is
     * to be found in publish/bundles/&lt;name>.jar
     * <p>
     * To use this most effectively, place your bundle code under test-bundles/bundle.symbolic.name/.
     * The structure under here reflects the structure of a bundle project and uses the same ant
     * logic to create the bundle. Look at the mxbeans fat project for an example.
     *
     * @param name the name of the bundle, without the <code>.jar</code> suffix
     */
    public void installUserBundle(String name) throws Exception {
        Log.info(c, "installUserBundle", "Installing user bundle '" + name + "'");
        Assert.assertFalse("Server should not be started when installing a bundle", isStarted());
        LibertyFileManager.copyFileIntoLiberty(machine, installRoot + "/usr/extension/lib", "publish/bundles/" + name + ".jar");
    }

    /**
     * Install a feature as a user extension feature, assuming the feature is
     * to be found in publish/features/&lt;name>.mf
     *
     * @param name the name of the feature, without the <code>.mf</code> suffix
     */
    public void installUserFeature(String name) throws Exception {
        Log.info(c, "installUserFeature", "Installing user feature '" + name + "'");
        Assert.assertFalse("Server should not be started when installing a feature", isStarted());
        LibertyFileManager.copyFileIntoLiberty(machine, installRoot + "/usr/extension/lib/features", "publish/features/" + name + ".mf");
    }

    /**
     * Install a feature translation to the user extension feature directory,
     * assuming the feature translation file is to be found in publish/features/l10n/&lt;name>.mf
     *
     * @param name the name of the feature translation properties, without the <code>.properties</code> suffix.
     *                 The file name should be the subsystem symbolic name of the feature.
     */
    public void installUserFeatureL10N(String name) throws Exception {
        Log.info(c, "installUserFeatureL10N", "Installing user feature translation '" + name + "'");
        Assert.assertFalse("Server should not be started when installing a feature translation", isStarted());
        LibertyFileManager.copyFileIntoLiberty(machine, installRoot + "/usr/extension/lib/features/l10n", "publish/features/l10n/" + name + ".properties");
    }

    /**
     * Install a feature packaged as an ESA into the server runtime.
     *
     * @param  loc                    the name of the product extension. If set to null then "usr" is assumed
     * @param  esa                    the name of the feature.
     * @param  additionalFeatureFiles - More ESA files that need to be copied to the machine prior to running the install
     * @throws Exception
     */
    public ProgramOutput installFeature(String loc, String feature, String... additionalFeatureFiles) throws Exception {
        return installFeatureWithProgramArgs(loc, feature, new String[0], additionalFeatureFiles);
    }

    /**
     * Install a feature packaged as an ESA into the server runtime.
     *
     * @param  loc                    the name of the product extension. If set to null then "usr" is assumed
     * @param  esa                    the name of the feature.
     * @param  additionalProgramArgs  - extra args to pass into the program when running
     * @param  additionalFeatureFiles - More ESA files that need to be copied to the machine prior to running the install
     * @throws Exception
     */
    public ProgramOutput installFeatureWithProgramArgs(String loc, String feature, String[] additionalProgramArgs, String... additionalFeatureFiles) throws Exception {
        if (loc == null) {
            loc = "usr";
        }
        Log.info(c, "installFeatureWithProgramArgs", "Installing feature '" + feature + "' to '" + loc + "'");

        List<String> pathsToDelete = new ArrayList<String>();
        String featureFileName = feature + ".esa";
        String featurePathName = installRoot + "/" + featureFileName;
        LibertyFileManager.copyFileIntoLiberty(machine, installRoot, "publish/features/" + featureFileName);
        pathsToDelete.add(featurePathName);

        for (String featureName : additionalFeatureFiles) {
            String fileName = featureName + ".esa";
            String pathName = installRoot + "/" + fileName;
            pathsToDelete.add(pathName);
            LibertyFileManager.copyFileIntoLiberty(machine, installRoot, "publish/features/" + fileName);
        }

        ProgramOutput po = doInstallFeature(featurePathName, loc, additionalProgramArgs);

        for (String pathName : pathsToDelete) {
            LibertyFileManager.deleteLibertyFile(machine, pathName);
        }

        return po;
    }

    /**
     * Installs a feature from a remote file (ESA).
     *
     * @param  feature   The ESA file
     * @return           The output from the {@link Machine#execute(String, String[], String)} call
     * @throws Exception
     */
    public ProgramOutput installFeature(RemoteFile feature) throws Exception {
        Log.info(c, "installFeatureWithProgramArgs", "Installing feature '" + feature.getAbsolutePath() + "'");
        return installFeature(feature, new String[0]);
    }

    /**
     * Installs a feature from a remote file (ESA).
     *
     * @param  feature   The ESA file
     * @param  args      arguments to pass when installing the feature
     * @return           The output from the {@link Machine#execute(String, String[], String)} call
     * @throws Exception
     */
    public ProgramOutput installFeature(RemoteFile feature, String[] args) throws Exception {
        Log.info(c, "installFeatureWithProgramArgs", "Installing feature '" + feature.getAbsolutePath() + "'");
        return doInstallFeature(feature.getAbsolutePath(), "usr", args);
    }

    /**
     * Actually run the install command on the remote machine
     *
     * @param  featurePathName       The path to the feature ESA file
     * @param  loc                   The loc to use
     * @param  additionalProgramArgs Any additonal program args to include
     * @return                       The output from the {@link Machine#execute(String, String[], String)} call
     * @throws Exception
     */
    protected ProgramOutput doInstallFeature(String featurePathName, String loc, String[] additionalProgramArgs) throws Exception {
        // Always have the accept license header as we do not run the command in an interactive way.
        // This is ok from a testing point of view as the interactive code is re-used from the
        // self extracting JAR file where it is already being well tested
        String[] args = new String[4 + additionalProgramArgs.length];
        args[0] = "install";
        args[1] = "--to=" + loc;
        args[2] = "--acceptLicense";
        for (int pos = 0; pos < additionalProgramArgs.length; pos++) {
            args[pos + 3] = additionalProgramArgs[pos];
        }
        args[3 + additionalProgramArgs.length] = featurePathName;
        Log.info(c, "installUserFeature", "Using args " + Arrays.toString(args));
        ProgramOutput po = machine.execute(installRoot + "/bin/featureManager", args, installRoot);
        return po;
    }

    /**
     * Given a sample name that corresponds to a sample in a jar named <sample-name>.jar in
     * the FAT files directory, runs the self extractor with the --downloadDependencies and
     * --acceptLicense flag in order to create a working copy of the sample server for test.
     *
     * @param  sample
     * @return
     * @throws Exception
     */
    public ProgramOutput installSampleWithExternalDependencies(String sample) throws Exception {
        Log.info(c, "installSampleWithExternalDependencies", "Installing sample '" + sample);

        List<String> pathsToDelete = new ArrayList<String>();

        String sampleJarFileName = sample + ".jar";
        String sampleJarFilePath = installRoot + "/" + sampleJarFileName;
        String javaFilePath = machineJava + "/bin/java";

        LibertyFileManager.copyFileIntoLiberty(machine, installRoot, "lib/LibertyFATTestFiles/" + sampleJarFileName);
        pathsToDelete.add(sampleJarFilePath);

        // Always have the accept license and download dependencies headers as we do not run the
        // command in an interactive way. This is ok from a testing point of view as the interactive
        // code is re-used from the self extracting JAR file where it is already being well tested
        String[] args = new String[] { "-jar", sampleJarFilePath, "--downloadDependencies", "--acceptLicense", installRoot };

        Log.info(c, "installSampleWithExternalDependencies", "Using args " + Arrays.toString(args));
        ProgramOutput po = machine.execute(javaFilePath, args);

        if (po.getReturnCode() == 0) {
            Log.info(c, "installSampleWithExternalDependencies", "Successfully installed sample: " + sample);
        } else {
            Log.warning(c, "Sample install process failed with return code " + po.getReturnCode());
            Log.warning(c, "Sample install process failed with error " + po.getStderr());
            Log.warning(c, "Sample install process failed with output " + po.getStdout());
            throw new Exception("Could not install sample server - return code " + po.getReturnCode());
        }

        //Move the test server xml into sample.xml
        RemoteFile sampleServerFile = LibertyFileManager.createRemoteFile(machine, getServerRoot() + "/sample.xml");
        LibertyFileManager.moveLibertyFile(getServerConfigurationFile(), sampleServerFile);
        //And upload the FAT server XML that will include sample.xml
        LibertyFileManager.copyFileIntoLiberty(machine, getServerRoot(), "server.xml", "productSampleServer.xml");

        //Move the test server bootstrap.properties into sample.properties if it exists
        RemoteFile serverBootStrapProps = machine.getFile(getServerRoot() + "/bootstrap.properties");
        if (serverBootStrapProps.exists()) {
            //This is optional
            RemoteFile samplePropertiesFile = LibertyFileManager.createRemoteFile(machine, getServerRoot() + "/sample.properties");
            LibertyFileManager.moveLibertyFile(serverBootStrapProps, samplePropertiesFile);
            //And upload the FAT server properties that will include the sample properties
            LibertyFileManager.copyFileIntoLiberty(machine, getServerRoot(), "bootstrap.properties", "productSample.properties");
        } else {
            //Just take the testports, no include of existing config needed
            LibertyFileManager.copyFileIntoLiberty(machine, getServerRoot(), "bootstrap.properties", "productSample_noBootstrap.properties");
        }

        for (String pathName : pathsToDelete) {
            LibertyFileManager.deleteLibertyFile(machine, pathName);
        }

        return po;
    }

    /**
     * Uninstall a user extension bundle
     *
     * @param name the name of the bundle, without the <code>.jar</code> suffix
     */
    public void uninstallUserBundle(String name) throws Exception {
        Log.info(c, "uninstallUserBundle", "Uninstalling user bundle '" + name + "'");
        Assert.assertFalse("Server should not be started when uninstalling a bundle", isStarted());
        LibertyFileManager.deleteLibertyFile(machine, installRoot + "/usr/extension/lib/" + name + ".jar");
    }

    /**
     * Uninstall a user extension feature
     *
     * @param name the name of the feature, without the <code>.mf</code> suffix
     */
    public void uninstallUserFeature(String name) throws Exception {
        Log.info(c, "uninstallUserFeature", "Uninstalling user feature '" + name + "'");
        Assert.assertFalse("Server should not be started when uninstalling a feature", isStarted());
        LibertyFileManager.deleteLibertyFile(machine, installRoot + "/usr/extension/lib/features/" + name + ".mf");
    }

    /**
     * Uninstall a user feature translation file.
     *
     * @param name the name of the feature translation properties, without the <code>.properties</code> suffix.
     *                 The file name should be the subsystem symbolic name of the feature.
     */
    public void uninstallUserFeatureL10N(String name) throws Exception {
        Log.info(c, "uninstallUserFeatureL10N", "Uninstalling user feature translation '" + name + "'");
        Assert.assertFalse("Server should not be started when uninstalling a feature translation", isStarted());
        LibertyFileManager.deleteLibertyFile(machine, installRoot + "/usr/extension/lib/features/l10n/" + name + ".properties");
    }

    /**
     * Install a bundle as a product extension bundle, assuming the bundle is
     * to be found in publish/productbundles/&lt;name>.jar
     *
     * @param productName the name of the product the bundle belongs to
     * @param name        the name of the bundle, without the <code>.jar</code> suffix
     */
    public void installProductBundle(String productName, String name) throws Exception {
        Log.info(c, "installProductBundle", "Installing product '" + productName + "' bundle '" + name + "'");
        Assert.assertFalse("Server should not be started when installing a bundle", isStarted());
        LibertyFileManager.copyFileIntoLiberty(machine, installRootParent + "/" + productName + "/lib", "publish/productbundles/" + name + ".jar");
    }

    /**
     * Install a feature as a product extension feature, assuming the feature is
     * to be found in publish/productfeatures/&lt;name>.mf
     *
     * @param productName the name of the product the feature belongs to
     * @param name        the name of the feature, without the <code>.mf</code> suffix
     */
    public void installProductFeature(String productName, String name) throws Exception {
        Log.info(c, "installProductFeature", "Installing product '" + productName + "' feature '" + name + "'");
        Assert.assertFalse("Server should not be started when installing a feature", isStarted());
        LibertyFileManager.copyFileIntoLiberty(machine, installRootParent + "/" + productName + "/lib/features", "publish/productfeatures/" + name + ".mf");
    }

    /**
     * Install a feature translation file to the product extension feature directory,
     * assuming the feature translation file is to be found in publish/features/l10n/&lt;name>.mf
     *
     * @param name the name of the feature translation properties, without the <code>.properties</code> suffix.
     *                 The file name should be the subsystem symbolic name of the feature.
     */
    public void installProductFeatureL10N(String productName, String name) throws Exception {
        Log.info(c, "installProductFeatureL10N", "Installing product '" + productName + "' feature translation '" + name + "'");
        Assert.assertFalse("Server should not be started when installing a feature translation", isStarted());
        LibertyFileManager.copyFileIntoLiberty(machine, installRootParent + "/" + productName + "/lib/features/l10n", "publish/productfeatures/l10n/" + name + ".properties");
    }

    /**
     * Create a product extension, assuming the properties file is
     * to be found in publish/productproperties/&lt;productName>.properties
     *
     * @param productName the name of the product
     */
    public void installProductExtension(String productName) throws Exception {
        Log.info(c, "installProductExtension", "Installing product '" + productName + "'");
        Assert.assertFalse("Server should not be started when installing an extension", isStarted());
        LibertyFileManager.copyFileIntoLiberty(machine, installRoot + "/etc/extensions", "publish/productproperties/" + productName + ".properties");
    }

    /**
     * Uninstall a product extension bundle
     *
     * @param productName the name of the product the bundle belongs to
     * @param name        the name of the bundle, without the <code>.jar</code> suffix
     */
    public void uninstallProductBundle(String productName, String name) throws Exception {
        Log.info(c, "uninstallProductBundle", "Uninstalling product '" + productName + "'bundle '" + name + "'");
        Assert.assertFalse("Server should not be started when uninstalling a bundle", isStarted());
        LibertyFileManager.deleteLibertyFile(machine, installRootParent + "/" + productName + "/lib/" + name + ".jar");
    }

    /**
     * Uninstall a product extension feature
     *
     * @param productName the name of the product the feature belongs to
     * @param name        the name of the feature, without the <code>.mf</code> suffix
     */
    public void uninstallProductFeature(String productName, String name) throws Exception {
        Log.info(c, "uninstallProductFeature", "Uninstalling product '" + productName + "', feature '" + name + "'");
        Assert.assertFalse("Server should not be started when uninstalling a feature", isStarted());
        LibertyFileManager.deleteLibertyFile(machine, installRootParent + "/" + productName + "/lib/features/" + name + ".mf");
    }

    /**
     * Uninstall a product feature translation file.
     *
     * @param name the name of the feature translation properties, without the <code>.properties</code> suffix.
     *                 The file name should be the subsystem symbolic name of the feature.
     */
    public void uninstallProductFeatureL10N(String productName, String name) throws Exception {
        Log.info(c, "uninstallProductFeatureL10N", "Uninstalling product '" + productName + "' feature translation '" + name + "'");
        Assert.assertFalse("Server should not be started when uninstalling a feature translation", isStarted());
        LibertyFileManager.deleteLibertyFile(machine, installRootParent + "/" + productName + "/lib/features/l10n/" + name + ".properties");
    }

    /**
     * Uninstall a product extension. This will delete the wlp/etc/extensions/productName.properties file,
     * and all contents under the productName directory (where productName is a peer of wlp)
     *
     * @param productName the name of the product the feature belongs to
     * @param name        the name of the product.
     */
    public void uninstallProductExtension(String productName) throws Exception {
        Log.info(c, "uninstallProductExtension", "Uninstalling product '" + productName + "'");
        Assert.assertFalse("Server should not be started when uninstalling a product extension", isStarted());
        LibertyFileManager.deleteLibertyFile(machine, installRoot + "/etc/extensions/" + productName + ".properties");
        LibertyFileManager.deleteLibertyDirectoryAndContents(machine, (installRootParent + "/" + productName));
    }

    /**
     * Install the extended content image jar into this existing server.
     *
     * @return           true, if the install was successful
     * @throws Exception
     */
    public boolean installExtendedImage() throws Exception {
        Log.info(c, "installExtendedImage", "Looking for extended image to install...");
        String jarName = null;

        // Find the extended image under the autoFVT/publish/images location
        LocalFile imagesDirectory = new LocalFile("publish/images");
        RemoteFile[] imageFiles = imagesDirectory.list(false);
        for (RemoteFile imageFile : imageFiles) {
            String imageName = imageFile.getName();
            if (imageName.endsWith("jar") && imageName.contains("extended")) {
                jarName = imageName;
                Log.info(c, "installExtendedImage", "Using the following file as the extended image to install: " + jarName);
                break;
            }
        }

        // If the extended image was found, copy it to the server machine and
        // extract it over this server.
        if (jarName != null) {
            String jarPath = LibertyFileManager.copyFileIntoLiberty(machine, installRoot + "/tmp", "publish/images/" + jarName);
            RemoteFile jarFile = machine.getFile(jarPath);

            Log.info(c, "installExtendedImage", "Issuing the command to install the extended content.");
            ProgramOutput po = machine.execute(machineJava + "/bin/java", new String[] { "-jar", jarFile.getAbsolutePath(), "--acceptLicense", "install", installRoot });
            assertEquals("Installing Liberty extended edition should have worked. Program output:\n" + po.getStdout() + "\nErr output:\n" + po.getStderr(),
                         0, po.getReturnCode());
            return true;
        } else {
            Log.warning(c, "Didn't find a file to use as an extended image...");
            return false;
        }
    }

    public String getHostname() {
        return hostName;
    }

    protected String getJvmOptionsFilePath() {
        return getServerRoot() + "/" + JVM_OPTIONS_FILE_NAME;
    }

    protected RemoteFile getJvmOptionsFile() throws Exception {
        return LibertyFileManager.createRemoteFile(machine, getJvmOptionsFilePath());
    }

    /**
     * Reads the current jvm.options file into memory and returns the result.
     * Lines with a '=' in the middle are treated as key-value mappings,
     * and lines without a '=' character are treated as a key with an empty value.
     *
     * @return           key/value pairs from the jvm.options file
     * @throws Exception if the file can't be read
     */
    public Map<String, String> getJvmOptionsAsMap() throws Exception {
        Map<String, String> result = new LinkedHashMap<String, String>();
        List<String> options = getJvmOptions();
        for (String option : options) {
            int equals = option.indexOf('=');
            // if '=' is not the first or last character
            if (equals > 0 && equals < (option.length() - 1)) {
                String key = option.substring(0, equals);
                String value = option.substring(equals + 1);
                result.put(key, value);
            } else {
                result.put(option, "");
            }
        }
        return result;
    }

    /**
     * Reads the current jvm.options file into memory and returns the result.
     *
     * @return           key/value pairs from the jvm.options file
     * @throws Exception if the file can't be read
     */
    protected List<String> getJvmOptions() throws Exception {
        ArrayList<String> result = new ArrayList<String>();
        RemoteFile file = getJvmOptionsFile();
        if (file == null || !file.exists()) {
            return result;
        }
        LOG.info("Reading " + JVM_OPTIONS_FILE_NAME + " file: " + file);
        BufferedReader in = null;
        try {
            in = new BufferedReader(new InputStreamReader(file.openForReading(), "UTF-8"));
            String line = null;
            while ((line = in.readLine()) != null) {
                line = line.trim();
                if (line.isEmpty() || line.startsWith("#")) {
                    continue;
                }
                result.add(line);
            }
        } catch (Exception e) {
            throw new IOException("Failed to read JVM options file: " + file, e);
        } finally {
            if (in != null) {
                try {
                    in.close();
                } catch (Exception e) {
                    LOG.info("Failed to close InputStream for " + file + ".  Exception: " + e.getMessage());
                }
            }
        }
        LOG.info(JVM_OPTIONS_FILE_NAME + ": " + result); // tell the user which properties you're reading
        return result;
    }

    /**
     * <p>Writes a mapping of options to the jvm.options file.
     * Note that all existing mappings will be overwritten.
     * If this is not the desired behavior, call {@link #getJvmOptions()} to retrieve the existing mappings first,
     * and then pass the updated map into this method.</p>
     * <ul>
     * <li>Null or empty keys will be ignored.</li>
     * <li>Non-empty keys mapped to a null or empty value will be added to jvm.options without a value (no '=' suffix).</li>
     * <li>Non-empty keys mapped to a non-empty value will be added to jvm.options in the format: <code>key=value</code>.</li>
     * </ul>
     *
     * @param  options   key/value pairs to set in the jvm.options file
     * @throws Exception if the jvm.options file can't be written to. Note that this exception may indicate that the file is no longer formatted correctly.
     * @see              #getJvmOptions()
     */
    public void setJvmOptions(Map<String, String> options) throws Exception {
        ArrayList<String> optionList = new ArrayList<String>();
        if (options != null) {
            for (Map.Entry<String, String> entry : options.entrySet()) {
                String key = entry.getKey();
                if (key == null) {
                    continue;
                }
                key = key.trim();
                if (key.isEmpty()) {
                    continue;
                }
                StringBuilder option = new StringBuilder(key);
                String value = entry.getValue();
                if (value != null) {
                    value = value.trim();
                    if (!value.isEmpty()) {
                        option.append("=");
                        option.append(value);
                    }
                }
                optionList.add(option.toString());
            }
        }
        setJvmOptions(optionList);
    }

    public void setJvmOptions(List<String> options) throws Exception {
        // Step 1: Write options to local temporary file
        File tmpFile = File.createTempFile("jvm", "options");
        LOG.info("Writing temporary " + JVM_OPTIONS_FILE_NAME + " file: " + tmpFile);
        LOG.info(JVM_OPTIONS_FILE_NAME + ": " + options); // tell the user which properties you're setting
        BufferedWriter out = null;
        try {
            out = new BufferedWriter(new OutputStreamWriter(new FileOutputStream(tmpFile), "UTF-8"));
            out.write("#Updated by " + getClass().getName() + " on " + DateFormat.getDateTimeInstance(DateFormat.LONG, DateFormat.LONG).format(new Date()));
            out.newLine();
            if (options != null) {
                for (String option : options) {
                    if (option == null) {
                        continue;
                    }
                    String line = option.trim();
                    if (line.isEmpty()) {
                        continue;
                    }
                    out.write(line);
                    out.newLine();
                }
            }
        } catch (Exception e) {
            tmpFile.delete();
            throw new IOException("Failed to write JVM options to local temporary file " + tmpFile, e);
        } finally {
            if (out != null) {
                try {
                    out.close();
                } catch (Exception e) {
                    LOG.info("Failed to close OutputStream for " + tmpFile + ".  Exception: " + e.getMessage());
                }
            }
        }

        // Step 3: Copy temporary file to remote machine, and delete temporary file
        RemoteFile remoteFile = null;
        try {
            remoteFile = getJvmOptionsFile(); // won't return null
            LibertyFileManager.copyFileIntoLiberty(machine, remoteFile.getParent(), remoteFile.getName(), tmpFile.getAbsolutePath(), false);
        } catch (Exception e) {
            throw new IOException("Failed to write JVM options to " + remoteFile, e);
        } finally {
            tmpFile.delete();
        }
    }

    public Properties getBootstrapProperties() {
        Properties props = new Properties();

        try {
            String serverEnv = FileUtils.readFile(getServerRoot() + "/bootstrap.properties");
            props.load(new StringReader(serverEnv.replace("\\", "\\\\")));
        } catch (IOException ignore) {
            // Ignore
        }

        return props;
    }

    public void addBootstrapProperties(Map<String, String> properties) throws Exception {
        Properties existing = getBootstrapProperties();
        properties.forEach((k, v) -> existing.put(k, v));

        RemoteFile serverBootStrapProps = machine.getFile(getServerRoot() + "/bootstrap.properties");
        try (OutputStream out = serverBootStrapProps.openForWriting(false)) {
            existing.store(out, null);
        }
    }

    public void addEnvVar(String key, String value) {
        if (!Pattern.matches("[a-zA-Z_]+[a-zA-Z0-9_]*", key)) {
            throw new IllegalArgumentException("Invalid environment variable key '" + key +
                                               "'. Environment variable keys must consist of characers [a-zA-Z0-9_] " +
                                               "in order to work on all OSes.");
        }
        if (isStarted())
            throw new RuntimeException("Cannot add env vars to a running server");
        envVars.put(key, value);
    }

    public Properties getServerEnv() {
        Properties props = new Properties();

        props.put("JAVA_HOME", getMachineJavaJDK());

        // First load ${wlp.install.dir}/etc/server.env
        try {
            String serverEnv = FileUtils.readFile(getInstallRoot() + "/etc/server.env");
            props.load(new StringReader(serverEnv.replace("\\", "\\\\")));
        } catch (IOException ignore) {
            // Ignore
        }

        // Then load ${server.config.dir}/server.env
        try {
            String serverEnv = FileUtils.readFile(getServerRoot() + "/server.env");
            props.load(new StringReader(serverEnv.replace("\\", "\\\\")));
        } catch (IOException ignore) {
            // Ignore
        }

        return props;
    }

    public void deleteDropinDefaultConfiguration(String fileName) throws Exception {
        deleteDropinConfiguration(fileName, true);
    }

    public void deleteDropinOverrideConfiguration(String fileName) throws Exception {
        deleteDropinConfiguration(fileName, false);
    }

    private void deleteDropinConfiguration(String fileName, boolean isDefault) throws Exception {
        String location = getServerRoot() + "/configDropins/defaults/" + fileName;
        if (!isDefault)
            location = getServerRoot() + "/configDropins/overrides/" + fileName;

        LibertyFileManager.deleteLibertyFile(machine, location);
    }

    public void deleteAllDropinConfigurations() throws Exception {
        LibertyFileManager.deleteLibertyDirectoryAndContents(machine, getServerRoot() + "/configDropins");
    }

    public void addDropinDefaultConfiguration(String fileName) throws Exception {
        addDropinConfiguration(fileName, true);
    }

    public void addDropinOverrideConfiguration(String fileName) throws Exception {
        addDropinConfiguration(fileName, false);
    }

    private void addDropinConfiguration(String fileName, boolean isDefault) throws Exception {
        String location = getServerRoot() + "/configDropins";
        if (isDefault)
            location += "/defaults";
        else
            location += "/overrides";

        waitIfNeeded();
        LibertyFileManager.moveFileIntoLiberty(machine, location, new File(fileName).getName(), pathToAutoFVTTestFiles + "/" + fileName);

        lastConfigUpdate = System.currentTimeMillis();
    }

    private void waitIfNeeded() throws Exception {
        String osName = System.getProperty("os.name");
        boolean isUnix = !(osName.startsWith("win") || osName.startsWith("Win"));
        boolean lastConfigLessThanOneSecAgo = (System.currentTimeMillis() - lastConfigUpdate) < 1000;

        Log.finer(c, "replaceServerConfiguration", "isUnix=" + isUnix + " lastConfigLessThanOneSecAgo=" + lastConfigLessThanOneSecAgo);
        if (lastConfigLessThanOneSecAgo && isUnix) {
            // Due to a java limitation on Unix, we need to wait at least
            // 1 second between config updates so the server can see it.
            // See https://www-01.ibm.com/support/docview.wss?uid=swg21446506
            // Note that the above page says that it affects versions up to 1.6, but if you look at the sun bug it is not fixed until java 8.
            Log.finer(c, "replaceServerConfiguration", "Sleeping for 1 second to work around Unix / JDK limitation fixed in Java 8");
            Thread.sleep(1000);
        }
    }

    /**
     * Reconfigures the server to use the new configuration file provided (relative to the autoFVT test files directory), waits for the
     * configuration update to be processed, and waits for all of the specified messages (if any). Note: The autoFVT test files directory
     * is populated using the files in {@code <FAT-root>/publish/files/}, so the configuration file specified should be relative to that
     * directory in the FAT project. For example, specifying {@code "configs/server_test1.xml"} as the config file will use the file
     * located at {@code <FAT-root>/publish/files/configs/server_test1.xml}.
     */
    public void reconfigureServer(String newConfigFile, String... waitForMessages) throws Exception {
        Log.info(c, "reconfigureServer", "Reconfiguring server to use new config: " + newConfigFile);
        setMarkToEndOfLog();

        setServerConfigurationFile(newConfigFile);
        waitForConfigUpdateInLogUsingMark(installedApplications, waitForMessages);
    }

    /**
     * Replaces the server configuration. This encapsulates the necessary logic
     * to deal with system / JDK idiosyncrasies.
     *
     * @param  fileName
     * @throws Exception
     */
    protected void replaceServerConfiguration(String fileName) throws Exception {
        waitIfNeeded();

        LibertyFileManager.moveFileIntoLiberty(machine, getServerRoot(), "server.xml", fileName);
        lastConfigUpdate = System.currentTimeMillis();
    }

    /**
     * Replaces the server configuration which is using a non default server.xml file name (ex, myServer.xml).
     * This encapsulates the necessary logic to deal with system / JDK idiosyncrasies.
     *
     * @param  srcFile   the source configuration file name
     * @param  destFile  the destination configuration file name
     * @throws Exception
     */
    protected void replaceServerConfiguration(String srcFile, String destFile) throws Exception {
        waitIfNeeded();

        LibertyFileManager.moveFileIntoLiberty(machine, getServerRoot(), destFile, srcFile);
        lastConfigUpdate = System.currentTimeMillis();
    }

    /**
     * Replaces the server admin-metadata configuration. This encapsulates the necessary logic
     * to deal with system / JDK idiosyncrasies.
     *
     * @param  fileName
     * @throws Exception
     */
    public void replaceAdminMetadataConfiguration(String fileName) throws Exception {
        waitIfNeeded();

        LibertyFileManager.moveFileIntoLiberty(machine, getServerRoot(), "admin-metadata.xml", pathToAutoFVTTestFiles + "/" + fileName);
        lastConfigUpdate = System.currentTimeMillis();
    }

    /**
     * Replaces the server configuration. This encapsulates the necessary logic
     * to deal with system / JDK idiosyncrasies.
     *
     * @param  fileName
     * @throws Exception
     */
    public void replaceAdminMetadataServerConfiguration(String fileName) throws Exception {
        waitIfNeeded();

        LibertyFileManager.moveFileIntoLiberty(machine, getServerRoot(), "server.xml", pathToAutoFVTTestFiles + "/" + fileName);
        lastConfigUpdate = System.currentTimeMillis();
    }

    /**
     * This will put the named file into the root directory of the server and name it server.xml. As the file name is changed if you want to copy files for use in an include
     * statement or if the location of the config file is being changed using the was.configroot.uri property or --config-root command line then you should use the
     * {@link #copyFileToLibertyInstallRoot(String)} method.
     * <br/>
     * Note: The provided file name is relative to the autoFVT test files directory.
     *
     * @param  fileName  The name of the file from the FVT test suite
     * @throws Exception
     */
    public void setServerConfigurationFile(String fileName) throws Exception {
        replaceServerConfiguration(pathToAutoFVTTestFiles + "/" + fileName);
        Thread.sleep(200); // Sleep for 200ms to ensure we do not process the file "too quickly" by a subsequent call
    }

    /**
     * This will put the named file into the root directory of the server and name it the value of destFile
     * (ie not server.xml as the single parameter version of this method above).
     * <br/>
     * Note: The provided srcFile name is relative to the autoFVT test files directory.
     *
     * @param  srcFile
     * @param  destFile
     * @throws Exception
     */
    public void setServerConfigurationFile(String srcFile, String destFile) throws Exception {
        replaceServerConfiguration(pathToAutoFVTTestFiles + "/" + srcFile, destFile);
        Thread.sleep(200); // Sleep for 200ms to ensure we do not process the file "too quickly" by a subsequent call

    }

    /**
     * Puts the named file into the root directory of the server and names it server.xml. If the file path is not absolute, it is
     * assumed to exist under the server root directory.
     */
    public void setServerConfigurationFromFilePath(String filePath) throws Exception {
        if (filePath != null && !filePath.startsWith(getServerRoot())) {
            filePath = getServerRoot() + File.separator + filePath;
        }
        Log.info(c, "setServerConfigurationFile", "Using path: " + filePath);
        replaceServerConfiguration(filePath);
        Thread.sleep(200); // Sleep for 200ms to ensure we do not process the file "too quickly" by a subsequent call
    }

    /**
     * This will save the current server configuration, so that it can be restored later on via the
     * restoreServerConfiguration method.
     *
     * @throws Exception
     */
    public void saveServerConfiguration() throws Exception {
        try {
            savedServerXml = machine.getFile(serverRoot + "/savedServerXml" + System.currentTimeMillis() + ".xml");
            getServerConfigurationFile().copyToDest(savedServerXml);
        } catch (Exception e) {
            savedServerXml = null;
            throw e;
        }
    }

    /**
     * This will restore the server configuration that was saved by a prior call to the
     * saveServerConfiguration method.
     *
     * @throws Exception
     */
    public void restoreServerConfiguration() throws Exception {
        if (savedServerXml == null) {
            throw new RuntimeException("The server configuration cannot be restored because it was never saved via the saveServerConfiguration method.");
        }
        Log.info(c, "restoreServerConfiguration", savedServerXml.getName());
        getServerConfigurationFile().copyFromSource(savedServerXml);
    }

    /**
     * This will restore the server configuration and wait for all apps to be ready
     *
     * @throws Exception
     */
    public void restoreServerConfigurationAndWaitForApps(String... extraMsgs) throws Exception {
        restoreServerConfiguration();
        waitForConfigUpdateInLogUsingMark(listAllInstalledAppsForValidation(), extraMsgs);
        // wait for ssl port restart
        waitForSSLRestart();
    }

    public String getServerConfigurationPath() {
        return getServerRoot() + "/" + SERVER_CONFIG_FILE_NAME;
    }

    public RemoteFile getServerConfigurationFile() throws Exception {
        return LibertyFileManager.getLibertyFile(machine, getServerConfigurationPath());
    }

    /**
     * This will load the {@link ServerConfiguration} from the default config file returned from {@link #getServerConfigurationFile()}.
     *
     * @return           The loaded {@link ServerConfiguration}
     * @throws Exception
     */
    public ServerConfiguration getServerConfiguration() throws Exception {
        RemoteFile file = getServerConfigurationFile();
        return getServerConfiguration(file);
    }

    /**
     * This gets the {@link ServerConfiguration} for the supplied XML file.
     *
     * @param  file      The file to load the server configuration from
     * @return           The loaded {@link ServerConfiguration}
     * @throws Exception
     */
    public ServerConfiguration getServerConfiguration(RemoteFile file) throws Exception {
        return ServerConfigurationFactory.getInstance().unmarshal(file.openForReading());
    }

    public void updateServerConfiguration(File serverConfig) throws Exception {
        replaceServerConfiguration(serverConfig.getAbsolutePath());

        if (LOG.isLoggable(Level.INFO)) {
            LOG.info("Server configuration updated from: " + serverConfig);
            logServerConfiguration(Level.INFO, false);
        }
    }

    /**
     * This updates the supplied file with the supplied config.
     *
     * @param  serverConfig The config to store to the file
     * @param  file         The file to store the config to
     * @throws Exception
     */
    public void updateServerConfiguration(ServerConfiguration serverConfig, RemoteFile file) throws Exception {
        // write contents to a temporary file
        RemoteFile newServerFile = LibertyFileManager.createRemoteFile(machine, getServerConfigurationPath() + ".tmp");
        OutputStream os = newServerFile.openForWriting(false);
        ServerConfigurationFactory.getInstance().marshal(serverConfig, os);

        if (newServerFile.length() == file.length()) {
            serverConfig.setDescription(serverConfig.getDescription() + " (this is some random text to make the file size bigger)");
            os = newServerFile.openForWriting(false);
            ServerConfigurationFactory.getInstance().marshal(serverConfig, os);
        }

        if (LOG.isLoggable(Level.INFO) && logOnUpdate) {
            LOG.info("Server configuration before update:");
            logServerConfiguration(Level.INFO, false);
        }

        // replace the file
        // This logic does not need to be time protected (as we do in method
        // replaceServerConfiguration) because of the "extra random text" logic
        // above. Even if the timestamp would not be changed, the size out be.
        LibertyFileManager.moveLibertyFile(newServerFile, file);

        if (LOG.isLoggable(Level.INFO) && logOnUpdate) {
            LOG.info("Server configuration updated:");
            logServerConfiguration(Level.INFO, false);
        }
    }

    /**
     * This stores the supplied content to the default server XML file returned from {@link #getServerConfigurationFile()}.
     *
     * @param  serverConfig The configuration to store
     * @throws Exception
     */
    public void updateServerConfiguration(ServerConfiguration serverConfig) throws Exception {
        updateServerConfiguration(serverConfig, getServerConfigurationFile());
    }

    /**
     * Logs the contents of a File. If <code>singleLine=true</code>, then the
     * whole File will be logged as one single message. Otherwise, each
     * individual line in the file will be logged separately. Some logging
     * formatters look prettier with single line log messages; others look
     * better with multiple-line log messages.
     *
     * @param file
     *                       the file whose contents you want to log.
     * @param singleLine
     *                       true to log the whole file in one message, false to log each
     *                       individual line
     */
    protected void logServerConfiguration(Level level, boolean singleLine) {
        String method = "logServerConfiguration";
        BufferedReader reader = null;
        try {
            StringWriter stringWriter = null;
            PrintWriter printWriter = null;
            reader = new BufferedReader(new InputStreamReader(getServerConfigurationFile().openForReading()));
            if (singleLine) {
                stringWriter = new StringWriter();
                printWriter = new PrintWriter(stringWriter);
            }
            String line;
            while ((line = reader.readLine()) != null) {
                if (singleLine) {
                    printWriter.println(line);
                } else {
                    LOG.logp(level, CLASS_NAME, method, line);
                }
            }
            if (singleLine) {
                LOG.logp(level, CLASS_NAME, method, stringWriter.toString());
            }
        } catch (Exception e) {
            LOG.logp(level, CLASS_NAME, method, "Failed to read " + getServerConfigurationPath() + ".  Exception: " + e.getMessage());
        } finally {
            if (reader != null) {
                try {
                    reader.close();
                } catch (IOException e) {
                    LOG.logp(level, CLASS_NAME, method, "Failed to close reader for " + getServerConfigurationPath() + ".  Exception: " + e.getMessage());
                }
            }
        }
    }

    public RemoteFile getConsoleLogFile() throws Exception {
        // Find the currently configured/in-use console log file.
        final RemoteFile remoteFile;
        if (consoleAbsPath == null) {
            return null;
        }
        if (machineOS == OperatingSystem.ZOS) {
            remoteFile = machine.getFile(consoleAbsPath, Charset.forName(EBCDIC_CHARSET_NAME));
        } else {
            remoteFile = machine.getFile(consoleAbsPath);
        }
        return remoteFile;
    }

    public RemoteFile getDefaultLogFile() throws Exception {
        //Set path to server log assuming the default setting.
        // ALWAYS RETURN messages.log -- tests assume they can look for INFO+ messages.
        RemoteFile file = LibertyFileManager.getLibertyFile(machine, messageAbsPath);
        if (file == null) {
            throw new IllegalStateException("Unable to find default log file, path=" + messageAbsPath);
        }
        return file;
    }

    public boolean defaultTraceFileExists() throws Exception {
        return LibertyFileManager.libertyFileExists(machine, traceAbsPath);
    }

    protected String getDefaultLogPath() {
        try {
            RemoteFile file = getDefaultLogFile();
            return file.getAbsolutePath();
        } catch (Exception ex) {
            return "DefaultLogFile";
        }
    }

    public RemoteFile getDefaultTraceFile() throws Exception {
        return LibertyFileManager.getLibertyFile(machine, traceAbsPath);
    }

    public boolean defaultLogFileExists() throws Exception {
        return LibertyFileManager.libertyFileExists(machine, messageAbsPath);
    }

    protected RemoteFile getTraceFile(String fileName) throws Exception {
        String fileAbsPath = logsRoot + fileName;
        return LibertyFileManager.getLibertyFile(machine, fileAbsPath);
    }

    public RemoteFile getFFDCLogFile(String ffdcName) throws Exception {
        return LibertyFileManager.getLibertyFile(machine, (logsRoot + "ffdc/" + ffdcName));
    }

    public RemoteFile getFFDCSummaryFile(String ffdcSummary) throws Exception {
        return LibertyFileManager.getLibertyFile(machine, (logsRoot + "ffdc/" + ffdcSummary));
    }

    /**
     * Search for a file matching the given regex in the logs location.
     * This is just a utility, primarily for pulling out a trace file without
     * worrying about the timestamp, it isn't very clever and just returns
     * the first match it finds.
     *
     * @param  regex
     * @return       a matching RemoteFile, or null if no match was found
     */
    public RemoteFile getMatchingLogFile(String regex) throws Exception {
        Log.info(c, "getMatchingLogFile", "Looking for file matching regex: " + regex + " in " + logsRoot + " on " + machine);
        RemoteFile logsDir = LibertyFileManager.getLibertyFile(machine, logsRoot);
        RemoteFile[] logFiles = logsDir.list(false);
        for (RemoteFile r : logFiles) {
            if (r.isFile()) {
                if (Pattern.matches(regex, r.getName())) {
                    Log.info(c, "getMatchingLogFile", "Matched log file: " + r.getName());
                    return r;
                }
            }
        }
        Log.info(c, "getMatchingLogFile", "No matching log file found.");
        return null;
    }

    /**
     * This method will search the given file on this server for the specified expression.
     * The path given is relative to the install root directory.
     *
     * @param  regexp    pattern to search for.
     * @param  filePath  the pathname relative to the install root directory.
     * @return           A list of the lines in the file that contains the matching
     *                   pattern. No match results in an empty list.
     * @throws Exception
     */
    /* not called */public List<String> findStringsInFileInLibertyInstallRoot(String regexp, String filePath) throws Exception {
        RemoteFile remoteFile = LibertyFileManager.getLibertyFile(machine, (installRoot + "/" + filePath));
        List<String> strings = LibertyFileManager.findStringsInFile(regexp, remoteFile);
        return strings;
    }

    /**
     * This method will search the given file on this server for the specified expression.
     * The path given is relative to the server root directory.
     *
     * @param  regexp    pattern to search for.
     * @param  filePath  the pathname relative to the server root directory.
     * @return           A list of the lines in the file that contains the matching
     *                   pattern. No match results in an empty list.
     * @throws Exception
     */
    public List<String> findStringsInFileInLibertyServerRoot(String regexp, String filePath) throws Exception {

        /*
         * On z/os, the console log will be produced in EBCDIC. We know other logs are ASCII, and
         * so we can comfortably special case the console.
         */
        final RemoteFile remoteFile;
        String absolutePath = serverRoot + "/" + filePath;
        if (machineOS == OperatingSystem.ZOS && absolutePath.equalsIgnoreCase(consoleAbsPath)) {
            remoteFile = machine.getFile(absolutePath, Charset.forName(EBCDIC_CHARSET_NAME));
        } else {
            remoteFile = LibertyFileManager.getLibertyFile(machine, absolutePath);
        }
        List<String> strings = LibertyFileManager.findStringsInFile(regexp, remoteFile);
        return strings;
    }

    /**
     * This method will search the messages.log for this server
     * for the specified expression.
     *
     * @param  regexp    pattern to search for
     * @return           A list of the lines in the trace files which contain the matching
     *                   pattern. No match results in an empty list.
     * @throws Exception
     */
    public List<String> findStringsInLogs(String regexp) throws Exception {
        return findStringsInLogs(regexp, getDefaultLogFile());
    }

    /**
     * This method will search {@code logFile} for the specified expression.
     *
     * @param  regexp    pattern to search for
     * @return           A list of the lines in the trace files which contain the matching
     *                   pattern. No match results in an empty list.
     * @throws Exception
     */
    public List<String> findStringsInLogs(String regexp, RemoteFile logFile) throws Exception {
        List<String> matches = new ArrayList<String>();

        List<String> lines = LibertyFileManager.findStringsInFile(regexp, logFile);
        if (!lines.isEmpty()) {
            matches.addAll(lines);
        }
        return matches;
    }

    /**
     * This method will search the output and trace files for this server
     * for the specified expression. The default trace prefix is assumed.
     *
     * @param  regexp    pattern to search for
     * @return           A list of the lines in the trace files which contain the matching
     *                   pattern. No match results in an empty list.
     * @throws Exception
     */
    public List<String> findStringsInLogsAndTrace(String regexp) throws Exception {
        return findStringsInLogsAndTrace(regexp, DEFAULT_TRACE_FILE_PREFIX);
    }

    /**
     * This method will search the output and trace files for this server
     * for the specified expression.
     *
     * @param  regexp              pattern to search for
     * @param  traceFileNamePrefix trace file prefix if the trace file name is not default
     * @return                     A list of the lines in the trace files which contain the matching
     *                             pattern. No match results in an empty list.
     * @throws Exception
     */
    /* not called */public List<String> findStringsInLogsAndTrace(String regexp, String traceFileNamePrefix) throws Exception {
        List<String> matches = new ArrayList<String>();

        List<String> lines = LibertyFileManager.findStringsInFile(regexp, getDefaultLogFile());
        if (!lines.isEmpty()) {
            matches.addAll(lines);
        }

        List<String> traceLogsBaseNames = listDirectoryContents(logsRoot, traceFileNamePrefix);
        for (String logBaseName : traceLogsBaseNames) {
            RemoteFile logFile = getTraceFile(logBaseName);
            lines = LibertyFileManager.findStringsInFile(regexp, logFile);
            if (!lines.isEmpty()) {
                matches.addAll(lines);
            }
        }
        return matches;
    }

    /**
     * This method will search the trace files for this server
     * for the specified expression.
     *
     * @param  regexp              pattern to search for
     * @param  traceFileNamePrefix trace file prefix if the trace file name is not default
     * @return                     A list of the lines in the trace files which contain the matching
     *                             pattern. No match results in an empty list.
     * @throws Exception
     */
    public List<String> findStringsInTrace(String regexp) throws Exception {
        List<String> matches = new ArrayList<String>();

        List<String> traceLogsBaseNames = listDirectoryContents(logsRoot, DEFAULT_TRACE_FILE_PREFIX);

        System.out.println("traceLogsBaseNames: " + traceLogsBaseNames == null ? "null" : traceLogsBaseNames.size());
        for (String logBaseName : traceLogsBaseNames) {
            RemoteFile logFile = getTraceFile(logBaseName);
            System.out.println("Looking in " + logBaseName);
            List<String> lines = LibertyFileManager.findStringsInFile(regexp, logFile);
            if (!lines.isEmpty()) {
                matches.addAll(lines);
            }
        }
        return matches;
    }

    /**
     * This method will search for the provided expression in the log and trace files
     * on an incremental basis using the default trace prefix. It starts with reading
     * the file at the offset where the last mark was set (or the beginning of the file
     * if no mark has been set) and reads until the end of the file.
     *
     * @param  regexp    pattern to search for
     * @return           A list of the lines in the trace files which contain the matching
     *                   pattern. No matches result in an empty list.
     * @throws Exception
     */
    public List<String> findStringsInLogsAndTraceUsingMark(String regexp) throws Exception {
        return findStringsInLogsAndTraceUsingMark(regexp, DEFAULT_TRACE_FILE_PREFIX);
    }

    /**
     * This method will search for the provided expression in the log and trace files
     * on an incremental basis using a custom trace prefix. It starts with reading the
     * file at the offset where the last mark was set (or the beginning of the file
     * if no mark has been set) and reads until the end of the file.
     *
     * @param  regexp              pattern to search for
     * @param  traceFileNamePrefix trace file prefix if the trace file name is not default
     * @return                     A list of the lines in the trace files which contain the matching
     *                             pattern. No matches result in an empty list.
     * @throws Exception
     */
    protected List<String> findStringsInLogsAndTraceUsingMark(String regexp, String traceFileNamePrefix) throws Exception {

        List<String> matches = new ArrayList<String>();
        LogSearchResult newOffsetAndMatches;

        Long offset = getMarkOffset(getDefaultLogPath());
        newOffsetAndMatches = LibertyFileManager.findStringsInFile(regexp, getDefaultLogFile(), offset);
        matches.addAll(newOffsetAndMatches.getMatches()); // get the list of matches found

        List<String> traceLogBaseNames = listDirectoryContents(logsRoot, traceFileNamePrefix);
        for (String name : traceLogBaseNames) {

            offset = getMarkOffset(logsRoot + name);
            newOffsetAndMatches = LibertyFileManager.findStringsInFile(regexp, getTraceFile(name), offset);

            matches.addAll(newOffsetAndMatches.getMatches()); // get the list of matches found
        }

        return matches;
    }

    /**
     * This method will search for the provided expression in the log file
     * on an incremental basis. It starts with reading the file at the offset where
     * the last mark was set (or the beginning of the file if no mark has been set)
     * and reads until the end of the file.
     *
     * @param  regexp    pattern to search for
     * @return           A list of the lines in the log file which contain the matching
     *                   pattern. No matches result in an empty list.
     * @throws Exception
     */
    public List<String> findStringsInLogsUsingMark(String regexp, String filePath) throws Exception {
        final RemoteFile remoteFile;
        String absolutePath = serverRoot + "/" + filePath;
        if (machineOS == OperatingSystem.ZOS && absolutePath.equalsIgnoreCase(consoleAbsPath)) {
            remoteFile = machine.getFile(absolutePath, Charset.forName(EBCDIC_CHARSET_NAME));
        } else {
            remoteFile = LibertyFileManager.getLibertyFile(machine, absolutePath);
        }
        return findStringsInLogsUsingMark(regexp, remoteFile);
    }

    /**
     * This method will search for the provided expression in the log file
     * on an incremental basis. It starts with reading the
     * file at the offset where the last mark was set (or the beginning of the file
     * if no mark has been set) and reads until the end of the file.
     *
     * @param  regexp    pattern to search for
     * @param  logFile   RemoteFile for log file to search
     * @return           A list of the lines in the trace files which contain the matching
     *                   pattern. No matches result in an empty list.
     * @throws Exception
     */
    public List<String> findStringsInLogsUsingMark(String regexp, RemoteFile logFile) throws Exception {

        List<String> matches = new ArrayList<String>();
        LogSearchResult newOffsetAndMatches;

        Long offset = getMarkOffset(logFile.getAbsolutePath());
        newOffsetAndMatches = LibertyFileManager.findStringsInFile(regexp, logFile, offset);
        matches.addAll(newOffsetAndMatches.getMatches()); // get the list of matches found

        return matches;
    }

    /**
     * This method will search for the provided expressions in the log and trace files
     * on an incremental basis using the default trace prefix. It starts with reading the file
     * at the offset where the last mark was set (or the beginning of the file
     * if no mark has been set) and reads until the end of the file.
     *
     * @param  regexpList a list of expressions to search for
     * @return            a <code>List&#60String&#62</code> containing the matches
     * @throws Exception
     */
    public List<String> findStringsInLogsAndTraceUsingMarkMultiRegexp(List<String> regexpList) throws Exception {
        return findStringsInLogsAndTraceUsingMarkMultiRegexp(regexpList, DEFAULT_TRACE_FILE_PREFIX);
    }

    /**
     * This method will search for the provided expressions in the log and trace files
     * on an incremental basis using a custom trace prefix. It starts with reading the file
     * at the offset where the last mark was set (or the beginning of the file
     * if no mark has been set) and reads until the end of the file.
     *
     * @param  regexpList          a list of expressions to search for
     * @param  traceFileNamePrefix trace file prefix if the trace file name is not default
     * @return                     a <code>List&#60String&#62</code> contains the matches
     * @throws Exception
     */
    protected List<String> findStringsInLogsAndTraceUsingMarkMultiRegexp(List<String> regexpList, String traceFileNamePrefix) throws Exception {

        List<String> matches = new ArrayList<String>();
        LogSearchResult newOffsetAndMatches;

        Long offset = getMarkOffset(getDefaultLogPath());
        newOffsetAndMatches = LibertyFileManager.findStringsInFile(regexpList, getDefaultLogFile(), offset);
        matches.addAll(newOffsetAndMatches.getMatches()); // get the list of matches found

        List<String> traceLogBaseNames = listDirectoryContents(logsRoot, traceFileNamePrefix);
        for (String name : traceLogBaseNames) {

            offset = getMarkOffset(logsRoot + name);
            newOffsetAndMatches = LibertyFileManager.findStringsInFile(regexpList, getTraceFile(name), offset);

            matches.addAll(newOffsetAndMatches.getMatches()); // get the list of matches found
        }

        return matches;

    }

    /**
     * Reset the mark and offset values for logs back to the start of the JVM's run.
     */
    public void resetLogMarks() {
        logMonitor.resetLogMarks();
    }

    /**
     * Note: This method doesn't set the offset values to the beginning of the file per se,
     * rather this method sets the list of logs and their offset values to null. When one
     * of the findStringsInLogsAndTrace...(...) methods are called, it will recreate the
     * list of logs and set each offset value to 0L - the start of the file.
     */
    public void clearLogMarks() {
        logMonitor.clearLogMarks();
    }

    /**
     * Reset the marks and offset values for the logs back to the start of the JVM's run.
     *
     * @deprecated Using log offsets is deprecated in favor of using log marks.
     *             For all new test code, use the following methods: {@link #resetLogMarks()}, {@link #setMarkToEndOfLog(RemoteFile...)},
     *             {@link #waitForStringInLogUsingMark(String)} and {@link #getMarkOffset(String)}.
     */
    @Deprecated
    public void resetLogOffsets() {
        resetLogMarks();
    }

    /**
     * Set the mark offset to the end of the log file.
     *
     * @param log files to mark. If none are specified, the default log file is marked.
     */
    public void setMarkToEndOfLog(RemoteFile... logFiles) throws Exception {
        logMonitor.setMarkToEndOfLog(logFiles);
    }

    /**
     * Set the mark offset to the end of the default trace file (i.e. trace.log).
     *
     * @throws Exception
     */
    public void setTraceMarkToEndOfDefaultTrace() throws Exception {
        setMarkToEndOfLog(getDefaultTraceFile());
    }

    /**
     * Get the mark offset for the specified log file.
     */
    protected Long getMarkOffset(String logFile) {
        return logMonitor.getMarkOffset(logFile);
    }

    /**
     * Get the offset into a log or trace file of the last message inspected.
     *
     * If the file name does not exist in the offsets, then create an entry for it and
     * set the offset for that file to '0'.
     *
     * @param      String value of the file name
     * @return            Long containing the offset into the file of the last message inspected
     * @deprecated        Using log offsets is deprecated in favor of using log marks.
     *                    For all new test code, use the following methods: {@link #resetLogMarks()}, {@link #setMarkToEndOfLog(RemoteFile...)},
     *                    {@link #waitForStringInLogUsingMark(String)} and {@link #getMarkOffset(String)}.
     */
    @Deprecated
    protected Long getLogOffset(String logFile) {

        String method = "getLogOffset";
        Log.finer(c, "getLogOffset", logFile);

        if (!logOffsets.containsKey(logFile)) {
            Log.finer(c, method, "file does not exist in logOffsets, set initial offset");
            logOffsets.put(logFile, 0L);
        }

        return logOffsets.get(logFile);
    }

    /**
     * Update the log offset for the specified log file to the offset provided.
     *
     * @deprecated Using log offsets is deprecated in favor of using log marks.
     *             For all new test code, use the following methods: {@link #resetLogMarks()},
     *             {@link #setMarkToEndOfLog(RemoteFile...)},
     *             {@link #waitForStringInLogUsingMark(String)} and
     *             {@link #getMarkOffset(String)}.
     */
    @Deprecated
    public void updateLogOffset(String logFile, Long newLogOffset) {
        @SuppressWarnings("unused")
        Long oldLogOffset = logOffsets.put(logFile, newLogOffset);
    }

    /**
     * Returns a subset of the supplied application names that appear to be installed based on the presence of messages in messages.log.
     *
     * @param  possiblyInstalledAppNames list of application names to check if installed. The names should be sufficiently unique (not substrings of other names).
     * @return                           a subset of the supplied application names that appear to be installed based on the presence of messages in messages.log.
     * @throws Exception                 if an error occurs.
     */
    public Set<String> getInstalledAppNames(String... possiblyInstalledAppNames) throws Exception {
        // Messages for installed/updated:
        // CWWKZ0001I: Application [name] started in 0.456 seconds.
        // CWWKZ0003I: The application [name] updated in 0.258 seconds.
        // J2CA7001I: Resource adapter [name] installed in 0.613 seconds.
        // J2CA7003I: The resource adapter [name] updated in 0.120 seconds.

        // Messages for uninstalled:
        // CWWKZ0009I: The application [name] has stopped successfully.
        // J2CA7009I: The resource adapter [name] has uninstalled successfully.

        Set<String> subset = new TreeSet<String>();

        if (possiblyInstalledAppNames.length > 0) {
            Map<String, Integer> counters = new HashMap<String, Integer>();
            for (String name : possiblyInstalledAppNames)
                counters.put(name, 0);

            //This method should respect that the logs folder can be changed, by using findStringsInLogs()
            //However, there are some tests in WS-CD that fail after making this change and will need to be fixed first
            //for (String line : findStringsInLogs(".*((CWWKZ0)|(J2CA7))00[139]I: .*"))
            for (String line : findStringsInFileInLibertyServerRoot(".*((CWWKZ0)|(J2CA7))00[139]I: .*", "logs/messages.log"))
                for (String name : possiblyInstalledAppNames)
                    if (line.contains(name))
                        counters.put(name, counters.get(name) + (line.contains("009I: ") ? -1 : 1));

            for (Map.Entry<String, Integer> entry : counters.entrySet())
                if (entry.getValue() > 0)
                    subset.add(entry.getKey());
        }

        return subset;
    }

    private static final String INSTALL_FEATURE_MESSAGE_PREFIX = "CWWKF0012I: The server installed the following features:";

    /**
     * Returns sets of the features which were installed at runtime startup, based on the CWWKF0012I message in messages.log.
     * This message can occur multiple times, hence multiple sets
     *
     * e.g.
     * CWWKF0012I: The server installed the following features: [bells-1.0, cdi-4.0, componenttest-2.0, concurrent-3.0, jndi-1.0, mpConfig-3.1, mpContextPropagation-1.3,
     * mpFaultTolerance-4.0, servlet-6.0, timedexit-1.0].
     *
     * @return           sets of the features installed at runtime
     * @throws Exception
     */
    public List<Set<String>> getInstalledFeatures() throws Exception {
        List<Set<String>> installedFeatures = new ArrayList<>();

        for (String line : findStringsInLogs(INSTALL_FEATURE_MESSAGE_PREFIX)) {
            Set<String> installedFeatureSet = new HashSet<>();
            installedFeatureSet.addAll(getInstalledFeaturesFromLogMessage(line));
            installedFeatures.add(installedFeatureSet);
        }

        return installedFeatures;
    }

    /**
     * Returns a set of the features which were installed at runtime, based on the CWWKF0012I message from the messages.log file.
     *
     * Only a line containing a CWWKF0012I message should be passed in. It may be prefixed with timestamps etc.
     * e.g.
     * [04/07/2024, 15:26:31:119 BST] 00000035 com.ibm.ws.kernel.feature.internal.FeatureManager A
     * CWWKF0012I: The server installed the following features: [bells-1.0, cdi-4.0, componenttest-2.0,
     * concurrent-3.0, jndi-1.0, mpConfig-3.1, mpContextPropagation-1.3, mpFaultTolerance-4.0, servlet-6.0, timedexit-1.0].
     *
     * @return           a set of the features installed at runtime
     * @throws Exception
     */
    public static final Set<String> getInstalledFeaturesFromLogMessage(String installedFeaturesMessage) {
        Set<String> installedFeatures = new HashSet<>();
        int prefixIndex = installedFeaturesMessage.indexOf(INSTALL_FEATURE_MESSAGE_PREFIX);
        if (prefixIndex > -1) {
            String trimmed = installedFeaturesMessage.substring(prefixIndex); //strip off the date & time etc
            int openBracketIndex = trimmed.indexOf("[");
            if (openBracketIndex > -1) {
                trimmed = trimmed.substring(openBracketIndex + 1); //strip off everything up to and including the first "["
                int closeBracketIndex = trimmed.indexOf("]");
                if (closeBracketIndex > -1) {
                    trimmed = trimmed.substring(0, closeBracketIndex);// remove "]."
                    String[] features = trimmed.split(", ");
                    for (String feature : features) {
                        installedFeatures.add(feature);
                    }
                } else {
                    Log.warning(LibertyServer.class, "Installed Features Message CWWKF0012I was not formatted as expected: " + installedFeaturesMessage);
                }
            } else {
                Log.warning(LibertyServer.class, "Installed Features Message CWWKF0012I was not formatted as expected: " + installedFeaturesMessage);
            }
        } else {
            Log.warning(LibertyServer.class, "Installed Features Message CWWKF0012I was not formatted as expected: " + installedFeaturesMessage);
        }
        return installedFeatures;
    }

    /**
     * Wait for completion of a configuration update and feature updates associated with it.
     * If feature updates are started (CWWKF0007I) before the CWWKG0017I message (config updates completed),
     * then this method waits for corresponding feature update completed messages (CWWKF0008I).
     * If a list of application names is supplied, this method waits for all of the apps to be started.
     * The offset is incremented every time this method is called.
     *
     * @param  appNames optional list of names of applications that should be started before returning from this method.
     * @param  regexps  optional list of regular expressions that indicate additional messages to wait for. The list should NOT include
     *                      the CWWKG0017I, CWWKG0018I, CWWKF0007I or CWWKF0007I messages, as those are implicitly handled by this method.
     *
     * @return          list of lines containing relevant messages.
     */
    public List<String> waitForConfigUpdateInLogUsingMark(Set<String> appNames,
                                                          String... regexps) throws Exception {
        return waitForConfigUpdateInLogUsingMark(appNames, false, regexps);
    }

    /**
     * Wait for completion of a configuration update and feature updates associated with it.
     * If feature updates are started (CWWKF0007I) before the CWWKG0017I message (config updates completed),
     * then this method waits for corresponding feature update completed messages (CWWKF0008I). If optionally
     * specified that a feature update must happen, regardless of when CWWKG0017I appears, CWWKF0008I will
     * be waited for. If a list of application names is supplied, this method waits for all of the apps to be started.
     * The offset is incremented every time this method is called.
     *
     * @param  appNames                      optional list of names of applications that should be started before returning from this method.
     * @param  waitForFeatureUpdateCompleted if true, this method will require a feature updated completed message
     *                                           before returning (if false, it will only wait for this message if a feature update is started
     *                                           before the config update is completed)
     * @param  regexps                       optional list of regular expressions that indicate additional messages to wait for. The list should NOT include
     *                                           the CWWKG0017I, CWWKG0018I, CWWKF0007I or CWWKF0007I messages, as those are implicitly handled by this method.
     *
     * @return                               list of lines containing relevant messages.
     */
    public List<String> waitForConfigUpdateInLogUsingMark(Set<String> appNames,
                                                          boolean waitForFeatureUpdateCompleted,
                                                          String... regexps) throws Exception {
        final String methodName = "waitForConfigUpdateInLogUsingMark";
        final long timeout = LOG_SEARCH_TIMEOUT_CONFIG_UPDATE;

        final List<String> matchingLines = new LinkedList<String>();
        final List<String> watchFor = new LinkedList<String>();
        String firstLine = null;
        String lastLine = null;
        boolean hitEof = false;
        if (regexps != null)
            for (String regexp : regexps)
                watchFor.add(regexp);
        watchFor.add("CWWKG001[7-8]I"); // Always wait for the config update completed or no changes detected message
        watchFor.add("CWWKF0007I:"); // Feature update started - as many times as we see this, we need to wait for a corresponding Feature update completed

        // If the calling test indicates that a feature update message is required, explicitly
        // add it. Otherwise if a feature update starts (CWWKF0007I) before the config update
        // finishes it will be added below.
        if (waitForFeatureUpdateCompleted) {
            watchFor.add("CWWKF0008I:");
        }

        if (appNames == null)
            appNames = Collections.emptySet();
        String[] appNamesArray = appNames.toArray(new String[appNames.size()]);

        RemoteFile logFile = getDefaultLogFile();

        Set<String> startedAppNames = Collections.emptySet();

        int count = 0;
        final long startTime = System.currentTimeMillis();
        try {
            long offset;
            for (offset = getMarkOffset(logFile.getAbsolutePath()); System.currentTimeMillis() - startTime < timeout
                                                                    && (!startedAppNames.containsAll(appNames)
                                                                        || watchFor.size() > 1); startedAppNames = getInstalledAppNames(appNamesArray)) {
                // Periodically print diagnostic info if waiting a long time
                long waited = System.currentTimeMillis() - startTime;
                if (++count % 10 == 0)
                    Log.info(LibertyServer.class, methodName, "waited " + waited + "ms" +
                                                              ", startedAppNames=" + startedAppNames +
                                                              ", appNames=" + appNames +
                                                              ", contains? " + startedAppNames.containsAll(appNames) +
                                                              ", watchFor=" + watchFor);

                LogSearchResult newOffsetAndMatches = LibertyFileManager.findStringsInFileCommon(watchFor, 1, logFile, offset);

                if (firstLine == null)
                    firstLine = newOffsetAndMatches.getFirstLine();

                //Make the last-line sticky so we see the actual text searched last.
                //If we get an EOF return (null) note it, but don't remove the last text seen.
                if (newOffsetAndMatches.getLastLine() == null)
                    hitEof = true;
                else
                    lastLine = newOffsetAndMatches.getLastLine();
                offset = newOffsetAndMatches.getOffset();
                List<String> matches = newOffsetAndMatches.getMatches();
                if (matches.isEmpty()) {
                    if (waited < count * WAIT_INCREMENT)
                        try {
                            Thread.sleep(WAIT_INCREMENT);
                        } catch (InterruptedException e) {
                            // Ignore and carry on
                        }
                } else {
                    String line = matches.get(0);
                    matchingLines.add(line);

                    // Indicates a feature updated was started.
                    if (line.contains("CWWKF0007I:")) {
                        // If we haven't already added the message id for the feature update to complete,
                        // do so now.
                        if (!waitForFeatureUpdateCompleted) {
                            watchFor.add("CWWKF0008I:"); // Feature update completed in X seconds.
                        }
                    } else {
                        // Remove the corresponding regexp from the watchFor list
                        for (Iterator<String> it = watchFor.iterator(); it.hasNext();) {
                            String regexp = it.next();
                            if (Pattern.compile(regexp).matcher(line).find()) {
                                it.remove();
                                //There used to be a break here but if a user passed in a
                                //pattern that overlapped with one of the ones above only
                                //one was removed. The watchFor list is usually small.
                            }
                        }
                    }
                }
            }
            updateLogOffset(logFile.getAbsolutePath(), offset);
        } finally {
            long endTime = System.currentTimeMillis();
            DateFormat formatter = DateFormat.getTimeInstance(DateFormat.LONG);
            Log.info(LibertyServer.class, methodName, "Started waiting for CWWKG001[7-8]I and messages matching regexps "
                                                      + Arrays.asList(regexps) + " at " + formatter.format(new Date(startTime))
                                                      + " and finished at " + formatter.format(new Date(endTime))
                                                      + ". Found: " + matchingLines);

            Log.info(LibertyServer.class, methodName, "First line searched: [ " + firstLine + " ]");
            Log.info(LibertyServer.class, methodName, "Last line searched:  [ " + lastLine + " ]");
            if (hitEof)
                Log.info(LibertyServer.class, methodName, "Last line searching reached end of file, preceding last line was the last line of text seen.");
        }

        // Check if we timed out
        watchFor.remove("CWWKF0007I:");
        List<String> notStartedAppNames = new LinkedList<String>(appNames);
        notStartedAppNames.removeAll(startedAppNames);
        if (watchFor.size() > 0 || notStartedAppNames.size() > 0) {
            String message = "Timed out waiting for " + notStartedAppNames
                             + " and/or searching for " + watchFor
                             + " in log file: " + logFile.getAbsolutePath()
                             + ". Extra info: value of (watchFor.size() > 0): " + (watchFor.size() > 0)
                             + ", value of (notStartedAppNames.size() > 0): " + (notStartedAppNames.size() > 0);
            Log.warning(c, message);
            throw new RuntimeException(message);
        }

        FeatureDependencyProcessor.validateTestedFeatures(this, logFile);

        return matchingLines;
    }

    /**
     * This method will time out after a sensible period of
     * time has elapsed.
     *
     * @param  regexp a regular expression to search for
     * @return        the matching line in the log, or null if no matches
     *                appear before the timeout expires
     */
    public String waitForStringInLog(String regexp) {
        String methodName = "waitForStringInLog()";
        if (regexp.startsWith("CWWKZ0001I")) {
            int index = 10;
            if (regexp.length() > index && regexp.charAt(index) == ':') {
                index++;
            }
            if (regexp.length() > index + 2 && regexp.charAt(index) == '.' && regexp.charAt(index + 1) == '*') {
                index += 2;
                String appName = regexp.substring(index).trim();
                if (appName.length() > 0) {
                    try {
                        validateAppLoaded(appName);
                        System.out.println(methodName + ": Application " + appName + " started");
                        return "Application " + appName + " started";
                    } catch (Exception ex) {
                        System.out.println(methodName + ": Application " + appName + " did not start");
                        throw new RuntimeException(ex);
                    }
                }
            }
        }
        return waitForStringInLogUsingMark(regexp);
    }

    /**
     * This method will time out after a sensible period of
     * time has elapsed.
     *
     * @param  numberOfMatches number of matches required
     * @param  regexp          a regular expression to search for
     * @return                 the number of matches in the log, or 0 if no matches
     *                         appear before the timeout expires
     */
    public int waitForMultipleStringsInLog(int numberOfMatches, String regexp) {
        return waitForMultipleStringsInLog(numberOfMatches, regexp, LOG_SEARCH_TIMEOUT);
    }

    /**
     * Wait for the specified regex in the default logs from the last offset.
     * The offset is incremented every time this method is called.
     * <p>
     * This method will time out after a sensible period of
     * time has elapsed.
     *
     * @param  regexp a regular expression to search for
     * @return        the matching line in the log, or null if no matches
     *                appear before the timeout expires
     */
    public String waitForStringInLogUsingLastOffset(String regexp) {
        return waitForStringInLogUsingLastOffset(regexp, LOG_SEARCH_TIMEOUT);
    }

    /**
     * Waits for each of the regexes in the provided list in the default log from the last mark. Each search will time out after
     * a sensible period of time has elapsed.
     *
     * @throws Exception Thrown if any of the messages in the provided list are not found.
     */
    public void waitForStringsInLogUsingMark(List<String> messages) throws Exception {
        if (messages == null) {
            return;
        }
        for (String msg : messages) {
            String matchingLine = waitForStringInLogUsingMark(msg);
            if (matchingLine != null) {
                Log.info(getClass(), "waitForStringsInLogUsingMark", "Found message [" + msg + "]: " + matchingLine);
            } else {
                throw new Exception("Failed to find [" + msg + "] in the server log for server " + getServerName());
            }
        }
    }

    /**
     * Wait for the specified regex in the default logs from the last mark.
     * <p>
     * This method will time out after a sensible period of
     * time has elapsed.
     * <p>The best practice for this method is as follows:
     * <tt><p>
     * // Set the mark to the current end of log<br/>
     * server.setMarkToEndOfLog();<br/>
     * // Do something, e.g. config change<br/>
     * server.setServerConfigurationFile("newServer.xml");<br/>
     * // Wait for message that was a result of the config change<br/>
     * server.waitForStringInLogUsingMark("CWWKZ0009I");<br/>
     * </p></tt></p>
     *
     * @param  regexp a regular expression to search for
     * @return        the matching line in the log, or null if no matches
     *                appear before the timeout expires
     */
    public String waitForStringInLogUsingMark(String regexp) {
        return waitForStringInLogUsingMark(regexp, LOG_SEARCH_TIMEOUT);
    }

    /**
     * Unless there's a strong functional requirement that
     * your string appear super-quickly, or you know your string
     * might take a ridiculously long time (like five minutes),
     * consider using the method which takes a default timeout, {@link }
     *
     * @param  regexp
     * @param  timeout a timeout, in milliseconds
     * @return
     */
    public String waitForStringInLog(String regexp, long timeout) {
        return waitForStringInLogUsingMark(regexp, timeout);
    }

    /**
     * Unless there's a strong functional requirement that
     * your string appear super-quickly, or you know your string
     * might take a ridiculously long time (like five minutes),
     * consider using the method which takes a default timeout.
     *
     * @param  numberOfMatches number of matches required
     * @param  regexp          a regular expression to search for
     * @param  timeout         a timeout, in milliseconds
     * @return
     */
    public int waitForMultipleStringsInLog(int numberOfMatches, String regexp, long timeout) {
        try {
            return waitForMultipleStringsInLog(numberOfMatches, regexp, timeout, getDefaultLogFile());
        } catch (Exception e) {
            Log.warning(c, "Could not get default log file: " + e);
            return 0;
        }
    }

    /**
     * Wait for the specified regex in the default logs from the last offset.
     * The offset is incremented every time this method is called.
     * <p>
     * Unless there's a strong functional requirement that
     * your string appear super-quickly, or you know your string
     * might take a ridiculously long time (like five minutes),
     * consider using the method which takes a default timeout, {@link }
     *
     * @param  regexp
     * @param  timeout a timeout, in milliseconds
     * @return
     */
    public String waitForStringInLogUsingLastOffset(String regexp, long timeout) {
        try {
            return waitForStringInLogUsingLastOffset(regexp, timeout, getDefaultLogFile());
        } catch (Exception e) {
            Log.warning(c, "Could not find string in default log file due to exception " + e);
            return null;
        }
    }

    /**
     * Wait for the specified regex in the default logs from the last mark.
     * <p>
     * Unless there's a strong functional requirement that
     * your string appear super-quickly, or you know your string
     * might take a ridiculously long time (like five minutes),
     * consider using the method which takes a default timeout, {@link }
     *
     * @param  regexp
     * @param  timeout a timeout, in milliseconds
     * @return
     */
    public String waitForStringInLogUsingMark(String regexp, long timeout) {
        return logMonitor.waitForStringInLogUsingMark(regexp, timeout);
    }

    /**
     * @param  regexp
     * @param  serverConfigurationFile
     * @return
     */
    public String waitForStringInLog(String regexp, RemoteFile outputFile) {
        return waitForStringInLogUsingMark(regexp, outputFile);
    }

    /**
     * Check for a number of strings in a potentially remote file
     *
     * @param  regexp     a regular expression to search for
     * @param  timeout    a timeout, in milliseconds
     * @param  outputFile file to check
     * @return            line that matched the regexp
     */
    public String waitForStringInLog(String regexp, long timeout, RemoteFile outputFile) {
        return waitForStringInLogUsingMark(regexp, timeout, outputFile);
    }

    /**
     * Check for a number of strings in a potentially remote file
     *
     * @param  numberOfMatches number of matches required
     * @param  regexp          a regular expression to search for
     * @param  timeout         a timeout, in milliseconds
     * @param  outputFile      file to check
     * @return                 number of matches found
     */
    public int waitForMultipleStringsInLog(int numberOfMatches, String regexp, long timeout, RemoteFile outputFile) {
        long startTime = System.currentTimeMillis();
        int waited = 0;
        int count = 0;
        //Ensure we always search for at least 1 occurrence
        if (numberOfMatches <= 0) {
            numberOfMatches = 1;
        }
        try {
            while (count < numberOfMatches && waited <= timeout) {

                count = LibertyFileManager.findMultipleStringsInFile(numberOfMatches, regexp, outputFile);
                try {
                    Thread.sleep(WAIT_INCREMENT);
                } catch (InterruptedException e) {
                    // Ignore and carry on
                }
                waited += WAIT_INCREMENT;
            }
        } catch (Exception e) {
            // I think we can assume if we can't read the file it doesn't contain our string
            Log.warning(c, "Could not read log file: " + outputFile + " due to exception " + e);
            e.printStackTrace();
            return 0;
        } finally {
            long endTime = System.currentTimeMillis();
            DateFormat formatter = DateFormat.getTimeInstance(DateFormat.LONG);
            Log.info(LibertyServer.class, "waitForMultipleStringsInLog",
                     "Started waiting for " + numberOfMatches + " messages matching regexp [ " + regexp + "] at " + formatter.format(new Date(startTime))
                                                                         + " and finished at " + formatter.format(new Date(endTime)));
        }
        return count;
    }

    /**
     * Wait for the specified regex in the specified RemoteFile from the last
     * mark.
     *
     * @param  regexp
     * @param  outputFile
     * @return
     */
    public String waitForStringInLogUsingMark(String regexp, RemoteFile outputFile) {
        return waitForStringInLogUsingMark(regexp, LOG_SEARCH_TIMEOUT, outputFile);
    }

    /**
     * Wait for the specified regexp in the default logs from the last offset.
     * The offset is incremented every time this method is called.
     *
     * @param  regexp     a regular expression to search for
     * @param  timeout    a timeout, in milliseconds
     * @param  outputFile file to check
     * @return            line that matched the regexp
     */
    public String waitForStringInLogUsingLastOffset(String regexp, long intendedTimeout, RemoteFile outputFile) {
        return waitForStringInLogUsingLastOffset(regexp, intendedTimeout, 2 * intendedTimeout, outputFile);
    }

    /**
     * Wait for the specified regexp in the default logs from the last offset.
     * The offset is incremented every time this method is called.
     *
     * @param  regexp          a regular expression to search for
     * @param  intendedTimeout a timeout, in milliseconds, within which we expect the wait to complete. Missing this is a soft fail.
     * @param  extendedTimeout a timeout, in milliseconds, within which we insist the wait complete. Missing this is an error.
     * @param  outputFile      file to check
     * @return                 line that matched the regexp
     */
    protected String waitForStringInLogUsingLastOffset(String regexp, long intendedTimeout, long extendedTimeout, RemoteFile outputFile) {
        final String METHOD_NAME = "waitForStringInLogUsingLastOffset";
        long startTime = System.currentTimeMillis();
        int waited = 0;

        Long offset = getLogOffset(outputFile.getAbsolutePath());

        try {
            LogSearchResult newOffsetAndMatches;
            while (waited <= extendedTimeout) {
                if (waited > intendedTimeout) { // first time only
                    SOEHttpPostUtil.reportSoftLogTimeoutToSOE(CLASS_NAME, METHOD_NAME, 3906, intendedTimeout, regexp);
                    intendedTimeout = extendedTimeout + WAIT_INCREMENT; // don't report again
                }
                newOffsetAndMatches = LibertyFileManager.findStringInFile(regexp, outputFile, offset);
                offset = newOffsetAndMatches.getOffset();
                List<String> matches = newOffsetAndMatches.getMatches();
                if (matches.isEmpty()) {
                    try {
                        Thread.sleep(WAIT_INCREMENT);
                    } catch (InterruptedException e) {
                        // Ignore and carry on
                    }
                    waited += WAIT_INCREMENT;
                } else {
                    updateLogOffset(outputFile.getAbsolutePath(), offset);
                    return matches.get(0);
                }
            }
            Log.warning(c, "Timed out searching for " + regexp + " in log file: " + outputFile.getAbsolutePath());
        } catch (Exception e) {
            // I think we can assume if we can't read the file it doesn't contain our string
            Log.warning(c, "Could not read log file: " + outputFile + " due do exception " + e);
            e.printStackTrace();
        } finally {
            long endTime = System.currentTimeMillis();
            DateFormat formatter = DateFormat.getTimeInstance(DateFormat.LONG);
            Log.info(LibertyServer.class, "waitForStringInLogUsingLastOffset",
                     "Started waiting for message matching regexp [ " + regexp + "] at " + formatter.format(new Date(startTime))
                                                                               + " and finished at " + formatter.format(new Date(endTime)));
        }
        // If we didn't find the string, we still want to mark the offest so
        // we don't have to re-search the whole file on the next call.
        updateLogOffset(outputFile.getAbsolutePath(), offset);
        return null;
    }

    /**
     * Wait for the specified regexp in the default logs from the last mark.
     * The offset is also incremented every time this method is called.
     *
     * @param  regexp     a regular expression to search for
     * @param  timeout    a timeout, in milliseconds
     * @param  outputFile file to check
     * @return            line that matched the regexp
     */
    public String waitForStringInLogUsingMark(String regexp, long intendedTimeout, RemoteFile outputFile) {
        return waitForStringInLogUsingMark(regexp, intendedTimeout, 2 * intendedTimeout, outputFile);
    }

    /**
     * Wait for the specified regexp in the default logs from the last mark.
     * The offset is also incremented every time this method is called.
     *
     * @param  regexp          a regular expression to search for
     * @param  intendedTimeout a timeout, in milliseconds, within which the wait should complete. Exceeding this is a soft fail.
     * @param  extendedTimeout a timeout, in milliseconds, within which the wait must complete. Exceeding this is a hard fail.
     * @param  outputFile      file to check
     * @return                 line that matched the regexp
     */
    protected String waitForStringInLogUsingMark(String regexp, long intendedTimeout, long extendedTimeout, RemoteFile outputFile) {
        return logMonitor.waitForStringInLogUsingMark(regexp, intendedTimeout, extendedTimeout, outputFile);
    }

    /**
     * Wait for the specified regexp in the default logs from the last mark
     * and verify that the regex does not show up in the logs during the
     * specfied duration.
     *
     * @param  timeout Timeout (in milliseconds)
     * @return         line that matched the regexp
     */
    public String verifyStringNotInLogUsingMark(String regexToSearchFor, long timeout) {
        try {
            return verifyStringNotInLogUsingMark(regexToSearchFor, timeout, getDefaultLogFile());
        } catch (Exception e) {
            throw new RuntimeException(e);
        }
    }

    /**
     * Wait for the specified regexp in the default logs from the last mark
     * and verify that the regex does not show up in the logs during the
     * specfied duration.
     *
     * @param  timeout Timeout (in milliseconds)
     * @return         line that matched the regexp
     */
    public String verifyStringNotInLogUsingMark(String regexToSearchFor, long timeout, RemoteFile logFileToSearch) {
        return logMonitor.verifyStringNotInLogUsingMark(regexToSearchFor, timeout, logFileToSearch);
    }

    /**
     * Wait for the specified regexp in the default logs from the last mark.
     * The offset is also incremented every time this method is called.
     *
     * TODO: This is a temporary version of this method that will be used for negative
     * checks. Remove this method and update the verifyStringNotInLogUsingMark method to use
     * the waitForStringInLogUsingMark method eventually.
     *
     * @param  regexp          a regular expression to search for
     * @param  intendedTimeout a timeout, in milliseconds, within which the wait should complete. Exceeding this is a soft fail.
     * @param  extendedTimeout a timeout, in milliseconds, within which the wait must complete. Exceeding this is a hard fail.
     * @param  outputFile      file to check
     * @return                 line that matched the regexp
     */
    protected String waitForStringInLogUsingMarkWithException(String regexp, long intendedTimeout, long extendedTimeout, RemoteFile outputFile) {
        return logMonitor.waitForStringInLogUsingMarkWithException(regexp, intendedTimeout, extendedTimeout, outputFile);
    }

    /**
     * Check for multiple instances of the regex in log using mark
     *
     * @param  numberOfMatches number of matches required
     * @param  regexp          a regular expression to search for
     * @return                 number of matches found
     */
    public int waitForMultipleStringsInLogUsingMark(int numberOfMatches, String regexp) {
        try {
            return waitForMultipleStringsInLogUsingMark(numberOfMatches, regexp, LOG_SEARCH_TIMEOUT, getDefaultLogFile());
        } catch (Exception e) {
            Log.warning(c, "Could not find string in default log file due to exception " + e);
            return 0;
        }
    }

    /**
     * Check for multiple instances of the regex in log using mark
     *
     * @param  numberOfMatches number of matches required
     * @param  regexp          a regular expression to search for
     * @param  timeout         a timeout, in milliseconds
     * @param  outputFile      file to check
     * @return                 number of matches found
     */
    public int waitForMultipleStringsInLogUsingMark(int numberOfMatches, String regexp, long timeout, RemoteFile outputFile) {
        return logMonitor.waitForMultipleStringsInLogUsingMark(numberOfMatches, regexp, timeout, outputFile);
    }

    /**
     * Check for multiple instances of the regex in log using mark
     *
     * @param  numberOfMatches number of matches required
     * @param  regexp          a regular expression to search for
     * @param  outputFile      file to check
     * @return                 number of matches found
     */
    public int waitForMultipleStringsInLogUsingMark(int numberOfMatches, String regexp, RemoteFile outputFile) {
        return logMonitor.waitForMultipleStringsInLogUsingMark(numberOfMatches, regexp, LOG_SEARCH_TIMEOUT, outputFile);
    }

    /**
     * Wait for a regex in the most recent trace file
     *
     * @param  regexp
     * @return
     */
    public String waitForStringInTrace(String regexp) {
        return waitForStringInTrace(regexp, 0);
    }

    /**
     * Wait for a regex in the most recent trace file
     *
     * @param  regexp
     * @return
     */
    public String waitForStringInTrace(String regexp, long timeout) {
        RemoteFile f = null;

        try {
            f = getMostRecentTraceFile();
        } catch (Exception e) {
            e.printStackTrace();
        }

        if (f == null) {
            Log.info(c, "waitForStringInTrace", "Failed to getMostRecentTraceFile(). Server " + getServerName() + " is probably stopping.");
            return null;
        }

        Log.info(c, "waitForStringInTrace", "Waiting for \"" + regexp + "\" to be found in " + f);

        if (timeout > 0) {
            return waitForStringInLog(regexp, timeout, f);
        } else {
            return waitForStringInLog(regexp, f);
        }
    }

    private enum AppState {
        STARTED,
        STOPPED
    }

    /**
     * Wait for an application to be started or stopped
     *
     * @param  appName          the application name to wait for
     * @param  state            whether we're waiting for it to start or stop
     * @param  timeout          the timeout in ms
     * @throws RuntimeException if the app does not reach the expected state within the timeout
     */
    private void waitForAppState(String appName, AppState state, long timeout) {
        Log.info(c, "waitForAppState", "Starting wait for " + appName + " to be " + state);
        AppState currentState = null;
        String lastMessage = null;
        long waited = 0;
        while (waited <= timeout) {
            try {
                List<String> strings = findStringsInLogs("CWWKZ000(1|9)I:.*" + appName);
                if (!strings.isEmpty()) {
                    lastMessage = strings.get(strings.size() - 1);
                    if (lastMessage.contains("CWWKZ0001I")) {
                        currentState = AppState.STARTED;
                    } else {
                        currentState = AppState.STOPPED;
                    }
                } else {
                    currentState = AppState.STOPPED; // If there's no started message, assume it's stopped
                }
                if (currentState == state) {
                    break;
                }
                Thread.sleep(LogMonitor.WAIT_INCREMENT);
                waited += LogMonitor.WAIT_INCREMENT;
            } catch (Exception e) {
                throw new RuntimeException(e);
            }
        }

        if (currentState != state) {
            if (throwExceptionOnAppStateError()) {
                throw new RuntimeException("Timed out waiting for " + appName + " to be in state " + state + ". Actual state: " + currentState + ", Last log message:"
                                           + lastMessage);
            } else {
                Log.info(c, "waitForAppState", "Application " + appName + " did not reach " + state + " in " + waited + "ms");
            }
        } else {
            Log.info(c, "waitForAppState", "Application " + appName + " reached " + state + " in " + waited + "ms");
        }
    }

    protected boolean throwExceptionOnAppStateError() {
        return true;
    }

    public void addInstalledAppForValidation(String app) {
        final String method = "addInstalledAppForValidation";
        Log.info(c, method, "Adding installed app: " + app + " for validation");
        installedApplications.add(app);

        if (isStarted) {
            waitForAppState(app, AppState.STARTED, APP_START_TIMEOUT);
        }
    }

    public void removeInstalledAppForValidation(String app) {
        final String method = "removeInstalledAppForValidation";
        Log.info(c, method, "Removing installed app: " + app + " for validation");
        installedApplications.remove(app);

        if (isStarted) {
            waitForAppState(app, AppState.STOPPED, LOG_SEARCH_TIMEOUT);
        }
    }

    public void removeAllInstalledAppsForValidation() {
        final String method = "removeInstalledAppForValidation";
        Log.info(c, method, "Removing following list of installed application for validation");
        for (String app : installedApplications) {
            Log.info(c, method, " -" + app);
        }
        List<String> appsRemoved = new ArrayList<>(installedApplications);
        installedApplications.clear();

        if (isStarted) {
            for (String app : appsRemoved) {
                waitForAppState(app, AppState.STOPPED, LOG_SEARCH_TIMEOUT);
            }
        }
    }

    public Set<String> listAllInstalledAppsForValidation() {
        final String method = "listAllInstalledAppsForValidation";
        Log.info(c, method, "Returning list of installed application for validation");
        for (String app : installedApplications) {
            Log.info(c, method, " -" + app);
        }
        return installedApplications;
    }

    /**
     * Returns true if the server has been successfully started, and either
     * hasn't been stopped or hit exceptions during server stop.
     *
     * @return
     */
    public boolean isStarted() {
        return isStarted;
    }

    /**
     * Sets the server's state to "started". The server has been started by some
     * other means, and we are simply telling this class about it so that the server
     * can be stopped later.
     */
    public void setStarted() {
        isStarted = true;
    }

    /**
     * Sets the server's state flag to the state specified by the isStarted parameter.
     * The isStarted flag may not always be correct, if the server happens to be started
     * external from this class. This method allows for management of the state externally.
     *
     * @param isStarted
     */
    public void setStarted(boolean isStarted) {
        this.isStarted = isStarted;
    }

    /**
     * This method will check the server state and reset the state based on the results of the
     * status operation.
     *
     * @throws Exception
     */
    public int resetStarted() throws Exception {
        ProgramOutput serverStatusOutput = executeServerScript("status", null);
        int rc = serverStatusOutput.getReturnCode();
        if (rc == 0) {
            // Server is still running when rc == 0
            isStarted = true;

            //Setup the server logs assuming the default setting.
            messageAbsPath = logsRoot + messageFileName;
            consoleAbsPath = logsRoot + consoleFileName;
            traceAbsPath = logsRoot + traceFileName;

        } else {
            // Server is stopped when rc == 1.  Any other value means server
            // is in a bad way, but we still will treat it as not started.
            isStarted = false;
        }

        return rc;
    }

    /**
     * Start the server.
     *
     * @param  cleanStart      if true, the server will be started with a clean start
     * @param  useValidateApps if true, block until all of the registered apps have started
     * @throws Exception
     */
    public void startServer(boolean cleanStart, boolean useValidateApps) throws Exception {
        startServerAndValidate(true, cleanStart, useValidateApps);
    }

    public void deleteAllDropinApplications() throws Exception {
        LibertyFileManager.deleteLibertyDirectoryAndContents(machine, getServerRoot() + "/dropins");
        LibertyFileManager.createRemoteFile(machine, getServerRoot() + "/dropins").mkdir();
    }

    /**
     * Restart a drop-ins application.
     *
     * Rename the application to move it out of the drop-ins folder, then wait for a
     * log message that shows that the the application was shut down, then rename
     * the application to move it back into the drop-ins folder, then wait
     * for a log message that shows that the application was started.
     *
     * Because a single log may show multiple application start and multiple application
     * stop messages, the log message detection for this operation uses
     * {@link #waitForStringInLogUsingMark(String)}.
     *
     * @param  appFileName The name of the file of the application, for example, "snoop.war".
     *
     * @return             True or false telling if the application was successfully restarted.
     *
     * @throws Exception   Thrown in case of a failure of the restart.
     */
    public boolean restartDropinsApplication(String appFileName) throws Exception {
        final String method = "restartDropinsApplication";

        String appName = appFileName.substring(0, appFileName.lastIndexOf("."));
        String appInDropinsPath = serverRoot + "/dropins/" + appFileName;
        String appExcisedPath = serverRoot + "/" + appFileName;

        // Allow two attempts to rename the liberty file: Zip file caching may keep
        // application archives active after the application has quiesced, up to
        // the long zip caching pending interval.  See
        //   open-liberty/dev/com.ibm.ws.artifact.zip/src/
        //   com/ibm/ws/artifact/zip/cache/
        //    ZipCachingProperties.java
        // The default largest pending close time is specified
        // by property <code>zip.reaper.slow.pend.max</code>.  The default value
        // is 200 NS.  The retry interval is set at twice that.

        setMarkToEndOfLog(); // Only want messages which follow the app removal.

        // Logging in 'renameLibertyFile'.
        if (!LibertyFileManager.renameLibertyFile(machine, appInDropinsPath, appExcisedPath)) { // throws Exception
            Log.info(c, method, "Unable to move " + appFileName + " out of dropins, failing.");
            return false;
        } else {
            Log.info(c, method, appFileName + " successfully moved out of dropins, waiting for message...");
        }

        // The following app stop message does not necessarily indicate that the app has been completely removed.
        // We'll wait for 1s to ensure that the "restarted" app is recognized as a new rather than updated app.
        // If we don't wait here, in rare cases a CWWKZ0003I will be printed instead of CWWKZ0001I for the app.
        Thread.sleep(1000);

        String stopMsg = waitForStringInLogUsingMark("CWWKZ0009I:.*" + appName); // throws Exception
        if (stopMsg == null) {
            return false;
        }

        // Detection of the stop message means the mark was updated.  There is no need
        // to set the mark explicitly.

        // Logging in 'renameLibertyFile'.
        if (!LibertyFileManager.renameLibertyFile(machine, appExcisedPath, appInDropinsPath)) { // throws Exception
            Log.info(c, method, "Unable to move " + appFileName + " back into dropins, failing.");
            return false;
        } else {
            Log.info(c, method, appFileName + " successfully moved back into dropins, waiting for message...");
        }

        String startMsg = waitForStringInLogUsingMark("CWWKZ0001I:.*" + appName); // throws Exception
        if (startMsg == null) {
            return false;
        }

        // Detection of the start message means the mark was updated.  Subsequent log
        // log detection which uses the mark will start immediately following the
        // start message.

        return true;
    }

    /**
     *
     * Removes one or more applications from dropins.
     *
     * This does no clever testing using log files, it assumes you're using it before the server starts
     *
     * @param  fileNames the file name or names of the application, e.g. snoop.war
     * @return           {@code true} if the applications were moved successfully, {@code false} otherwise.
     * @throws Exception
     */
    public boolean removeDropinsApplications(String... fileNames) throws Exception {

        boolean allSucceeded = true;

        for (String fileName : fileNames) {

            String dropinsFilePath = serverRoot + "/dropins/" + fileName;
            String nonDropinsFilePath = serverRoot + "/" + fileName;

            allSucceeded = allSucceeded && LibertyFileManager.renameLibertyFile(machine, dropinsFilePath, nonDropinsFilePath);
        }

        return allSucceeded;
    }

    /**
     *
     * Removes one or more applications from dropins and wait for them to stop
     *
     * @param  fileNames the file name or names of the application, e.g. snoop.war
     * @return           {@code true} if the applications were moved successfully, {@code false} otherwise.
     * @throws Exception
     */
    public boolean removeAndStopDropinsApplications(String... fileNames) throws Exception {
        boolean allSucceeded = true;

        for (String fileName : fileNames) {
            allSucceeded = allSucceeded && removeAndStopDropinsApplication(fileName);
        }

        return allSucceeded;
    }

    /**
     *
     * Removes an application from dropins and waits for it to stop
     *
     * @param  fileNames the file name or names of the application, e.g. snoop.war
     * @return           {@code true} if the applications were moved successfully, {@code false} otherwise.
     * @throws Exception
     */
    private boolean removeAndStopDropinsApplication(String appFileName) throws Exception {
        final String method = "removeAndStopDropinsApplication";

        setMarkToEndOfLog();

        String appName = appFileName.substring(0, appFileName.lastIndexOf("."));
        String appInDropinsPath = serverRoot + "/dropins/" + appFileName;
        String nonDropinsFilePath = serverRoot + "/" + appFileName;

        if (!LibertyFileManager.renameLibertyFile(machine, appInDropinsPath, nonDropinsFilePath)) { // throws Exception
            Log.info(c, method, "Unable to move " + appFileName + " out of dropins, failing.");
            return false;
        } else {
            Log.info(c, method, appFileName + " successfully moved out of dropins, waiting for message...");
        }

        String stopMsg = waitForStringInLogUsingMark("CWWKZ0009I:.*" + appName); // throws Exception

        if (stopMsg == null) {
            return false;
        }
        removeInstalledAppForValidation(appName);

        return true;
    }

    /**
     * Restores one or more applications to dropins that has been removed by removeDropinsApplication.
     *
     * This assumes that the server is now running and checks waits for the app to startup
     * in the logs.
     *
     * @param  fileNames the file name or names of the application, e.g. snoop.war
     * @return           {@code true} if the applications were started successfully, {@code false} otherwise.
     * @throws Exception
     */
    public boolean restoreDropinsApplications(String... fileNames) throws Exception {
        final String method = "restartDropinsApplication";

        boolean allSucceeded = true;

        for (String fileName : fileNames) {
            String appName = fileName.substring(0, fileName.lastIndexOf("."));
            String dropinsFilePath = serverRoot + "/dropins/" + fileName;
            String nonDropinsFilePath = serverRoot + "/" + fileName;

            String startMsg = null;

            if (LibertyFileManager.renameLibertyFile(machine, nonDropinsFilePath, dropinsFilePath)) {
                Log.info(c, method, fileName + " successfully moved back into dropins, waiting for message...");
                startMsg = waitForStringInLogUsingMark("CWWKZ0001I:.*" + appName);
                allSucceeded = allSucceeded && (startMsg != null);
            } else {
                Log.info(c, method, "Unable to move " + fileName + " back into dropins, failing.");
                allSucceeded = false;
            }
        }
        return allSucceeded;
    }

    public void setLogsRoot(String root) {
        this.logsRoot = root;
    }

    public String getLogsRoot() {
        return logsRoot;
    }

    public void setExtraArgs(List<String> extraArgs) {
        this.extraArgs.clear();
        this.extraArgs.addAll(extraArgs);
    }

    /**
     * Issues a server script command against this server
     *
     * @param  command      command name
     * @param  optionalArgs any optional args needed by the command
     * @throws Exception    if the operation fails
     * @return              the output of the command
     */
    public ProgramOutput executeServerScript(String command, String[] optionalArgs) throws Exception {
        final String method = "executeServerScript";
        Log.info(c, method, "Running server script with command=" + command, optionalArgs);

        String cmd = installRoot + "/bin/server";

        // organize parms properly - the command name comes first, followed by the server name, followed
        // by an optional arguments
        String[] parms;
        if (optionalArgs == null) {
            parms = new String[2];
        } else {
            parms = new String[2 + optionalArgs.length];
            System.arraycopy(optionalArgs, 0, parms, 2, optionalArgs.length);
        }
        parms[0] = command;
        parms[1] = serverToUse;

        Properties useEnvVars = null;
        if (customUserDir) {
            useEnvVars = new Properties();
            useEnvVars.setProperty("WLP_USER_DIR", userDir);
        }

        return LibertyServerUtils.execute(machine, machineJava, useEnvVars, cmd, parms);
    }

    /**
     * Issues a server script command against this server with environment variables
     *
     * @param  command
     * @param  optionalArgs
     * @param  envVars
     * @return
     * @throws Exception
     */
    public ProgramOutput executeServerScript(String command, String[] optionalArgs, Properties envVars) throws Exception {
        final String method = "executeServerScript";
        Log.info(c, method, "Running server script with command=" + command, optionalArgs);

        String cmd = installRoot + "/bin/server";

        // organize parms properly - the command name comes first, followed by the server name, followed
        // by an optional arguments
        String[] parms;
        if (optionalArgs == null) {
            parms = new String[2];
        } else {
            parms = new String[2 + optionalArgs.length];
            System.arraycopy(optionalArgs, 0, parms, 2, optionalArgs.length);
        }
        parms[0] = command;
        parms[1] = serverToUse;

        Properties _envVars = null;
        if (envVars != null) {
            _envVars = new Properties();
            _envVars.putAll(envVars);
        }

        if (customUserDir) {
            _envVars = new Properties();
            _envVars.setProperty("WLP_USER_DIR", userDir);
        }

        if (!_envVars.isEmpty())
            Log.info(c, method, "Adding env vars: " + _envVars);

        return LibertyServerUtils.execute(machine, machineJava, _envVars, cmd, parms);
    }

    /**
     * If the server is running, this will execute:
     * WLP/bin/server javadump SERVERNAME
     *
     * which should generate a javacore / thread dump
     */
    public ProgramOutput javadumpThreads() throws Exception {
        final String method = "javadumpThreads";
        Log.info(c, method, "Acquiring thread dump");

        String cmd = installRoot + "/bin/server";
        String[] parms = { "javadump", serverToUse };

        Properties useEnvVars = new Properties();
        useEnvVars.setProperty("JAVA_HOME", machineJava);
        if (customUserDir)
            useEnvVars.setProperty("WLP_USER_DIR", userDir);
        Log.info(c, method, "Using additional env props: " + useEnvVars);

        ProgramOutput output = machine.execute(cmd, parms, useEnvVars);
        String stdout = output.getStdout();
        Log.info(c, method, "Server javadump output: " + stdout);
        Log.info(c, method, "Return code from javadump is: " + output.getReturnCode());

        return output;
    }

    /**
     * If the server is running, this will execute:
     * WLP/bin/server dump SERVERNAME
     *
     * which should generate a zip file with contents from the
     * server's directory and introspectors (includes threads). This will contain
     * information about registered services, etc. Which can help identify missing
     * dependencies.
     */
    public ProgramOutput serverDump() throws Exception {
        return serverDump(null);
    }

    /**
     * If the server is running, this will execute:
     * WLP/bin/server dump SERVERNAME --include=&lt;includeParameter&gt;
     *
     * which should generate a zip file with contents from the
     * server's directory and introspectors (includes threads). This will contain
     * information about registered services, etc. Which can help identify missing
     * dependencies.
     *
     * @param includeParameter server dump parameter -include=value
     */
    public ProgramOutput serverDump(String includeParameter) throws Exception {

        final String method = "serverDump";
        Log.info(c, method, "Acquiring full dump");

        String cmd = installRoot + "/bin/server";
        String[] parms;
        if (includeParameter == null)
            parms = new String[] { "dump", serverToUse };
        else
            parms = new String[] { "dump", serverToUse, "--include=" + includeParameter };

        Properties useEnvVars = new Properties();
        useEnvVars.setProperty("JAVA_HOME", machineJava);
        if (customUserDir)
            useEnvVars.setProperty("WLP_USER_DIR", userDir);
        Log.info(c, method, "Using additional env props: " + useEnvVars);

        ProgramOutput output = machine.execute(cmd, parms, useEnvVars);
        String stdout = output.getStdout();
        Log.info(c, method, "Server dump output: " + stdout);
        Log.info(c, method, "Return code from dump is: " + output.getReturnCode());

        return output;
    }

    public void setupForRestConnectorAccess() throws Exception {
        if (isStarted) {
            throw new IllegalStateException("Must call setupForRestConnectorAccess BEFORE starting the server");
        }

        //if the key file was generated by another test using the same server then it will be backed up in tmp
        //copy it back to the server...
        LocalFile keyFile = new LocalFile(pathToAutoFVTTestFiles + "/tmp/key.jks");
        if (keyFile.exists())
            keyFile.copyToDest(getMachine().getFile(getServerRoot() + "/resources/security/key.jks"));
        else {
            keyFile = new LocalFile(pathToAutoFVTTestFiles + "/tmp/key.p12");
            if (keyFile.exists())
                keyFile.copyToDest(getMachine().getFile(getServerRoot() + "/resources/security/key.p12"));
        }

        // Set up the trust store
        //System.setProperty("javax.net.ssl.trustStore", getServerRoot() + "/resources/security/key.jks");
        //System.setProperty("javax.net.ssl.trustStorePassword", "Liberty");

        checkForRestConnector.set(true);
    }

    /**
     * Creates a JMX rest connection to the server using the following user name, password and keystore password:
     * "theUser", "thePassword", "Liberty".
     *
     * If you need to connect with different values, use {@link #getJMXRestConnector(String, String, String)}.
     *
     * @return           JMXConnector connected to the server
     * @throws Exception If anything goes wrong!
     */
    public JMXConnector getJMXRestConnector() throws Exception {
        return getJMXRestConnector(getHttpDefaultSecurePort());
    }

    /**
     * Creates a JMX rest connection to the server using the following user name, password and keystore password:
     * "theUser", "thePassword", "Liberty".
     *
     * If you need to connect with different values, use {@link #getJMXRestConnector(String, String, String)}.
     *
     * @return           JMXConnector connected to the server
     * @throws Exception If anything goes wrong!
     */
    public JMXConnector getJMXRestConnector(int port) throws Exception {
        final String userName = "theUser";
        final String password = "thePassword";
        final String keystorePassword = "Liberty";

        return getJMXRestConnector(userName, password, keystorePassword, port);
    }

    /**
     * Creates a JMX rest connection to the server.
     *
     * @param  userName         The admin user
     * @param  password         The admin user password
     * @param  keystorePassword The keystore password used to open the server's key.jks
     * @return                  JMXConnector connected to the server
     * @throws Exception        If anything goes wrong!
     */
    public JMXConnector getJMXRestConnector(String userName, String password, String keystorePassword) throws Exception {
        return getJMXRestConnector(userName, password, keystorePassword, getHttpDefaultSecurePort());
    }

    private JMXConnector getJMXRestConnector(String userName, String password, String keystorePassword, int port) throws Exception {
        String METHOD_NAME = "getJMXRestConnector";
        Map<String, Object> environment = new HashMap<String, Object>();
        environment.put("jmx.remote.protocol.provider.pkgs", "com.ibm.ws.jmx.connector.client");
        environment.put(JMXConnector.CREDENTIALS, new String[] { userName, password });
        environment.put("com.ibm.ws.jmx.connector.client.disableURLHostnameVerification", true);
        environment.put("com.ibm.ws.jmx.connector.client.readTimeout", 2 * 60 * 1000);

        // Load the keystore file from the file system.
        KeyStore keyStore = KeyStore.getInstance("JKS");
        String path = getServerRoot() + "/resources/security/key.jks";
        File keyFile = new File(path);
        if (!keyFile.exists()) {
            path = getServerRoot() + "/resources/security/key.p12";
            keyFile = new File(path);
        }

        FileInputStream is = new FileInputStream(keyFile);
        byte[] fileBytes = new byte[(int) keyFile.length()];
        is.read(fileBytes);

        // Load the file to the Keystore object as type JKS (default).
        // If the load fails with an IOException, try to load it as type PKCS12.
        // Note that in java 9, dynamically generated keystores using java's keytool will be of type PKCS12 because
        // that is the new default. See this link for more information: http://openjdk.java.net/jeps/229
        // The code below will handle paltform differences and JDK level differences.
        try {
            Log.info(c, METHOD_NAME, "Loading keystore: " + path + " as type: " + keyStore.getType() + ". Bytes read from file: " + fileBytes.length);
            keyStore.load(new ByteArrayInputStream(fileBytes), keystorePassword.toCharArray());
        } catch (IOException ioe) {
            keyStore = KeyStore.getInstance("PKCS12");
            Log.info(c, METHOD_NAME, "Loading keystore: " + path + " as type: " + keyStore.getType() + ". Bytes read from file: " + fileBytes.length);
            keyStore.load(new ByteArrayInputStream(fileBytes), keystorePassword.toCharArray());
        }

        is.close();
        TrustManagerFactory trustManagerFactory = TrustManagerFactory.getInstance(TrustManagerFactory.getDefaultAlgorithm());
        trustManagerFactory.init(keyStore);
        SSLContext sslContext = SSLContext.getInstance("TLS");
        sslContext.init(null, trustManagerFactory.getTrustManagers(), null);
        environment.put("com.ibm.ws.jmx.connector.client.CUSTOM_SSLSOCKETFACTORY", sslContext.getSocketFactory());

        JMXServiceURL url = new JMXServiceURL("REST", getHostname(), port, "/IBMJMXConnectorREST");

        JMXConnector jmxConnector = JMXConnectorFactory.connect(url, environment);
        Log.info(c, METHOD_NAME, "Created JMX connector to server with URL: " + url + " Connector: " + jmxConnector);

        return jmxConnector;
    }

    /**
     * Retrieves an {@link ApplicationMBean} for a particular application on this server
     *
     * @param  applicationName the name of the application to operate on
     * @return                 an {@link ApplicationMBean}
     * @throws JmxException    if the object name for the input application cannot be constructed
     */
    public ApplicationMBean getApplicationMBean(String applicationName) throws JmxException {
        return new ApplicationMBean(getJmxServiceUrl(), applicationName);
    }

    /**
     * Get the JMX connection URL of this server
     *
     * @return              a {@link JMXServiceURL} that allows you to invoke MBeans on the server
     * @throws JmxException
     *                          if the server can't be found,
     *                          the localConnector-1.0 feature is not enabled,
     *                          or the address file is not valid
     */
    public JMXServiceURL getJmxServiceUrl() throws JmxException {
        return JmxServiceUrlFactory.getInstance().getUrl(this);
    }

    /**
     * Restarts an application via its MBean
     *
     * @param  applicationName the application to be restarted
     * @throws JmxException
     */
    public void restartApplication(String applicationName) throws JmxException {
        getApplicationMBean(applicationName).restart();
    }

    /**
     * Wait for the specified regex in the default logs from the last offset.
     * The offset is incremented every time this method is called.
     * <p>
     * This method will time out after a sensible period of
     * time has elapsed.
     *
     * @param  regexp a regular expression to search for
     * @return        the matching line in the log, or null if no matches
     *                appear before the timeout expires
     */
    public String waitForStringInTraceUsingLastOffset(String regexp) {
        return waitForStringInTraceUsingLastOffset(regexp, LOG_SEARCH_TIMEOUT);
    }

    /**
     * Wait for the specified regex in the default logs from the last offset.
     * The offset is incremented every time this method is called.
     * <p>
     * Unless there's a strong functional requirement that
     * your string appear super-quickly, or you know your string
     * might take a ridiculously long time (like five minutes),
     * consider using the method which takes a default timeout, {@link }
     *
     * @param  regexp
     * @param  timeout a timeout, in milliseconds
     * @return
     */
    public String waitForStringInTraceUsingLastOffset(String regexp, long timeout) {
        try {
            return waitForStringInLogUsingLastOffset(regexp, timeout, getMostRecentTraceFile());
        } catch (Exception e) {
            Log.warning(c, "Could not find string in default log file due to exception " + e);
            return null;
        }
    }

    /**
     * Wait for the specified regex in the most recent trace log from the last mark.
     * <p>
     * This method will time out after a sensible period of
     * time has elapsed.
     *
     * @param  regexp a regular expression to search for
     * @return        the matching line in the log, or null if no matches
     *                appear before the timeout expires
     */
    public String waitForStringInTraceUsingMark(String regexp) {
        return waitForStringInTraceUsingMark(regexp, LOG_SEARCH_TIMEOUT);
    }

    /**
     * Wait for the specified regex in the most recent trace log from the last mark.
     * <p>
     * Unless there's a strong functional requirement that
     * your string appear super-quickly, or you know your string
     * might take a ridiculously long time (like five minutes),
     * consider using the method which takes a default timeout, {@link }
     *
     * @param  regexp
     * @param  timeout a timeout, in milliseconds
     * @return
     */
    public String waitForStringInTraceUsingMark(String regexp, long timeout) {
        try {
            RemoteFile f = getMostRecentTraceFile();

            Log.info(c, "waitForStringInTrace", "Waiting for \"" + regexp + "\" to be found in " + f);
            return waitForStringInLogUsingMark(regexp, timeout, f);
        } catch (Exception e) {
            Log.warning(c, "Could not find string in trace log file due to exception " + e);
            return null;
        }
    }

    public int getHttpSecondaryPort() {
        return httpSecondaryPort;
    }

    public void setHttpSecondaryPort(int httpSecondaryPort) {
        this.httpSecondaryPort = httpSecondaryPort;
    }

    public int getHttpSecondarySecurePort() {
        return httpSecondarySecurePort;
    }

    public void setHttpSecondarySecurePort(int httpSecondarySecurePort) {
        this.httpSecondarySecurePort = httpSecondarySecurePort;
    }

    /**
     * Add to a list of strings that will be ignored when the server logs are
     * checked for errors on shutdown. The list is cleared every time the server
     * is stopped.
     *
     * @param regexes
     */
    public void addIgnoredErrors(List<String> regexes) {
        ignoredErrors.addAll(regexes);
    }

    /**
     * Populates a list with a fixed set error and warning messages to be ignored for
     * those buckets that choose to care about error or warning messages when the server
     * is stopped.
     *
     * Some history:
     * Starting in 2Q15, the default behavior was made for buckets to
     * care about waring/error messages. Buckets prior to 2Q15 and those that did not
     * care about those messages were excluded from the default behavior by being listed
     * under ant_build\resources\configuration\exemptServersList.txt.
     *
     * Issue:
     * Buckets that care about error/warning messages now fail sporadically because
     * of messages that show in the logs for reasons completely external to the FAT
     * being run.
     *
     * Workaround:
     * Create a new global list to account for failures that are proven to be
     * not test case specific and could apply to all buckets that are sensitive to
     * error/warning messages. It is true that this list could become really long
     * as unforseen and unrelated issues take place, but the expectation is that if
     * error/warning messages are seen, the first course of action would be to
     * report/fix the issue being exposed by the message. In certain cases; however,
     * the errors reported could be unpredictable and could not be prevented reliably.
     * It is only then that you may concider adding it to the list.
     */
    private void populateFixedListOfMessagesToIgnore() {

        // Added to stop iFix/testFix builds failing when listing warning message of testFix installed,
        // of course there is a test fix installed ...it is a test fix build
        fixedIgnoreErrorsList.add("CWWKF0014W:");
        // Added due to build break defect 168264. See defect for more details.
        fixedIgnoreErrorsList.add("CWWKF0017E.*cik.ext.product1.properties");
        // Added due to build break defect 221453.
        fixedIgnoreErrorsList.add("CWWKG0011W");
    }

    public boolean isJava2SecurityEnabled() {
        boolean globalEnabled = GLOBAL_JAVA2SECURITY || GLOBAL_DEBUG_JAVA2SECURITY;
        if (!globalEnabled)
            return false;

        boolean isJava2SecExempt = !serverNeedsToRunWithJava2Security();
        Log.info(c, "isJava2SecurityEnabled", "Is server " + getServerName() + " Java 2 Security exempt?  " + isJava2SecExempt);
        return !isJava2SecExempt;
    }

    protected boolean serverNeedsToRunWithJava2Security() {
        // Allow servers to opt-out of j2sec by setting
        // websphere.java.security.exempt=true
        // in their ${server.config.dir}/bootstrap.properties
        return !"true".equalsIgnoreCase(getBootstrapProperties().getProperty("websphere.java.security.exempt"));
    }

    private boolean isEE11OrLaterEnabled() throws Exception {
        if (JakartaEEAction.isEE11OrLaterActive()) {
            return true;
        }

        if (JakartaEEAction.isEE9OrLaterActive()) {
            return false;
        }

        // EE 11 which doesn't support Java security manager can run with Java 17.  As such we need to return false even if we are running
        // with Java security enabled in the build.

        RemoteFile serverXML = machine.getFile(serverRoot + "/" + SERVER_CONFIG_FILE_NAME);
        InputStreamReader in = new InputStreamReader(serverXML.openForReading());
        try (Scanner s = new Scanner(in)) {
            while (s.hasNextLine()) {
                String line = s.nextLine();
                if (line.contains("<featureManager>")) {//So has reached featureSets
                    while (s.hasNextLine()) {
                        line = s.nextLine();
                        if (line.contains("</featureManager>"))
                            break;

                        line = line.replaceAll("<feature>", "");
                        line = line.replaceAll("</feature>", "");
                        line = line.trim();
                        String lowerCaseFeatureName = line.toLowerCase();

                        // special case data-1.1 until JakartaEE12Action is created when EE 12 is more of a thing.
                        if (JakartaEE11Action.EE11_ONLY_FEATURE_SET_LOWERCASE.contains(lowerCaseFeatureName) || "data-1.1".equals(lowerCaseFeatureName)) {
                            return true;
                        }
                    }
                }
            }
        }

        return false;
    }

    //FIPS 140-3
    public boolean isFIPS140_3EnabledAndSupported() throws Exception {
        String methodName = "isFIPS140_3EnabledAndSupported";
        JavaInfo serverJavaInfo = JavaInfo.forServer(this);
        boolean isIBMJVM8 = (serverJavaInfo.majorVersion() == 8) && (serverJavaInfo.VENDOR == Vendor.IBM);
        if (GLOBAL_FIPS_140_3) {
            Log.info(c, methodName, "Liberty server is running JDK version: " + serverJavaInfo.majorVersion() + " and vendor: " + serverJavaInfo.VENDOR);
            if (isIBMJVM8) {
                Log.info(c, methodName, "global build properties FIPS_140_3 is set for server " + getServerName() +
                                        " and IBM java 8 is available to run with FIPS 140-3 enabled.");
            } else {
                Log.info(c, methodName, "The global build properties FIPS_140_3 is set for server " + getServerName() +
                                        ",  but no IBM java 8 on liberty server to run with FIPS 140-3 enabled.");
            }
        }
        return GLOBAL_FIPS_140_3 && isIBMJVM8;
    }

    /**
     * No longer using bootstrap properties to update server config for database rotation.
     * Instead look at using the fattest.databases module
     */
    @Deprecated
    @SuppressWarnings("deprecation")
    public void configureForAnyDatabase() throws Exception {
        ServerConfiguration config = getServerConfiguration();
        config.updateDatabaseArtifacts();
        updateServerConfiguration(config);
    }

    @SuppressWarnings("deprecation")
    public boolean isIBMJVM() {
        return javaInfo.vendor() == JavaInfo.Vendor.IBM;
    }

    @SuppressWarnings("deprecation")
    public boolean isOracleJVM() {
        return javaInfo.vendor() == JavaInfo.Vendor.SUN_ORACLE;
    }

    public void useSecondaryHTTPPort() {
        setHttpDefaultPort(getHttpSecondaryPort());
        setHttpDefaultSecurePort(getHttpSecondarySecurePort());
    }

    public void setConsoleLogName(String consoleLogName) {
        this.consoleFileName = consoleLogName;
        this.consoleAbsPath = logsRoot + consoleLogName;
    }

    public void setAdditionalSystemProperties(Map<String, String> additionalSystemProperties) {
        this.additionalSystemProperties = additionalSystemProperties;
    }

    public void clearAdditionalSystemProperties() {
        this.additionalSystemProperties = null;
    }

    /**
     * Sets the flag that prevents FFDCs associated with this server from being collected and
     * reported to the logic that checks for unexpected FFDCs during server stop.
     *
     * NOTE: The use of this method to disable unexpected FFDC checking is discouraged unless
     * there is a real need for it. The value of this variable is true by default.
     *
     * @param ffdcChecking. False to disable unexpected FFDC checking. True, otherwise.
     */
    public void setFFDCChecking(boolean ffdcChecking) {
        this.ffdcChecking = ffdcChecking;
    }

    /**
     * Returns true if unexpected FFDC checking is enabled. False, otherwise.
     *
     * @return True if unexpected FFDC checking is enabled. False, otherwise.
     */
    public boolean getFFDCChecking() {
        return ffdcChecking;
    }

    @Override
    public RemoteFile lmcGetDefaultLogFile() throws Exception {
        return getDefaultLogFile();
    }

    @Override
    public void lmcClearLogOffsets() {
        logOffsets.clear();
        originOffsets.clear();
    }

    @Override
    public void lmcResetLogOffsets() {
        logOffsets = new HashMap<String, Long>(originOffsets);
    }

    @Override
    public void lmcSetOriginLogOffsets() {
        originOffsets = new HashMap<String, Long>(logOffsets);
    }

    @Override
    public void lmcUpdateLogOffset(String logFile, Long newLogOffset) {
        updateLogOffset(logFile, newLogOffset);
    }

    public void setBvtPortPropertyName(String propertyName) {
        bvtPortPropertyName = propertyName;
    }

    public void setBvtSecurePortPropertyName(String propertyName) {
        bvtSecurePortPropertyName = propertyName;
    }

    public int getBvtPort() {
        if (bvtPortPropertyName != null) {
            return Integer.getInteger(bvtPortPropertyName);
        } else {
            return getHttpDefaultPort();
        }
    }

    public int getBvtSecurePort() {
        if (bvtSecurePortPropertyName != null) {
            return Integer.getInteger(bvtSecurePortPropertyName);
        } else {
            return getHttpDefaultSecurePort();
        }
    }

    @Override
    public String toString() {
        return serverToUse + " : " + super.toString();
    }

    private Boolean checkpointSupported;

    /**
     * <pre>
     *   bin/server start --checkpoint==[PHASE];
     *   bin/server restore
     * </pre>
     *
     * @return           true if the server has requisite support for the following operations, false otherwise.
     *
     * @throws Exception we may attempt to fork a new jvm to test for support. An exception typically
     *                       means a Failure around forking the new process.
     */
    public boolean getCheckpointSupported() {
        if (checkpointSupported == null) {
            // Check if criu supported. Needed to run checkpoint/restore tests.
            if ("LINUX".equals(machineOS.name().trim().toUpperCase())) {
                JavaInfo jinfo;
                try {
                    jinfo = JavaInfo.fromPath(machineJava);
                } catch (IOException e) {
                    LOG.warning("Unable to detect platform support for criu: " + e.getMessage());
                    return false; //no cache of checkpointSupported let it keep trying.
                }
                checkpointSupported = jinfo.isCriuSupported();
            } else {
                checkpointSupported = false;
            }
        }
        return checkpointSupported;
    }

    protected String getOpenLibertyPropertiesFilePath() {
        return getInstallRoot() + "/lib/versions/" + OPENLIBERTY_PROPERTIES_FILE_NAME;
    }

    protected RemoteFile getOpenLibertyPropertiesFile() throws Exception {
        return LibertyFileManager.createRemoteFile(machine, getOpenLibertyPropertiesFilePath());
    }

    /**
     * @return the contents of the wlp/lib/versions/openliberty.properties file
     */
    public Properties getOpenLibertyProperties() {
        if (openLibertyProperties == null) {
            openLibertyProperties = new Properties();
            InputStream is = null;
            try {
                is = getOpenLibertyPropertiesFile().openForReading();
                openLibertyProperties.load(is);
            } catch (Exception e) {
                LOG.warning("Unable to read openliberty.properties file: " + e.getMessage());
            } finally {
                if (is != null) {
                    try {
                        is.close();
                    } catch (IOException e) {
                        LOG.warning("Unable to close input stream for openliberty.properties file: " + e.getMessage());
                    }
                }
            }
        }
        return openLibertyProperties;
    }

    /**
     * @return the product version value from the openliberty.properties file
     */
    public String getOpenLibertyVersion() {
        if (openLibertyVersion == null) {
            openLibertyVersion = (String) getOpenLibertyProperties().get(COM_IBM_WEBSPHERE_PRODUCTVERSION_KEY);
        }
        return openLibertyVersion;
    }

    public String getEnvVar(String var) {
        return envVars.get(var);
    }
}<|MERGE_RESOLUTION|>--- conflicted
+++ resolved
@@ -3513,23 +3513,6 @@
 
                                                      "jsp23jsp22Server", //com.ibm.ws.jsp.2.3_fat
 
-<<<<<<< HEAD
-                                                     "Config13TCKServer", //com.ibm.ws.microprofile.config.1.3_fat_tck
-=======
-                                                     "mpGraphQL10.basicQuery", //com.ibm.ws.microprofile.graphql.1.0_fat
-                                                     "mpGraphQL10.defaultvalue", //com.ibm.ws.microprofile.graphql.1.0_fat
-                                                     "mpGraphQL10.graphQLInterface", //com.ibm.ws.microprofile.graphql.1.0_fat
-                                                     "mpGraphQL10.iface", //com.ibm.ws.microprofile.graphql.1.0_fat
-                                                     "mpGraphQL10.ignore", //com.ibm.ws.microprofile.graphql.1.0_fat
-                                                     "mpGraphQL10.inputFields", //com.ibm.ws.microprofile.graphql.1.0_fat
-                                                     "mpGraphQL10.jarInWar", //com.ibm.ws.microprofile.graphql.1.0_fat
-                                                     "mpGraphQL10.outputFields", //com.ibm.ws.microprofile.graphql.1.0_fat
-                                                     "mpGraphQL10.rolesAuth", //com.ibm.ws.microprofile.graphql.1.0_fat
-                                                     "mpGraphQL10.types", //com.ibm.ws.microprofile.graphql.1.0_fat
-                                                     "mpGraphQL10.ui", //com.ibm.ws.microprofile.graphql.1.0_fat
-                                                     "mpGraphQL10.voidQuery", //com.ibm.ws.microprofile.graphql.1.0_fat
->>>>>>> 95ea32da
-
                                                      "MetricsMonitorServer", //io.openliberty.microprofile.metrics.internal.5.x.monitor_fat
 
                                                      "ApplicationProcessorServer", //io.openliberty.microprofile.openapi.2.0.internal_fat
