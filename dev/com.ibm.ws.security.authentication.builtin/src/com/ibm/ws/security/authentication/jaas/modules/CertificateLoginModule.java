/*******************************************************************************
 * Copyright (c) 2011 IBM Corporation and others.
 * All rights reserved. This program and the accompanying materials
 * are made available under the terms of the Eclipse Public License v1.0
 * which accompanies this distribution, and is available at
 * http://www.eclipse.org/legal/epl-v10.html
 *
 * Contributors:
 *     IBM Corporation - initial API and implementation
 *******************************************************************************/
package com.ibm.ws.security.authentication.jaas.modules;

import java.io.IOException;
import java.security.cert.X509Certificate;
import java.util.Hashtable;
import java.util.Set;

import javax.naming.InvalidNameException;
import javax.security.auth.Subject;
import javax.security.auth.callback.Callback;
import javax.security.auth.callback.CallbackHandler;
import javax.security.auth.callback.UnsupportedCallbackException;
import javax.security.auth.login.LoginException;
import javax.security.auth.spi.LoginModule;
import javax.security.auth.x500.X500Principal;

import com.ibm.ejs.ras.TraceNLS;
import com.ibm.websphere.ras.Tr;
import com.ibm.websphere.ras.TraceComponent;
import com.ibm.ws.ffdc.annotation.FFDCIgnore;
import com.ibm.ws.security.AccessIdUtil;
import com.ibm.ws.security.authentication.AuthenticationException;
import com.ibm.ws.security.authentication.CertificateAuthenticator;
import com.ibm.ws.security.authentication.collective.CollectiveAuthenticationPlugin;
import com.ibm.ws.security.authentication.internal.jaas.JAASServiceImpl;
import com.ibm.ws.security.authentication.internal.jaas.modules.ServerCommonLoginModule;
import com.ibm.ws.security.authentication.principals.WSPrincipal;
import com.ibm.ws.security.registry.CertificateMapFailedException;
import com.ibm.ws.security.registry.CertificateMapNotSupportedException;
import com.ibm.ws.security.registry.EntryNotFoundException;
import com.ibm.ws.security.registry.RegistryException;
import com.ibm.ws.security.registry.UserRegistry;
import com.ibm.wsspi.kernel.service.utils.ConcurrentServiceReferenceMap;
import com.ibm.wsspi.security.auth.callback.WSX509CertificateChainCallback;
import com.ibm.wsspi.security.token.AttributeNameConstants;

/**
 *
 */
public class CertificateLoginModule extends ServerCommonLoginModule implements LoginModule {

    private static final TraceComponent tc = Tr.register(CertificateLoginModule.class, TraceConstants.TRACE_GROUP, TraceConstants.MESSAGE_BUNDLE);
    private String username = null;
    private String authenticatedId = null;
    private String securityName = null;
    private boolean collectiveCert = false;

    /**
     * Gets the required Callback objects needed by this login module.
     *
     * @param callbackHandler
     * @return
     * @throws IOException
     * @throws UnsupportedCallbackException
     */
    @Override
    public Callback[] getRequiredCallbacks(CallbackHandler callbackHandler) throws IOException, UnsupportedCallbackException {
        Callback[] callbacks = new Callback[1];
        callbacks[0] = new WSX509CertificateChainCallback(null);

        callbackHandler.handle(callbacks);
        return callbacks;
    }

    /** {@inheritDoc} */
    @Override
    @FFDCIgnore({ RegistryException.class, CertificateMapFailedException.class, LoginException.class })
    public boolean login() throws LoginException {
        if (isAlreadyProcessed()) {
            if (TraceComponent.isAnyTracingEnabled() && tc.isDebugEnabled()) {
                Tr.debug(tc, "Already processed by other login module, abstaining.");
            }
            return false;
        }

        X509Certificate certChain[] = null;
        try {
            Callback[] callbacks = getRequiredCallbacks(callbackHandler);
            certChain = ((WSX509CertificateChainCallback) callbacks[0]).getX509CertificateChain();

            // If we have insufficient data, abstain.
            if (certChain == null || certChain.length == 0) {
                return false;
            }

            setAlreadyProcessed();

            // Check if the certificate subject is a collective certificate chain.
            // If it is a collective certificate chain, handle the collective login
            // otherwise, do a user login.
            CollectiveAuthenticationPlugin plugin = getCollectiveAuthenticationPlugin();
            collectiveCert = plugin.isCollectiveCertificateChain(certChain);
            if (collectiveCert || plugin.isCollectiveCACertificate(certChain)) {
                handleCollectiveLogin(certChain, plugin, collectiveCert);
            } else {
                CertificateAuthenticator certAuthen = getCertificateAuthenticator(certChain);
                if (certAuthen != null) {
                    handleCertificateAuthenticator(certChain, certAuthen);
                } else {
                    handleUserLogin(certChain);
                }
            }

            updateSharedState();
            return true;

        } catch (CertificateMapFailedException e) {
            String dn = certChain[0].getSubjectX500Principal().getName();
            String msg = TraceNLS.getFormattedMessage(
                                                      this.getClass(),
                                                      TraceConstants.MESSAGE_BUNDLE,
                                                      "JAAS_AUTHENTICATION_FAILED_CERTNOMAP",
                                                      new Object[] { dn },
                                                      "CWWKS1101I: CLIENT-CERT Authentication failed for the client certificate with dn {0}. The dn did not map to a user in the registry.");
            if (TraceComponent.isAnyTracingEnabled() && tc.isDebugEnabled()) {
                Tr.debug(tc, "CLIENT-CERT Authentication failed for the client certificate with dn " + dn + ". The dn did not map to a user in the registry.");
            }
            throw new AuthenticationException(msg, e);
        } catch (RegistryException e) {
            String dn = certChain[0].getSubjectX500Principal().getName();
            String msg = TraceNLS.getFormattedMessage(
                                                      this.getClass(),
                                                      TraceConstants.MESSAGE_BUNDLE,
                                                      "JAAS_AUTHENTICATION_FAILED_CERTNOMAP",
                                                      new Object[] { dn },
                                                      "CWWKS1101I: CLIENT-CERT Authentication failed for the client certificate with dn {0}. The dn did not map to a user in the registry.");
            if (TraceComponent.isAnyTracingEnabled() && tc.isDebugEnabled()) {
                Tr.debug(tc, "CLIENT-CERT Authentication failed for the client certificate with dn " + dn + ". The dn did not map to a user in the registry.");
            }
            throw new AuthenticationException(msg, e);
        } catch (LoginException e) {
            // Need to re-throw LoginException
            throw e;
        } catch (Exception e) {
            if (tc.isDebugEnabled()) {
                Tr.debug(tc, "Exception while processing CertificateLoginModule.login.", e);
            }
            // This is not normal: FFDC will be instrumented
            String dn;
            if (certChain != null)
                dn = certChain[0].getSubjectX500Principal().getName();
            else
                dn = "certChain=null";
            String msg = TraceNLS.getFormattedMessage(this.getClass(),
                                                      TraceConstants.MESSAGE_BUNDLE,
                                                      "JAAS_AUTHENTICATION_FAILED_CERT_INTERNAL_ERROR",
                                                      new Object[] { dn, e },
                                                      "CWWKS1102E: CLIENT-CERT Authentication failed for the client certificate with dn " + dn + ". An internal error occurred: "
                                                                              + e.getLocalizedMessage());
            if (TraceComponent.isAnyTracingEnabled() && tc.isErrorEnabled()) {
                Tr.error(tc, "JAAS_AUTHENTICATION_FAILED_CERT_INTERNAL_ERROR", dn, e.getLocalizedMessage());
            }
            throw new AuthenticationException(msg, e);
        }
    }

    /**
     * Get the accessid components (type, realm, username) from the
     * CertificateAuthenticator and create the Principal and credentials
     *
     * @param certChain
     * @param bob
     */
    private void handleCertificateAuthenticator(X509Certificate[] certChain,
                                                CertificateAuthenticator certAuthen) throws Exception {
        String type = certAuthen.getType();
        if (type == null)
            type = AccessIdUtil.TYPE_USER;
        String realm = certAuthen.getRealm();
        if (realm == null)
            realm = "defaultRealm";
        authenticatedId = certAuthen.getUsername();
        username = authenticatedId;
        String accessId = AccessIdUtil.createAccessId(type, realm, authenticatedId);
        addCredentials(accessId);
    }

    /**
     * See if there is a CertificateAuthenticator service that will
     * vouch for this cert chain. Return the 1st authenticator that
     * return true from authenticateCertificateChain()
     *
     * @param certChain
     * @throws LoginException
     * @return
     */
    private CertificateAuthenticator getCertificateAuthenticator(X509Certificate[] certChain) throws LoginException {
        CertificateAuthenticator certAuthen = null;
        ConcurrentServiceReferenceMap<String, CertificateAuthenticator> certAuthens = JAASServiceImpl.getCertificateAuthenticators();
        Set<String> keys = certAuthens.keySet();
        if (TraceComponent.isAnyTracingEnabled() && tc.isDebugEnabled()) {
            Tr.debug(tc, "CertificateAuthenticator keys:", keys);
        }
        // Iterate through the CertificateAuthenticators and call
        // authenticateCertificateChain. Return the 1st one to return true.
        for (String key : keys) {
            CertificateAuthenticator current = certAuthens.getService(key);
            if (current.authenticateCertificateChain(certChain)) {
                certAuthen = current;
                break;
            }
        }
        return certAuthen;
    }

    /**
     * Handles a collective certificate login.
     *
     * @param certChain
     * @param x509Subject
     * @throws InvalidNameException
     * @throws AuthenticationException
     * @throws Exception
     */
    private void handleCollectiveLogin(X509Certificate certChain[], CollectiveAuthenticationPlugin plugin,
                                       boolean collectiveCert) throws InvalidNameException, AuthenticationException, Exception {
        // If the chain is not authenticated, it will throw an AuthenticationException
        plugin.authenticateCertificateChain(certChain, collectiveCert);
        X509Certificate cert = certChain[0];
        X500Principal x509Subject = cert.getSubjectX500Principal();
        String accessId = AccessIdUtil.createAccessId(AccessIdUtil.TYPE_SERVER,
                                                      "collective",
                                                      x509Subject.getName());
        username = x509Subject.getName();
        authenticatedId = x509Subject.getName();
        addCredentials(accessId);
    }

    /**
     * Add unique ID and call setPrincipalAndCredentials
     *
     * @param accessId
     * @throws Exception
     */
    private void addCredentials(String accessId) throws Exception {
        temporarySubject = new Subject();
        Hashtable<String, Object> hashtable = new Hashtable<String, Object>();
        hashtable.put(AttributeNameConstants.WSCREDENTIAL_UNIQUEID, AccessIdUtil.getUniqueId(accessId));
        temporarySubject.getPublicCredentials().add(hashtable);
        temporarySubject.getPublicCredentials().remove(hashtable);
    }

    /**
     * Handles a non-collective certificate login.
     *
     * Note:
     * In distributed env, both username and securityName in this method are the same.
     * In zOS env, username has platform cred appended while securityName does not.
     *
     * username : TESTUSER::c2c2c70001013....00
     * securityName: TESTUSER
     *
     * @param certChain
     * @throws RegistryException
     * @throws CertificateMapNotSupportedException
     * @throws CertificateMapFailedException
     * @throws EntryNotFoundException
     * @throws Exception
     */
    private void handleUserLogin(X509Certificate certChain[]) throws RegistryException, CertificateMapNotSupportedException, CertificateMapFailedException, EntryNotFoundException, Exception {
        X509Certificate cert = certChain[0];

        UserRegistry userRegistry = getUserRegistry();
        username = userRegistry.mapCertificate(cert);
        authenticatedId = userRegistry.getUniqueUserId(username);
        securityName = userRegistry.getUserSecurityName(authenticatedId);
        if (TraceComponent.isAnyTracingEnabled() && tc.isDebugEnabled()) {
            Tr.debug(tc, "username=[" + username +
                         "] authenticatedId=[" + authenticatedId +
                         "] securityName=[" + securityName + "]");
        }
        setUpTemporarySubject();
    }

    /**
     * Populate a temporary subject in response to a successful authentication.
     * We use a temporary Subject because if something goes wrong in this flow,
     * we are not updating the "live" Subject. If performance is a problem, it may
     * be necessary to create a placeholder instead of a subject and modify the credentials
     * service to return a set of credentials or update the holder in order to place in
     * the shared state.
     *
     * @throws Exception
     */
    private void setUpTemporarySubject() throws Exception {
        temporarySubject = new Subject();
        UserRegistry ur = getUserRegistry();
        String accessId = AccessIdUtil.createAccessId(AccessIdUtil.TYPE_USER,
                                                      ur.getRealm(),
                                                      ur.getUniqueUserId(username));
<<<<<<< HEAD
        setWSPrincipal(temporarySubject, securityName, accessId, WSPrincipal.AUTH_METHOD_CERTIFICATE);
        setCredentials(temporarySubject, username, authenticatedId);
        setPrincipals(temporarySubject, securityName, accessId, WSPrincipal.AUTH_METHOD_CERTIFICATE, null);
=======
        setPrincipalAndCredentials(temporarySubject, securityName, username, securityName, accessId, WSPrincipal.AUTH_METHOD_CERTIFICATE);

>>>>>>> be5a122e
    }

    /** {@inheritDoc} */
    @Override
    public boolean commit() throws LoginException {
        if (authenticatedId == null) {
            if (TraceComponent.isAnyTracingEnabled() && tc.isEventEnabled())
                Tr.event(tc, "Authentication did not occur for this login module, abstaining.");
            return false;
        }
        setUpSubject();
        return true;
    }

    /** {@inheritDoc} */
    @Override
    public boolean abort() {
        cleanUpSubject();
        authenticatedId = null;
        username = null;
        return true;
    }

    /** {@inheritDoc} */
    @Override
    public boolean logout() {
        cleanUpSubject();
        authenticatedId = null;
        username = null;
        return true;
    }
}<|MERGE_RESOLUTION|>--- conflicted
+++ resolved
@@ -298,14 +298,9 @@
         String accessId = AccessIdUtil.createAccessId(AccessIdUtil.TYPE_USER,
                                                       ur.getRealm(),
                                                       ur.getUniqueUserId(username));
-<<<<<<< HEAD
         setWSPrincipal(temporarySubject, securityName, accessId, WSPrincipal.AUTH_METHOD_CERTIFICATE);
-        setCredentials(temporarySubject, username, authenticatedId);
+        setCredentials(temporarySubject, securityName, username);
         setPrincipals(temporarySubject, securityName, accessId, WSPrincipal.AUTH_METHOD_CERTIFICATE, null);
-=======
-        setPrincipalAndCredentials(temporarySubject, securityName, username, securityName, accessId, WSPrincipal.AUTH_METHOD_CERTIFICATE);
-
->>>>>>> be5a122e
     }
 
     /** {@inheritDoc} */
