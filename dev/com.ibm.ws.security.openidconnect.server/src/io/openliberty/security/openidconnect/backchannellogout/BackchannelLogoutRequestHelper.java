--- conflicted
+++ resolved
@@ -35,10 +35,7 @@
 import com.ibm.ws.kernel.productinfo.ProductInfo;
 import com.ibm.ws.security.oauth20.ProvidersService;
 import com.ibm.ws.security.oauth20.api.OAuth20Provider;
-<<<<<<< HEAD
-=======
 import com.ibm.ws.security.oauth20.api.OidcOAuth20ClientProvider;
->>>>>>> a684571c
 import com.ibm.ws.security.oauth20.plugins.OidcBaseClient;
 import com.ibm.ws.security.openidconnect.server.internal.JwtUtils;
 import com.ibm.ws.security.openidconnect.token.JWT;
@@ -117,7 +114,37 @@
         return true;
     }
 
-<<<<<<< HEAD
+    boolean hasClientWithBackchannelLogoutUri() {
+        String oauthProviderName = oidcServerConfig.getOauthProviderName();
+        OAuth20Provider provider = ProvidersService.getOAuth20Provider(oauthProviderName);
+        if (provider == null) {
+            return false;
+        }
+        return hasClientWithBackchannelLogoutUri(provider);
+    }
+
+    @FFDCIgnore(OidcServerException.class)
+    boolean hasClientWithBackchannelLogoutUri(OAuth20Provider provider) {
+        OidcOAuth20ClientProvider clientProvider = provider.getClientProvider();
+        if (clientProvider == null) {
+            return false;
+        }
+        try {
+            for (OidcBaseClient client : clientProvider.getAll()) {
+                String backchannelLogoutUri = client.getBackchannelLogoutUri();
+                if (backchannelLogoutUri != null && !backchannelLogoutUri.isEmpty()) {
+                    return true;
+                }
+            }
+        } catch (OidcServerException e) {
+            if (tc.isDebugEnabled()) {
+                Tr.debug(tc, "There was an issue getting all the OIDC OAuth20 clients.");
+            }
+            return false;
+        }
+        return false;
+    }
+
     void validateIdTokenHint(String idTokenHint) throws Exception {
         String oauthProviderName = oidcServerConfig.getOauthProviderName();
         OAuth20Provider oauthProvider = ProvidersService.getOAuth20Provider(oauthProviderName);
@@ -126,37 +153,6 @@
             Tr.debug(tc, "JWT : " + jwt);
         }
         jwt.verifySignatureOnly();
-=======
-    boolean hasClientWithBackchannelLogoutUri() {
-        String oauthProviderName = oidcServerConfig.getOauthProviderName();
-        OAuth20Provider provider = ProvidersService.getOAuth20Provider(oauthProviderName);
-        if (provider == null) {
-            return false;
-        }
-        return hasClientWithBackchannelLogoutUri(provider);
-    }
-
-    @FFDCIgnore(OidcServerException.class)
-    boolean hasClientWithBackchannelLogoutUri(OAuth20Provider provider) {
-        OidcOAuth20ClientProvider clientProvider = provider.getClientProvider();
-        if (clientProvider == null) {
-            return false;
-        }
-        try {
-            for (OidcBaseClient client : clientProvider.getAll()) {
-                String backchannelLogoutUri = client.getBackchannelLogoutUri();
-                if (backchannelLogoutUri != null && !backchannelLogoutUri.isEmpty()) {
-                    return true;
-                }
-            }
-        } catch (OidcServerException e) {
-            if (tc.isDebugEnabled()) {
-                Tr.debug(tc, "There was an issue getting all the OIDC OAuth20 clients.");
-            }
-            return false;
-        }
-        return false;
->>>>>>> a684571c
     }
 
     void sendBackchannelLogoutRequestsToClients(Map<OidcBaseClient, Set<String>> clientsAndLogoutTokens) {
