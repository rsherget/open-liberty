--- conflicted
+++ resolved
@@ -78,16 +78,8 @@
 
     @Override
     public boolean logout(HttpServletRequest request, HttpServletResponse response, String userName) throws ServletException {
-<<<<<<< HEAD
-        if (userName == null || userName.isEmpty()) {
-            if (tc.isDebugEnabled()) {
-                Tr.debug(tc, "The userName is null or empty, so logout will not be performed.");
-            }
-            return false;
-=======
         if (userName != null && !userName.isEmpty()) {
             userName = normalizeUserName(userName);
->>>>>>> 3e359d0f
         }
         String requestUri = request.getRequestURI();
         OidcServerConfig oidcServerConfig = getMatchingConfig(requestUri);
