--- conflicted
+++ resolved
@@ -1874,11 +1874,7 @@
     /**
      * server.xml has a config that does not specify a keyManagementKeyAlias - this test ensures that we do not accept encrypted
      * tokens when there is no keyManagementKeyAlias.
-<<<<<<< HEAD
-     *
-=======
-     * 
->>>>>>> b1a5ecdd
+     *
      * See
      * https://github.com/eclipse/microprofile-jwt-auth/blob/master/spec/src/main/asciidoc/configuration.asciidoc#requirements-for-accepting-signed-and-encrypted-tokens
      */
@@ -1898,11 +1894,7 @@
     /**
      * server.xml has a config that specifies a key management key alias - this test ensures that we do not accept unencrypted
      * tokens when keyManagementKeyAlias is configured.
-<<<<<<< HEAD
-     *
-=======
-     * 
->>>>>>> b1a5ecdd
+     *
      * See
      * https://github.com/eclipse/microprofile-jwt-auth/blob/master/spec/src/main/asciidoc/configuration.asciidoc#requirements-for-accepting-signed-and-encrypted-tokens
      */
