/**
 * Licensed to the Apache Software Foundation (ASF) under one
 * or more contributor license agreements. See the NOTICE file
 * distributed with this work for additional information
 * regarding copyright ownership. The ASF licenses this file
 * to you under the Apache License, Version 2.0 (the
 * "License"); you may not use this file except in compliance
 * with the License. You may obtain a copy of the License at
 *
 * http://www.apache.org/licenses/LICENSE-2.0
 *
 * Unless required by applicable law or agreed to in writing,
 * software distributed under the License is distributed on an
 * "AS IS" BASIS, WITHOUT WARRANTIES OR CONDITIONS OF ANY
 * KIND, either express or implied. See the License for the
 * specific language governing permissions and limitations
 * under the License.
 */

package org.apache.cxf.service.model;

import javax.xml.namespace.QName;

import org.apache.cxf.ws.addressing.EndpointReferenceType;
import org.apache.cxf.ws.addressing.EndpointReferenceUtils;

/**
 * The EndpointInfo contains the information for a web service 'port' inside of a service.
 */
public class EndpointInfo extends AbstractDescriptionElement implements NamedItem {
    String transportId;
    ServiceInfo service;
    BindingInfo binding;
    QName name;
    private volatile EndpointReferenceType lastAddressSet; //Liberty: Maintain last address set for when threadlocal value may be null.
<<<<<<< HEAD
    
    // Liberty #3669:  Store address in a theadLocal to avoid issue where redirected URL is mismatched when accessed 
=======

    // Liberty #3669:  Store address in a theadLocal to avoid issue where redirected URL is mismatched when accessed
>>>>>>> 29bf0fe4
    // from both IP address and machine name.
    private final ThreadLocal<EndpointReferenceType> threadLocal = new ThreadLocal<EndpointReferenceType>();

    public EndpointInfo() {
    }

    public EndpointInfo(ServiceInfo serv, String ns) {
        transportId = ns;
        service = serv;
    }

    @Override
    public DescriptionInfo getDescription() {
        if (service == null) {
            return null;
        }
        return service.getDescription();
    }


    public String getTransportId() {
        return transportId;
    }

    public void setTransportId(String tid) {
        transportId = tid;
    }

    public InterfaceInfo getInterface() {
        if (service == null) {
            return null;
        }
        return service.getInterface();
    }

    public void setService(ServiceInfo s) {
        service = s;
    }
    public ServiceInfo getService() {
        return service;
    }

    @Override
    public QName getName() {
        return name;
    }

    public void setName(QName n) {
        name = n;
    }

    public BindingInfo getBinding() {
        return binding;
    }

    public void setBinding(BindingInfo b) {
        binding = b;
    }

    public String getAddress() {
        EndpointReferenceType address = threadLocal.get(); //Liberty #3669
        if (address == null) {
            address = lastAddressSet; //Liberty
        }
        return (null != address && null != address.getAddress()) ? address.getAddress().getValue() : null;
    }

    public void setAddress(String addr) {
        EndpointReferenceType address = threadLocal.get();  //Liberty #3669
        if (null == address) {
            address = EndpointReferenceUtils.getEndpointReference(addr);
            threadLocal.set(address); //Liberty #3669
        } else {
            EndpointReferenceUtils.setAddress(address, addr);
        }
<<<<<<< HEAD
        lastAddressSet = address; //Liberty 
=======
        lastAddressSet = address; //Liberty
>>>>>>> 29bf0fe4
    }

    public void setAddress(EndpointReferenceType endpointReference) {
        threadLocal.set(endpointReference);  //Liberty #3669
        lastAddressSet = endpointReference; //Liberty
    }

    //When finished the threadlocal must be cleared. //Liberty #3669
    public void resetAddress() {
        threadLocal.remove(); //Liberty #3669
    }

    @Override
    public <T> T getTraversedExtensor(T defaultValue, Class<T> type) {
        T value = getExtensor(type);

        if (value == null) {
            if (binding != null) {
                value = binding.getExtensor(type);
            }

            if (service != null && value == null) {
                value = service.getExtensor(type);
            }

            if (value == null) {
                value = defaultValue;
            }
        }

        return value;
    }

    public EndpointReferenceType getTarget() {
        EndpointReferenceType address = threadLocal.get();   //Liberty #3669
        if (address == null) {
            address = lastAddressSet;   //Liberty
        }
        return address;
    }

    public boolean isSameAs(EndpointInfo epInfo) {
        if (this == epInfo) {
            return true;
        }
        if (epInfo == null) {
            return false;
        }
        return binding.getName().equals(epInfo.binding.getName())
            && service.getName().equals(epInfo.service.getName())
            && name.equals(epInfo.name);
    }

    @Override
    public String toString() {
        return "BindingQName=" + (binding == null ? "" : (binding.getName()
                + ", ServiceQName=" + (binding.getService() == null ? "" : binding.getService().getName())))
                + ", QName=" + name;
    }
}<|MERGE_RESOLUTION|>--- conflicted
+++ resolved
@@ -33,13 +33,8 @@
     BindingInfo binding;
     QName name;
     private volatile EndpointReferenceType lastAddressSet; //Liberty: Maintain last address set for when threadlocal value may be null.
-<<<<<<< HEAD
-    
-    // Liberty #3669:  Store address in a theadLocal to avoid issue where redirected URL is mismatched when accessed 
-=======
 
     // Liberty #3669:  Store address in a theadLocal to avoid issue where redirected URL is mismatched when accessed
->>>>>>> 29bf0fe4
     // from both IP address and machine name.
     private final ThreadLocal<EndpointReferenceType> threadLocal = new ThreadLocal<EndpointReferenceType>();
 
@@ -115,11 +110,7 @@
         } else {
             EndpointReferenceUtils.setAddress(address, addr);
         }
-<<<<<<< HEAD
-        lastAddressSet = address; //Liberty 
-=======
         lastAddressSet = address; //Liberty
->>>>>>> 29bf0fe4
     }
 
     public void setAddress(EndpointReferenceType endpointReference) {
