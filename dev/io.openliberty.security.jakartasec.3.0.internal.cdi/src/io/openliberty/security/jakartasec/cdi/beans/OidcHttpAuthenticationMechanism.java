--- conflicted
+++ resolved
@@ -4,7 +4,7 @@
  * are made available under the terms of the Eclipse Public License 2.0
  * which accompanies this distribution, and is available at
  * http://www.eclipse.org/legal/epl-2.0/
- *
+ * 
  * SPDX-License-Identifier: EPL-2.0
  *
  * Contributors:
@@ -522,7 +522,6 @@
 
     @Override
     public void cleanSubject(HttpServletRequest request, HttpServletResponse response, HttpMessageContext httpMessageContext) {
-<<<<<<< HEAD
 
         Object checkingForExpiredTokenObject = request.getAttribute(CHECKING_FOR_EXPIRED_TOKEN);
         boolean checkingForExpiredToken = (checkingForExpiredTokenObject == null) ? false : (boolean) checkingForExpiredTokenObject;
@@ -539,22 +538,6 @@
                 }
             }
 
-=======
-        boolean checkingForExpiredToken = (boolean) request.getAttribute(CHECKING_FOR_EXPIRED_TOKEN);
-
-        // Skip if invocation is due to a logout during a check for an expired token. LogoutHandler will process the rest of the logout.
-        if (!checkingForExpiredToken) {
-            String idTokenString = null;
-            OpenIdContext openIdContext = OpenIdContextUtils.getOpenIdContextFromSubject();
-
-            if (openIdContext != null) {
-                IdentityToken idToken = openIdContext.getIdentityToken();
-                if (idToken != null) {
-                    idTokenString = idToken.getToken();
-                }
-            }
-
->>>>>>> 548db98b
             Client client = getClient(request);
             // The cleanSubject invocation is already in a local logout due to request.logout() and the session will be invalidated if available. So call logoutWithoutLocalLogout.
             ProviderAuthenticationResult providerAuthenticationResult = client.logoutWithoutLocalLogout(request, response, idTokenString);
