/*******************************************************************************
<<<<<<< HEAD
 * Copyright (c) 2020, 2021, 2022 IBM Corporation and others.
=======
 * Copyright (c) 2020, 2022 IBM Corporation and others.
>>>>>>> 238a393d
 * All rights reserved. This program and the accompanying materials
 * are made available under the terms of the Eclipse Public License v1.0
 * which accompanies this distribution, and is available at
 * http://www.eclipse.org/legal/epl-v10.html
 *
 * Contributors:
 *     IBM Corporation - initial API and implementation
 *******************************************************************************/

package com.ibm.ws.wssecurity.fat.cxf.sample;

import static componenttest.annotation.SkipForRepeat.EE9_FEATURES;
import static org.junit.Assert.assertNotNull;
import static org.junit.Assert.assertTrue;

import java.io.File;

import org.junit.AfterClass;
import org.junit.BeforeClass;
import org.junit.Test;
import org.junit.runner.RunWith;

import com.ibm.websphere.simplicity.ShrinkHelper;
import com.ibm.websphere.simplicity.log.Log;
import com.ibm.ws.wssecurity.fat.utils.common.SharedTools;
import com.meterware.httpunit.GetMethodWebRequest;
import com.meterware.httpunit.WebConversation;
import com.meterware.httpunit.WebRequest;
import com.meterware.httpunit.WebResponse;

import componenttest.annotation.Server;
import componenttest.annotation.SkipForRepeat;
import componenttest.custom.junit.runner.FATRunner;
import componenttest.custom.junit.runner.Mode;
import componenttest.custom.junit.runner.Mode.TestMode;
import componenttest.topology.impl.JavaInfo;
import componenttest.topology.impl.LibertyFileManager;
import componenttest.topology.impl.LibertyServer;
import componenttest.topology.impl.JavaInfo;


@SkipForRepeat({ EE9_FEATURES })
@Mode(TestMode.FULL)
@RunWith(FATRunner.class)
public class CxfBspTests {

    static final private String serverName = "com.ibm.ws.wssecurity_fat.sample";
    @Server(serverName)

    public static LibertyServer server;

    static private final Class<?> thisClass = CxfBspTests.class;

    private static String portNumber = "";
    private static String portNumberSecure = "";
    private static String serviceClientUrl = "";
    private static String WSSampleClientUrl = "";
    private static Boolean ibmJDK;

    static String hostName = "localhost";
    static boolean debug = false;

    /**
     * Sets up any configuration required for running the tests.
     */
    @BeforeClass
    public static void setUp() throws Exception {

        String thisMethod = "setup";

        server.copyFileToLibertyInstallRoot("usr/extension/lib/", "bundles/com.ibm.ws.wssecurity.example.cbh.jar");
        server.copyFileToLibertyInstallRoot("usr/extension/lib/features/", "features/wsseccbh-1.0.mf");
        copyServerXml(System.getProperty("user.dir") + File.separator + server.getPathToAutoFVTNamedServer() + "server_bsp.xml");

        //apps/webcontent and apps/WSSampleSeiClient are checked in the repo publish/server folder
        ShrinkHelper.defaultDropinApp(server, "WSSampleSei", "com.ibm.was.wssample.sei.echo");
        ShrinkHelper.defaultDropinApp(server, "webcontentprovider", "com.ibm.was.cxfsample.sei.echo");

        server.addInstalledAppForValidation("WSSampleSei");
        server.addInstalledAppForValidation("webcontentprovider");
        server.addInstalledAppForValidation("WSSampleSeiClient");
        server.addInstalledAppForValidation("webcontent");
        // start server "com.ibm.ws.wssecurity_fat.sample"
        server.startServer(); // check CWWKS0008I: The security service is ready.
        SharedTools.waitForMessageInLog(server, "CWWKS0008I");

        // get back the default http and https port number from server
        portNumber = "" + server.getHttpDefaultPort();
        portNumberSecure = "" + server.getHttpDefaultSecurePort();

        // Make sure the server is starting by checking the port number in server runtime logs
        server.waitForStringInLog("port " + portNumber);
        // server.waitForStringInLog("port " + portNumberSecure);

        // check  message.log
        // CWWKO0219I: TCP Channel defaultHttpEndpoint has been started and is now lis....Port 8010
        assertNotNull("defaultHttpendpoint may not started at :" + portNumber,
                      server.waitForStringInLog("CWWKO0219I.*" + portNumber));
        //// CWWKO0219I: TCP Channel defaultHttpEndpoint-ssl has been started and is now lis....Port 8020
        //assertNotNull("defaultHttpEndpoint SSL port may not be started at:" + portNumberSecure,
        //              server.waitForStringInLog("CWWKO0219I.*" + portNumberSecure));

        // using the original port to send the parameters to CxfClientServlet in service client (webcontent)
        serviceClientUrl = "http://localhost:" + (debug ? "9085" : portNumber);
        WSSampleClientUrl = serviceClientUrl + "/WSSampleSeiClient/ClientServlet";
        Log.info(thisClass, thisMethod, "****portNumber is:" + portNumber + " **portNumberSecure is:" + portNumberSecure);

        ibmJDK = true;
<<<<<<< HEAD
        
=======

>>>>>>> 238a393d
        //RTC 290711
        if (JavaInfo.isSystemClassAvailable("com.ibm.security.auth.module.Krb5LoginModule")) {
            Log.info(thisClass, thisMethod, "Using an IBM JDK");
        } else {
            Log.info(thisClass, thisMethod, "Using NON-IBM JDK/OpenJDK/Openj9/IBM Semeru Open Edition - this test should not run!");
            System.err.println("Using a NON-IBM JDK/OpenJDK/Openj9/IBM Semeru Open Edition - this test should not run!");
            ibmJDK = false;
        }

        return;
    }

    @Test
    public void testEcho11Service() throws Exception {
        String thisMethod = "testEcho11Service";
        if (!ibmJDK) {
            Log.info(thisClass, thisMethod, "Using a NON-IBM JDK/OpenJDK/Openj9/IBM Semeru Open Edition - this test should not run!  SKIPPING TEST");
            System.err.println("Using a NON-IBM JDK/OpenJDK/Openj9/IBM Semeru Open Edition - this test should not run!");
            return;
        }

        printMethodName(thisMethod);

        try {
            testRoutine(
                        thisMethod, // String thisMethod,
                        WSSampleClientUrl,
                        serviceClientUrl + "/WSSampleSei/Echo11Service", // the serviceURL of the WebServiceProvider. This needs to be updated in the Echo wsdl files
                        "Echo11Service", // Secnerio name. For distinguish the testing scenario
                        "echo", // testing type: ping, echo, async
                        "1", // msgcount: how many times to run the test from service-client to  service-provider
                        "soap11", // options: soap11 or soap12 or else (will be added soap11 to its end)
                        "Hello11" // message: A string to be sent from service-client to service-provider **expect to be echoed back with a prefix
            );
        } catch (Exception e) {
            throw e;
        }

        return;
    }

    @Test
    public void testEcho12Service() throws Exception {
        String thisMethod = "testEcho12Service";
        if (!ibmJDK) {
            Log.info(thisClass, thisMethod, "Using a NON-IBM JDK/OpenJDK/Openj9/IBM Semeru Open Edition - this test should not run!  SKIPPING TEST");
            System.err.println("Using a NON-IBM JDK/OpenJDK/Openj9/IBM Semeru Open Edition - this test should not run!");
            return;
        }

        printMethodName(thisMethod);

        try {
            testRoutine(
                        thisMethod, // String thisMethod,
                        WSSampleClientUrl,
                        serviceClientUrl + "/WSSampleSei/Echo12Service", // the serviceURL of the WebServiceProvider. This needs to be updated in the Echo wsdl files
                        "Echo12Service", // Secnerio name. For distinguish the testing scenario
                        "echo", // testing type: ping, echo, async
                        "1", // msgcount: how many times to run the test from service-client to  service-provider
                        "soap11", // options: soap11 or soap12 or else (will be added soap11 to its end)
                        "Hello12" // message: A string to be sent from service-client to service-provider **expect to be echoed back with a prefix
            );
        } catch (Exception e) {
            throw e;
        }

        return;
    }

    @Test
    public void testEcho13Service() throws Exception {
        String thisMethod = "testEcho13Service";
        if (!ibmJDK) {
            Log.info(thisClass, thisMethod, "Using a NON-IBM JDK/OpenJDK/Openj9/IBM Semeru Open Edition - this test should not run!  SKIPPING TEST");
            System.err.println("Using a NON-IBM JDK/OpenJDK/Openj9/IBM Semeru Open Edition - this test should not run!");
            return;
        }

        printMethodName(thisMethod);

        try {
            testRoutine(
                        thisMethod, // String thisMethod,
                        WSSampleClientUrl,
                        serviceClientUrl + "/WSSampleSei/Echo13Service", // the serviceURL of the WebServiceProvider. This needs to be updated in the Echo wsdl files
                        "Echo13Service", // Secnerio name. For distinguish the testing scenario
                        "echo", // testing type: ping, echo, async
                        "1", // msgcount: how many times to run the test from service-client to  service-provider
                        "soap11", // options: soap11 or soap12 or else (will be added soap11 to its end)
                        "Hello13" // message: A string to be sent from service-client to service-provider **expect to be echoed back with a prefix
            );
        } catch (Exception e) {
            throw e;
        }

        return;
    }

    @Test
    public void testEcho14Service() throws Exception {
        String thisMethod = "testEcho14Service";
        if (!ibmJDK) {
            Log.info(thisClass, thisMethod, "Using a NON-IBM JDK/OpenJDK/Openj9/IBM Semeru Open Edition - this test should not run!  SKIPPING TEST");
            System.err.println("Using a NON-IBM JDK/OpenJDK/Openj9/IBM Semeru Open Edition - this test should not run!");
            return;
        }

        printMethodName(thisMethod);

        try {
            testRoutine(
                        thisMethod, // String thisMethod,
                        WSSampleClientUrl,
                        serviceClientUrl + "/WSSampleSei/Echo14Service", // the serviceURL of the WebServiceProvider. This needs to be updated in the Echo wsdl files
                        "Echo14Service", // Secnerio name. For distinguish the testing scenario
                        "echo", // testing type: ping, echo, async
                        "1", // msgcount: how many times to run the test from service-client to  service-provider
                        "soap11", // options: soap11 or soap12 or else (will be added soap11 to its end)
                        "Hello14" // message: A string to be sent from service-client to service-provider **expect to be echoed back with a prefix
            );
        } catch (Exception e) {
            throw e;
        }

        return;
    }

    /**
     * TestDescription:
     *
     * This test invokes a jax-ws cxf web service.
     * It needs to have X509 key set to sign and encrypt the SOAPBody
     * The request is request in https.
     * Though this test is not enforced it yet.
     *
     */
    protected void testRoutine(
                               String thisMethod, // thisMethod testing Method
                               String clientUrl, // The serviceClient URL
                               String uriString, // serviceURL the serviceURL of the WebServiceProvider. This needs to be updated in the Echo wsdl files
                               String scenarioString, // scenario   Secnerio name. For distinguish the testing scenario
                               String testString, // test       testing type: ping, echo, async
                               String cntString, // msgcount   msgcount: how many times to run the test from service-client to  service-provider
                               String optionsString, // options    options: soap11 or soap12 or else (will be added soap11 to its end)
                               String messageString // message    message: A string to be sent from service-client to service-provider **expect to be echoed back with a prefix
    ) throws Exception {
        try {

            if (scenarioString == null || scenarioString.isEmpty()) {
                scenarioString = thisMethod;
            }

            WebRequest request = null;
            WebResponse response = null;

            // Create the conversation object which will maintain state for us
            WebConversation wc = new WebConversation();

            // Invoke the service client - servlet
            Log.info(thisClass, thisMethod, "Invoking: " + uriString + ":" + optionsString);
            request = new GetMethodWebRequest(clientUrl);

            request.setParameter("serviceURL", uriString); // serviceURL the serviceURL of the WebServiceProvider. This needs to be updated in the Echo wsdl files
            request.setParameter("scenario", scenarioString); // scenario   Secnerio name. For distinguish the testing scenario
            request.setParameter("test", testString); // test       testing type: ping, echo, async
            request.setParameter("msgcount", cntString); // msgcount   msgcount: how many times to run the test from service-client to  service-provider
            request.setParameter("options", optionsString); // options    options: soap11 or soap12 or else (will be added soap11 to its end)
            request.setParameter("message", messageString); // message    message: A string to be sent from service-client to service-provider **expect to be echoed back with a prefix

            // Invoke the client
            response = wc.getResponse(request);

            // Read the response page from client jsp
            String respReceived = response.getText();
            String methodFull = thisMethod;

            // Log.info(thisClass, methodFull, "\"" + respReceived + "\"");

            String strStatus = getAttribute(respReceived, "status");
            String strScenario = getAttribute(respReceived, "scenario");
            String strTest = getAttribute(respReceived, "test");
            String strTime = getAttribute(respReceived, "time"); // not implemented
            String strServiceURL = getAttribute(respReceived, "serviceURL"); // not implemented
            String strOptions = getAttribute(respReceived, "options");
            String strDetail = getAttribute(respReceived, "detail");

            Log.info(thisClass, methodFull,
                     "\n status:\"" + strStatus +
                                            "\" scenario:\"" + strScenario +
                                            "\" test:\"" + strTest +
                                            "\" time:\"" + strTime +
                                            "\" serviceURL:\"" + strServiceURL +
                                            "\" options:\"" + strOptions +
                                            "\" detail:\"" + strDetail +
                                            "\"");

            assertTrue("The servlet indicated test failed. See results:" + respReceived, strStatus.equals("pass"));
            assertTrue("Failed to get back the \"" + messageString + "\" text. See results:" + respReceived, strDetail.contains(messageString));
        } catch (Exception e) {
            Log.info(thisClass, thisMethod, "Exception occurred:", e);
            System.err.println("Exception: " + e);
            throw e;
        }

        return;
    }

    @AfterClass
    public static void tearDown() throws Exception {
        try {
            printMethodName("tearDown");
            if (server != null && server.isStarted()) {
                server.stopServer();
            }
        } catch (Exception e) {
            e.printStackTrace(System.out);
        }

    }

    private static void printMethodName(String strMethod) {
        Log.info(thisClass, strMethod, "*****************************"
                                       + strMethod);
        System.err.println("*****************************" + strMethod);
    }

    private String getAttribute(String result, String strAttr) {
        String strReturn = "";
        if (result != null) {
            if (strAttr.equals("detail")) {
                int beginLessThan = result.indexOf(">");
                int tmpLessThan = beginLessThan;
                int endLessThan = beginLessThan;
                while (endLessThan >= 0) {
                    tmpLessThan = endLessThan;
                    endLessThan = result.indexOf(">", endLessThan + 1);
                    if (endLessThan >= 0) {
                        beginLessThan = tmpLessThan;
                    }
                }
                if (beginLessThan >= 0) {
                    beginLessThan++;
                    int indexGreatThan = result.indexOf("</", beginLessThan);
                    strReturn = result.substring(beginLessThan, indexGreatThan);
                }

            } else {
                String strIndex = strAttr.concat("='");
                int index = result.indexOf(strIndex);
                if (index >= 0) {
                    int indexBegins = index + strIndex.length(); //  the begin of returning value
                    int indexEnds = result.indexOf("'", indexBegins);
                    strReturn = result.substring(indexBegins, indexEnds);
                }
            }
        }
        return restoreTags(strReturn);
    }

    /**
     * Restore HTML tags out of input string
     *
     * @param input String that was returnd from servlet
     *
     * @return String restore HTML Tags
     */
    private String restoreTags(String input) {
        return (input.replace("&lt;", "<").replace("&gt;", ">").replace("&quot;", "\"").replace("&apos;", "'"));
    }

    public static void copyServerXml(String copyFromFile) throws Exception {

        try {
            String serverFileLoc = (new File(server.getServerConfigurationPath().replace('\\', '/'))).getParent();
            Log.info(thisClass, "copyServerXml", "Copying: " + copyFromFile
                                                 + " to " + serverFileLoc);
            LibertyFileManager.copyFileIntoLiberty(server.getMachine(),
                                                   serverFileLoc, "server.xml", copyFromFile);
        } catch (Exception ex) {
            ex.printStackTrace(System.out);
        }
    }

    /**
     * The WebContent ought not to be in Personal Build environment
     * Even it's there, it will not be in use....
     **/
    public static void rename_webcontent(LibertyServer server) throws Exception {
        try {
            String serverFileLoc = (new File(server.getServerConfigurationPath().replace('\\', '/'))).getParent();
            String strWebContent = serverFileLoc + "/apps/WebContent";
            String strwebcontent = serverFileLoc + "/apps/webcontent";
            File fileWC = new File(strWebContent);
            if (fileWC.exists()) { // The app name had been changed from WebContent to webcontent
                File filewc = new File(strwebcontent);
                fileWC.renameTo(filewc);
            }

        } catch (Exception ex) {
            ex.printStackTrace(System.out);
        }
    }
}<|MERGE_RESOLUTION|>--- conflicted
+++ resolved
@@ -1,9 +1,5 @@
 /*******************************************************************************
-<<<<<<< HEAD
- * Copyright (c) 2020, 2021, 2022 IBM Corporation and others.
-=======
  * Copyright (c) 2020, 2022 IBM Corporation and others.
->>>>>>> 238a393d
  * All rights reserved. This program and the accompanying materials
  * are made available under the terms of the Eclipse Public License v1.0
  * which accompanies this distribution, and is available at
@@ -42,8 +38,6 @@
 import componenttest.topology.impl.JavaInfo;
 import componenttest.topology.impl.LibertyFileManager;
 import componenttest.topology.impl.LibertyServer;
-import componenttest.topology.impl.JavaInfo;
-
 
 @SkipForRepeat({ EE9_FEATURES })
 @Mode(TestMode.FULL)
@@ -112,11 +106,7 @@
         Log.info(thisClass, thisMethod, "****portNumber is:" + portNumber + " **portNumberSecure is:" + portNumberSecure);
 
         ibmJDK = true;
-<<<<<<< HEAD
-        
-=======
-
->>>>>>> 238a393d
+
         //RTC 290711
         if (JavaInfo.isSystemClassAvailable("com.ibm.security.auth.module.Krb5LoginModule")) {
             Log.info(thisClass, thisMethod, "Using an IBM JDK");
