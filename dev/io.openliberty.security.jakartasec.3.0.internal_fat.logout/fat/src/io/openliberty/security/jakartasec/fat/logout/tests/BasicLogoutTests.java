/*******************************************************************************
 * Copyright (c) 2022, 2023 IBM Corporation and others.
 * All rights reserved. This program and the accompanying materials
 * are made available under the terms of the Eclipse Public License 2.0
 * which accompanies this distribution, and is available at
 * http://www.eclipse.org/legal/epl-2.0/
 *
 * SPDX-License-Identifier: EPL-2.0
 *
 * Contributors:
 * IBM Corporation - initial API and implementation
 *******************************************************************************/
package io.openliberty.security.jakartasec.fat.logout.tests;

import java.util.HashMap;
import java.util.List;
import java.util.Map;

import org.junit.BeforeClass;
import org.junit.ClassRule;
import org.junit.Test;
import org.junit.runner.RunWith;

<<<<<<< HEAD
=======
import com.gargoylesoftware.htmlunit.Page;
>>>>>>> 52d748c3
import com.gargoylesoftware.htmlunit.WebClient;
import com.ibm.websphere.simplicity.log.Log;
import com.ibm.ws.security.fat.common.expectations.Expectations;
import com.ibm.ws.security.fat.common.expectations.ServerMessageExpectation;
import com.ibm.ws.security.fat.common.utils.SecurityFatHttpUtils;

import componenttest.annotation.ExpectedFFDC;
import componenttest.annotation.Server;
import componenttest.custom.junit.runner.FATRunner;
import componenttest.rules.repeater.RepeatTests;
import componenttest.topology.impl.LibertyServer;
import io.openliberty.security.jakartasec.fat.commonTests.CommonLogoutAndRefreshTests;
import io.openliberty.security.jakartasec.fat.configs.TestConfigMaps;
import io.openliberty.security.jakartasec.fat.utils.Constants;
import io.openliberty.security.jakartasec.fat.utils.MessageConstants;
import io.openliberty.security.jakartasec.fat.utils.ShrinkWrapHelpers;
import jakarta.security.enterprise.authentication.mechanism.http.openid.PromptType;

/**
 * Tests various logout flows.  Make sure that we logout when we should and do NOT logout when we should not.
 * Some of the tests are similar to the refresh tests, but, we we'll go into a little bit more detail with regard
 * to expiry and actual expired tokens than the refresh tests will.
 */
/**
 * Tests appSecurity-5.0
 */
@SuppressWarnings("restriction")
@RunWith(FATRunner.class)
public class BasicLogoutTests extends CommonLogoutAndRefreshTests {

    protected static Class<?> thisClass = BasicLogoutTests.class;

    @Server("jakartasec-3.0_fat.logout.op")
    public static LibertyServer opServer;
    @Server("jakartasec-3.0_fat.logout.rp")
    public static LibertyServer rpServer;

    protected static ShrinkWrapHelpers swh = null;

    protected static final boolean IDTokenShortLifetime = true;
    protected static final boolean IDTokenLongLifetime = false;
    protected static final boolean AccessTokenShortLifetime = true;
    protected static final boolean AccessTokenLongLifetime = false;

    protected static final String EndSessionTestApp = "EndSessionServlet/end_session";

    @ClassRule
    public static RepeatTests repeat = createTokenTypeRepeat(Constants.OPAQUE_TOKEN_FORMAT);

    static Map<String, String> appMap = new HashMap<String, String>();

    @BeforeClass
    public static void setUp() throws Exception {

        // write property that is used to configure the OP to generate JWT or Opaque tokens
        setTokenTypeInBootstrap(opServer);

        // Add servers to server trackers that will be used to clean servers up and prevent servers
        // from being restored at the end of each test (so far, the tests are not reconfiguring the servers)
        updateTrackers(opServer, rpServer, false);

        List<String> waitForMsgs = null;
        opServer.startServerUsingExpandedConfiguration("server_orig.xml", waitForMsgs);
        SecurityFatHttpUtils.saveServerPorts(opServer, Constants.BVT_SERVER_1_PORT_NAME_ROOT);
        opHttpBase = "http://localhost:" + opServer.getBvtPort();
        opHttpsBase = "https://localhost:" + opServer.getBvtSecurePort();

        rpServer.startServerUsingExpandedConfiguration("server_orig.xml", waitForMsgs);
        SecurityFatHttpUtils.saveServerPorts(rpServer, Constants.BVT_SERVER_2_PORT_NAME_ROOT);

        rpHttpBase = "http://localhost:" + rpServer.getBvtPort();
        rpHttpsBase = "https://localhost:" + rpServer.getBvtSecurePort();

        deployMyApps(); // run this after starting the RP so we have the rp port to update the openIdConfig.properties file within the apps

        baseAppName = "BasicLogoutServlet";

    }

    /**
     * Deploy the apps that this test class uses
     *
     * @throws Exception
     */
    public static void deployMyApps() throws Exception {

        swh = new ShrinkWrapHelpers(opHttpBase, opHttpsBase, rpHttpBase, rpHttpsBase);

        swh.defaultDropinApp(rpServer, "PostLogoutServlet.war", "oidc.client.postLogout.*", "oidc.client.base.utils");
        swh.defaultDropinApp(rpServer, "EndSessionServlet.war", "oidc.client.endSession.*", "oidc.client.base.utils");

        // deploy the apps that are created at test time from common source
        // Notes about the providers:
        // OP0 - no id or access token lifetime specified
        // OP1 - id token short lifetime specified
        // OP2 - access token short lifetime specified
        // OP3 - id and access token short lifetime specified

        // Loop through all combinations of notifyProvider (true/false), idTokenExpiry (true/false), accessTokenExpiry (true/false),
        //  idTokenLifetime (Short/Long), and accessTokenLifetime (Short/Long)
        // Create unique test apps that use openIdConfig.properties to set the specified values in the @LogoutDefinition of the app.
        // The names that would uniquely identify each name would be too long, we'll give them generic names and just log the map from names like
        //  NotifyTrueIdTokenExpiryTrueIdTokenShortLifetimeAccessTokenExpiryTrueAccessTokenShortLifetimeRedirectURIDefault.war = App_1

        int i = 0;
        for (final boolean notifyProvider : new boolean[] { false, true }) {
            for (final boolean idTokenExpiry : new boolean[] { false, true }) {
                for (final boolean accessTokenExpiry : new boolean[] { false, true }) {
                    for (final boolean idTokenLifetimeShort : new boolean[] { false, true }) {
                        for (final boolean accessTokenLifetimeShort : new boolean[] { false, true }) {
                            String appName = buildAppName(notifyProvider, idTokenExpiry, accessTokenExpiry, idTokenLifetimeShort, accessTokenLifetimeShort);

                            // Now set the provider that the apps will use (the provider determines how long the tokens will live)
                            String provider = determineProvider(idTokenLifetimeShort, accessTokenLifetimeShort);
                            String shortAppName = "App_" + Integer.toString(i);
                            i++;
                            appMap.put(appName, shortAppName);

                            swh.deployConfigurableTestApps(rpServer, shortAppName + ".war", "BasicLogoutServlet.war",
                                                           buildUpdatedConfigMap(shortAppName, provider, notifyProvider, idTokenExpiry, accessTokenExpiry, null, PromptType.LOGIN),
                                                           "oidc.client.basicLogout.servlets",
                                                           "oidc.client.base.*");
                        }
                    }
                }
            }
        }

        swh.deployConfigurableTestApps(rpServer, "GoodRedirectNotifyProviderTrueLogoutServlet.war", "BasicLogoutServlet.war",
                                       buildUpdatedConfigMap("GoodRedirectNotifyProviderTrueLogoutServlet", "OP3", NotifyProvider, IDTokenHonorExpiry, AccessTokenHonorExpiry,
                                                             goodRedirectUri, PromptType.LOGIN),
                                       "oidc.client.basicLogout.servlets",
                                       "oidc.client.base.*");
        swh.deployConfigurableTestApps(rpServer, "BadRedirectNotifyProviderTrueLogoutServlet.war", "BasicLogoutServlet.war",
                                       buildUpdatedConfigMap("BadRedirectNotifyProviderTrueLogoutServlet", "OP3", NotifyProvider, IDTokenHonorExpiry, AccessTokenHonorExpiry,
                                                             badRedirectUri, PromptType.LOGIN),
                                       "oidc.client.basicLogout.servlets",
                                       "oidc.client.base.*");
        swh.deployConfigurableTestApps(rpServer, "EmptyRedirectNotifyProviderTrueLogoutServlet.war", "BasicLogoutServlet.war",
                                       buildUpdatedConfigMap("EmptyRedirectNotifyProviderTrueLogoutServlet", "OP3", NotifyProvider, IDTokenHonorExpiry, AccessTokenHonorExpiry,
                                                             emptyRedirectUri, PromptType.LOGIN),
                                       "oidc.client.basicLogout.servlets",
                                       "oidc.client.base.*");

        swh.deployConfigurableTestApps(rpServer, "GoodRedirectNotifyProviderFalsePromptLoginLogoutServlet.war", "BasicLogoutServlet.war",
                                       buildUpdatedConfigMap("GoodRedirectNotifyProviderFalsePromptLoginLogoutServlet", "OP3", DoNotNotifyProvider, IDTokenHonorExpiry,
                                                             AccessTokenHonorExpiry,
                                                             goodRedirectUri, PromptType.LOGIN),
                                       "oidc.client.basicLogout.servlets",
                                       "oidc.client.base.*");
        swh.deployConfigurableTestApps(rpServer, "GoodRedirectNotifyProviderFalsePromptNoneLogoutServlet.war", "BasicLogoutServlet.war",
                                       buildUpdatedConfigMap("GoodRedirectNotifyProviderFalsePromptNoneLogoutServlet", "OP3", DoNotNotifyProvider, IDTokenHonorExpiry,
                                                             AccessTokenHonorExpiry,
                                                             goodRedirectUri, PromptType.NONE),
                                       "oidc.client.basicLogout.servlets",
                                       "oidc.client.base.*");
        swh.deployConfigurableTestApps(rpServer, "GoodRedirectNotifyProviderFalsePromptConsentLogoutServlet.war", "BasicLogoutServlet.war",
                                       buildUpdatedConfigMap("GoodRedirectNotifyProviderFalsePromptConsentLogoutServlet", "OP3", DoNotNotifyProvider, IDTokenHonorExpiry,
                                                             AccessTokenHonorExpiry,
                                                             goodRedirectUri, PromptType.CONSENT),
                                       "oidc.client.basicLogout.servlets",
                                       "oidc.client.base.*");
        swh.deployConfigurableTestApps(rpServer, "GoodRedirectNotifyProviderFalsePromptSelectAccountLogoutServlet.war", "BasicLogoutServlet.war",
                                       buildUpdatedConfigMap("GoodRedirectNotifyProviderFalsePromptSelectAccountLogoutServlet", "OP3", DoNotNotifyProvider, IDTokenHonorExpiry,
                                                             AccessTokenHonorExpiry,
                                                             goodRedirectUri, PromptType.SELECT_ACCOUNT),
                                       "oidc.client.basicLogout.servlets",
                                       "oidc.client.base.*");
        swh.deployConfigurableTestApps(rpServer, "GoodRedirectNotifyProviderFalsePromptEmptyLogoutServlet.war", "BasicLogoutServlet.war",
                                       buildUpdatedConfigMap("GoodRedirectNotifyProviderFalsePromptEmptyLogoutServlet", "OP3", DoNotNotifyProvider, IDTokenHonorExpiry,
                                                             AccessTokenHonorExpiry,
                                                             goodRedirectUri, null),
                                       "oidc.client.basicLogout.servlets",
                                       "oidc.client.base.*");

        swh.deployConfigurableTestApps(rpServer, "BadRedirectNotifyProviderFalseLogoutServlet.war", "BasicLogoutServlet.war",
                                       buildUpdatedConfigMap("BadRedirectNotifyProviderFalseLogoutServlet", "OP3", DoNotNotifyProvider, IDTokenHonorExpiry, AccessTokenHonorExpiry,
                                                             badRedirectUri, PromptType.LOGIN),
                                       "oidc.client.basicLogout.servlets",
                                       "oidc.client.base.*");
        swh.deployConfigurableTestApps(rpServer, "EmptyRedirectNotifyProviderFalseLogoutServlet.war", "BasicLogoutServlet.war",
                                       buildUpdatedConfigMap("EmptyRedirectNotifyProviderFalseLogoutServlet", "OP3", DoNotNotifyProvider, IDTokenHonorExpiry,
                                                             AccessTokenHonorExpiry,
                                                             emptyRedirectUri, PromptType.LOGIN),
                                       "oidc.client.basicLogout.servlets",
                                       "oidc.client.base.*");

        swh.deployConfigurableTestApps(rpServer, "GoodRedirectNotifyProviderTrueTestEndSessionLogoutServlet.war", "BasicLogoutServlet.war",
                                       buildUpdatedConfigMap("GoodRedirectNotifyProviderTrueTestEndSessionLogoutServlet", "OP3", NotifyProvider, IDTokenHonorExpiry,
                                                             AccessTokenHonorExpiry,
                                                             goodRedirectUri, PromptType.LOGIN, EndSessionTestApp),
                                       "oidc.client.basicLogout.servlets",
                                       "oidc.client.base.*");
        swh.deployConfigurableTestApps(rpServer, "EmptyRedirectNotifyProviderTrueTestEndSessionLogoutServlet.war", "BasicLogoutServlet.war",
                                       buildUpdatedConfigMap("EmptyRedirectNotifyProviderTrueTestEndSessionLogoutServlet", "OP3", NotifyProvider, IDTokenHonorExpiry,
                                                             AccessTokenHonorExpiry,
                                                             emptyRedirectUri, PromptType.LOGIN, EndSessionTestApp),
                                       "oidc.client.basicLogout.servlets",
                                       "oidc.client.base.*");
        swh.deployConfigurableTestApps(rpServer, "GoodRedirectNotifyProviderFalseTestEndSessionLogoutServlet.war", "BasicLogoutServlet.war",
                                       buildUpdatedConfigMap("GoodRedirectNotifyProviderFalseTestEndSessionLogoutServlet", "OP3", DoNotNotifyProvider, IDTokenHonorExpiry,
                                                             AccessTokenHonorExpiry,
                                                             goodRedirectUri, PromptType.LOGIN, EndSessionTestApp),
                                       "oidc.client.basicLogout.servlets",
                                       "oidc.client.base.*");
        swh.deployConfigurableTestApps(rpServer, "EmptyRedirectNotifyProviderFalseTestEndSessionLogoutServlet.war", "BasicLogoutServlet.war",
                                       buildUpdatedConfigMap("EmptyRedirectNotifyProviderFalseTestEndSessionLogoutServlet", "OP3", DoNotNotifyProvider, IDTokenHonorExpiry,
                                                             AccessTokenHonorExpiry,
                                                             emptyRedirectUri, PromptType.LOGIN, EndSessionTestApp),
                                       "oidc.client.basicLogout.servlets",
                                       "oidc.client.base.*");
        swh.deployConfigurableTestApps(rpServer, "GoodRedirectExtraParmsNotifyProviderTrueLogoutServlet.war", "BasicLogoutServlet.war",
                                       buildUpdatedConfigMap("GoodRedirectExtraParmsNotifyProviderTrueLogoutServlet", "OP3", NotifyProvider, IDTokenHonorExpiry,
                                                             AccessTokenHonorExpiry,
                                                             goodRedirectExtraParmsUri, PromptType.LOGIN),
                                       "oidc.client.basicLogout.servlets",
                                       "oidc.client.base.*");

        swh.deployConfigurableTestApps(rpServer, "GoodRedirectExtraParmsNotifyProviderFalseLogoutServlet.war", "BasicLogoutServlet.war",
                                       buildUpdatedConfigMap("GoodRedirectExtraParmsNotifyProviderFalseLogoutServlet", "OP3", DoNotNotifyProvider, IDTokenHonorExpiry,
                                                             AccessTokenHonorExpiry,
                                                             goodRedirectExtraParmsUri, PromptType.LOGIN),
                                       "oidc.client.basicLogout.servlets",
                                       "oidc.client.base.*");

        swh.deployConfigurableTestApps(rpServer, "GoodRedirectNotifyProviderTrueWithTrackingLogoutServlet.war", "BasicLogoutServlet.war",
                                       buildUpdatedConfigMap("GoodRedirectNotifyProviderTrueWithTrackingLogoutServlet", "OP4", NotifyProvider, IDTokenHonorExpiry,
                                                             AccessTokenHonorExpiry,
                                                             goodRedirectUri, PromptType.LOGIN),
                                       "oidc.client.basicLogout.servlets",
                                       "oidc.client.base.*");

//        Log.info(thisClass, "deployMyApps", "App Mapping");
//        for (Entry<String, String> a : appMap.entrySet()) {
//            Log.info(thisClass, "deployMyApps", "Short App Name: " + a.getValue() + " maps to an app that would/could be named: " + a.getKey());
//        }

    }

    /**
     * Build the long application name bases on the various config attribute settings that we're looping through
     *
     * @param notifyProvider - should the rp notify the provider if tokens are expired true/false
     * @param idTokenExpiry - should the rp honor an expired id_token
     * @param accessTokenExpiry - should the rp honor an expired access_token
     * @param idTokenLifetimeShort - should the id_token be expired by the time we make the second request
     * @param accessTokenLifetimeShort - should the access_token be expired by the time we make the second request
     * @return - the generated test application long name
     * @throws Exception
     */
    public static String buildAppName(boolean notifyProvider, boolean idTokenExpiry, boolean accessTokenExpiry, boolean idTokenLifetimeShort,
                                      boolean accessTokenLifetimeShort) throws Exception {
        String appName = "NotifyProvider" + Boolean.toString(notifyProvider);
        appName = appName + "IdTokenExpiry" + Boolean.toString(idTokenExpiry);
        if (idTokenLifetimeShort) {
            appName = appName + "IdTokenShortLifetime";
        } else {
            appName = appName + "IdTokenLongLifetime";
        }
        appName = appName + "AccessTokenExpiry" + Boolean.toString(accessTokenExpiry);
        if (accessTokenLifetimeShort) {
            appName = appName + "AccessTokenShortLifetime";
        } else {
            appName = appName + "AccessTokenLongLifetime";
        }
        appName = appName + "LogoutServlet";
        return appName;
    }

    /**
     * Determine which provider the test app should be using based on the config attributes passed in
     *
     * @param idTokenLifetimeShort - should the id_token have a short or long lifetime
     * @param accessTokenLifetimeShort - shoudl the access_token have a short or long lifetime
     * @return - the OP that the app should use.
     * @throws Exception
     */
    public static String determineProvider(boolean idTokenLifetimeShort, boolean accessTokenLifetimeShort) throws Exception {

        String provider = null;
        if (idTokenLifetimeShort) {
            if (accessTokenLifetimeShort) {
                provider = "OP3";
            } else {
                provider = "OP1";
            }
        } else {
            if (accessTokenLifetimeShort) {
                provider = "OP2";
            } else {
                provider = "OP0";
            }
        }
        return provider;
    }

    /**
     * Build a hashmap of config settings that the EL expressions in the test app annotation will use
     *
     * @param app - the app that we'll be updating
     * @param provider - the OP/provider that the annotation will need to reference
     * @param notifyProvider - value to set for the notifyProovider annotation attribute
     * @param idTokenExpires - value to set for the idTokenExpiry annotation attribute
     * @param accessTokenExpires - value to set for the accessTokenExpir annotation attribute
     * @param redirectUri - value to set for the redirectURI annotation attribute - the value unique to the redirectURI within @LogoutDefinition
     * @param prompt - value to set for the prompt annotation attribute
     * @return - a map containing all of the config values to include in openIdConfig.properties within the test app
     * @throws Exception
     */
    public static Map<String, Object> buildUpdatedConfigMap(String app, String provider, boolean notifyProvider, boolean idTokenExpires,
                                                            boolean accessTokenExpires, String redirectUri, PromptType prompt) throws Exception {

        return buildUpdatedConfigMap(app, provider, notifyProvider, idTokenExpires, accessTokenExpires, redirectUri, prompt, null);
    }

    public static Map<String, Object> buildUpdatedConfigMap(String app, String provider, boolean notifyProvider, boolean idTokenExpires,
                                                            boolean accessTokenExpires, String redirectUri, PromptType prompt, String endSession) throws Exception {

        // init the map with the provider info that the app should use
        Map<String, Object> testPropMap = TestConfigMaps.getProviderUri(opHttpsBase, provider);

        // set the config value to either enable/disable notification to the provider
        if (notifyProvider) {
            testPropMap = TestConfigMaps.mergeMaps(testPropMap, TestConfigMaps.getNotifyProviderExpressionTrue());
        } else {
            testPropMap = TestConfigMaps.mergeMaps(testPropMap, TestConfigMaps.getNotifyProviderExpressionFalse());
        }

        // set the config attribute to check or not check id_token expiration
        if (idTokenExpires) {
            testPropMap = TestConfigMaps.mergeMaps(testPropMap, TestConfigMaps.getIdentityTokenExpiryExpressionTrue());
        } else {
            testPropMap = TestConfigMaps.mergeMaps(testPropMap, TestConfigMaps.getIdentityTokenExpiryExpressionFalse());
        }

        // set the config attribute to check or not check access_token expiration
        if (accessTokenExpires) {
            testPropMap = TestConfigMaps.mergeMaps(testPropMap, TestConfigMaps.getAccessTokenExpiryExpressionTrue());
        } else {
            testPropMap = TestConfigMaps.mergeMaps(testPropMap, TestConfigMaps.getAccessTokenExpiryExpressionFalse());
        }

        if (redirectUri != null) {
            if (redirectUri.equals(goodRedirectUri)) {
                testPropMap = TestConfigMaps.mergeMaps(testPropMap, TestConfigMaps.getRedirectURIGood_Logout(rpHttpsBase));
            } else {
                if (redirectUri.equals(goodRedirectExtraParmsUri)) {
                    testPropMap = TestConfigMaps.mergeMaps(testPropMap, TestConfigMaps.getRedirectURIGoodWithExtraParms_Logout(rpHttpsBase));
                } else {
                    if (redirectUri.equals(badRedirectUri)) {
                        testPropMap = TestConfigMaps.mergeMaps(testPropMap, TestConfigMaps.getRedirectURIBad_Logout(opHttpsBase));
                    } else {
                        testPropMap = TestConfigMaps.mergeMaps(testPropMap, TestConfigMaps.getRedirectURIEmpty_Logout());
                    }
                }
            }
        }
        if (prompt == null) {
            testPropMap = TestConfigMaps.mergeMaps(testPropMap, TestConfigMaps.getPromptExpressionEmpty());
        } else {
            switch (prompt) {
                case NONE:
                    testPropMap = TestConfigMaps.mergeMaps(testPropMap, TestConfigMaps.getPromptExpressionNone());
                    break;
                case CONSENT:
                    testPropMap = TestConfigMaps.mergeMaps(testPropMap, TestConfigMaps.getPromptExpressionConsent());
                    break;
                case LOGIN:
                    testPropMap = TestConfigMaps.mergeMaps(testPropMap, TestConfigMaps.getPromptExpressionLogin());
                    break;
                case SELECT_ACCOUNT:
                    testPropMap = TestConfigMaps.mergeMaps(testPropMap, TestConfigMaps.getPromptExpressionSelectAccount());
                    break;
                default:
                    testPropMap = TestConfigMaps.mergeMaps(testPropMap, TestConfigMaps.getPromptExpressionEmpty());
                    break;
            }
        }

        if (endSession != null) {
            testPropMap = TestConfigMaps.mergeMaps(testPropMap, TestConfigMaps.getEndSessionEndpoint(rpHttpsBase, endSession));
        }

        Map<String, Object> updatedMap = buildUpdatedConfigMap(opServer, rpServer, app, "allValues.openIdConfig.properties", testPropMap);

        return updatedMap;

    }

    /**
     * Build the long app name based on the different test settings passed in and use that to return the mapped app name which is much shorter, but not very descriptive.
     *
     * @param notifyProvider - Flag indicating if the @LogoutDefinition specifies that the provider should be notified
     * @param idTokenExpiry - Flag indicating if the @LogoutDefinition specifies that expiration of the id_token should be checked
     * @param accessTokenExpiry - Flag indicating if the @LogoutDefinition specifies that expiration of the access_token should be checked
     * @param idTokenLifetimeShort - Flag indicating if the actaul id_token will be expired when we attempt to access the app the second time
     * @param accessTokenLifetimeShort - Flag indicating if the actaul access_token will be expired when we attempt to access the app the second time
     * @return - returns the short app name of the app that has the parm values specified in the openIdConfig.properties file
     * @throws Exception
     */
    public String getShortAppName(boolean notifyProvider, boolean idTokenExpiry, boolean accessTokenExpiry, boolean idTokenLifetimeShort,
                                  boolean accessTokenLifetimeShort) throws Exception {

        String appName = buildAppName(notifyProvider, idTokenExpiry, accessTokenExpiry, idTokenLifetimeShort, accessTokenLifetimeShort);
        String shortAppName = appMap.get(appName);
        Log.info(thisClass, _testName, "Using app: " + shortAppName + " which maps to an app with settings: " + appName);
        return shortAppName;

    }

    /**
     * Build the long app name based on the different test settings passed in and use that to obtain the mapped app name which is much shorter, but not very descriptive.
     * Determine the OP to use for this test based on the different test settings passed in.
     * Then invoke the genericaGoodLogout method to invoke the app, sleep and try to invoke the app again. On the second request, expect to land on the logout panel
     * instead of landing on the app.
     *
     * @param notifyProvider - Flag indicating if the @LogoutDefinition specifies that the provider should be notified
     * @param idTokenExpiry - Flag indicating if the @LogoutDefinition specifies that expiration of the id_token should be checked
     * @param accessTokenExpiry - Flag indicating if the @LogoutDefinition specifies that expiration of the access_token should be checked
     * @param idTokenLifetimeShort - Flag indicating if the actaul id_token will be expired when we attempt to access the app the second time
     * @param accessTokenLifetimeShort - Flag indicating if the actaul access_token will be expired when we attempt to access the app the second time
     * @throws Exception
     */
    public void genericGoodLogoutTest(boolean notifyProvider, boolean idTokenExpiry,
                                      boolean accessTokenExpiry, boolean idTokenLifetimeShort,
                                      boolean accessTokenLifetimeShort) throws Exception {

        String appName = getShortAppName(notifyProvider, idTokenExpiry, accessTokenExpiry, idTokenLifetimeShort, accessTokenLifetimeShort);
        String provider = determineProvider(idTokenLifetimeShort, accessTokenLifetimeShort);
        genericGoodLogoutTest(appName, provider);

    }

    /**
     * Build the long app name based on the different test settings passed in and use that to obtain the mapped app name which is much shorter, but not very descriptive.
     * Determine the OP to use for this test based on the different test settings passed in.
     * Then invoke the genericGoodEndToEndReAccessTest method to invoke the app, sleep and try to invoke the app again. On the second request, expect to land on the on the
     * app again. Validate that the same tokens are used for each access - also make sure that there is NO re-authn message in the rp server log to show that we're using
     * the same token
     *
     * @param notifyProvider - Flag indicating if the @LogoutDefinition specifies that the provider should be notified
     * @param idTokenExpiry - Flag indicating if the @LogoutDefinition specifies that expiration of the id_token should be checked
     * @param accessTokenExpiry - Flag indicating if the @LogoutDefinition specifies that expiration of the access_token should be checked
     * @param idTokenLifetimeShort - Flag indicating if the actaul id_token will be expired when we attempt to access the app the second time
     * @param accessTokenLifetimeShort - Flag indicating if the actaul access_token will be expired when we attempt to access the app the second time
     * @throws Exception
     */
    public void genericGoodEndToEndReAccessTest(boolean notifyProvider, boolean idTokenExpiry,
                                                boolean accessTokenExpiry, boolean idTokenLifetimeShort,
                                                boolean accessTokenLifetimeShort) throws Exception {

        String appName = getShortAppName(notifyProvider, idTokenExpiry, accessTokenExpiry, idTokenLifetimeShort, accessTokenLifetimeShort);
        String provider = determineProvider(idTokenLifetimeShort, accessTokenLifetimeShort);
        genericGoodEndToEndReAccessTest(appName, provider, false);

    }

    /**
     * Build the long app name based on the different test settings passed in and use that to obtain the mapped app name which is much shorter, but not very descriptive.
     * Determine the OP to use for this test based on the different test settings passed in.
     * Then invoke the genericGoodEndToEndReAccessTest method to invoke the app, sleep and try to invoke the app again. On the second request, expect to land on the on the
     * app again. Validate that 2 different sets of tokens are used for each access - also check for a re-authn message in the rp server log to show that the new access
     * was obtained via a re-authn request.
     *
     * @param tokenAutoRefresh - Flag indicating if the @OpenIdAuthenticationMechanismDefinition specifies that the token should be auto-refreshed
     * @param provderAllowsRefresh - Flag indicating if the OP provider creates refresh_tokens
     * @param notifyProvider - Flag indicating if the @OpenIdAuthenticationMechanismDefinition specifies that the provider should be notified
     * @param idTokenExpiry - Flag indicating if the @OpenIdAuthenticationMechanismDefinition specifies that expiration of the id_token should be checked
     * @param accessTokenExpiry - Flag indicating if the @OpenIdAuthenticationMechanismDefinition specifies that expiration of the access_token should be checked
     * @throws Exception
     */
    public void genericReAuthn(boolean notifyProvider, boolean idTokenExpiry,
                               boolean accessTokenExpiry, boolean idTokenLifetimeShort,
                               boolean accessTokenLifetimeShort) throws Exception {

        String appName = getShortAppName(notifyProvider, idTokenExpiry, accessTokenExpiry, idTokenLifetimeShort, accessTokenLifetimeShort);
        String provider = determineProvider(idTokenLifetimeShort, accessTokenLifetimeShort);
        genericReAuthn(rpServer, appName, provider, false, PromptLogin);

    }

    /****************************************************************************************************************/
    /* Tests */
    /****************************************************************************************************************/

    /**
     * Expect to land on the logout page since both tokens are expired and we'll honor both expirations and notifyProvider is true
     *
     * @throws Exception
     */
    @Test
    public void BasicLogoutTests_notifyProviderTrue_idTokenExpiryTrue_shortIdTokenLifetime_accessTokenExpiryTrue_shortAccessTokenLifetime() throws Exception {

        genericGoodLogoutTest(NotifyProvider, IDTokenHonorExpiry, AccessTokenHonorExpiry, IDTokenShortLifetime, AccessTokenShortLifetime);

    }

    /**
     * Expect to land on the logout page since the id token is expired and we'll honor both expirations and notifyProvider is true
     *
     * @throws Exception
     */
    @Test
    public void BasicLogoutTests_notifyProviderTrue_idTokenExpiryTrue_shortIdTokenLifetime_accessTokenExpiryTrue_longAccessTokenLifetime() throws Exception {

        genericGoodLogoutTest(NotifyProvider, IDTokenHonorExpiry, AccessTokenHonorExpiry, IDTokenShortLifetime, AccessTokenLongLifetime);

    }

    /**
     * Expect to land on the logout page since the access token is expired and we'll honor both expirations and notifyProvider is true
     *
     * @throws Exception
     */
    @Test
    public void BasicLogoutTests_notifyProviderTrue_idTokenExpiryTrue_shortIdTokenLifetime_accessTokenExpiryFalse_shortAccessTokenLifetime() throws Exception {

        genericGoodLogoutTest(NotifyProvider, IDTokenHonorExpiry, AccessTokenDoNotHonorExpiry, IDTokenShortLifetime, AccessTokenShortLifetime);

    }

    /**
     * Expect to land on the logout page since the id token is expired and we'll honor both expirations and notifyProvider is true
     *
     * @throws Exception
     */
    @Test
    public void BasicLogoutTests_notifyProviderTrue_idTokenExpiryTrue_shortIdTokenLifetime_accessTokenExpiryFalse_longAccessTokenLifetime() throws Exception {

        genericGoodLogoutTest(NotifyProvider, IDTokenHonorExpiry, AccessTokenDoNotHonorExpiry, IDTokenShortLifetime, AccessTokenLongLifetime);

    }

    /**
     * Expect to land on the logout page since the access token is expired and we'll honor both expirations and notifyProvider is true
     *
     * @throws Exception
     */
    @Test
    public void BasicLogoutTests_notifyProviderTrue_idTokenExpiryTrue_longIdTokenLifetime_accessTokenExpiryTrue_shortAccessTokenLifetime() throws Exception {

        genericGoodLogoutTest(NotifyProvider, IDTokenHonorExpiry, AccessTokenHonorExpiry, IDTokenLongLifetime, AccessTokenShortLifetime);

    }

    /**
     * Expect to land on the app again since the we'll honor expired tokens, but, neither token is expired
     * We'll use the original token
     *
     * @throws Exception
     */
    @Test
    public void BasicLogoutTests_notifyProviderTrue_idTokenExpiryTrue_longIdTokenLifetime_accessTokenExpiryTrue_longAccessTokenLifetime() throws Exception {

        genericGoodEndToEndReAccessTest(NotifyProvider, IDTokenHonorExpiry, AccessTokenHonorExpiry, IDTokenLongLifetime, AccessTokenLongLifetime);

    }

    /**
     * Expect to land on the app again since the we'll honor expired id token, but, it's not expired - the access token is expired, but we don't honor it
     * We'll use the original token
     *
     * @throws Exception
     */
    @Test
    public void BasicLogoutTests_notifyProviderTrue_idTokenExpiryTrue_longIdTokenLifetime_accessTokenExpiryFalse_shortAccessTokenLifetime() throws Exception {

        genericGoodEndToEndReAccessTest(NotifyProvider, IDTokenHonorExpiry, AccessTokenDoNotHonorExpiry, IDTokenLongLifetime, AccessTokenShortLifetime);

    }

    /**
     * Expect to land on the app again since the we'll honor expired id token, but, it's not expired - the access token is not expired, but we don't honor it
     * We'll use the original token
     *
     * @throws Exception
     */
    @Test
    public void BasicLogoutTests_notifyProviderTrue_idTokenExpiryTrue_longIdTokenLifetime_accessTokenExpiryFalse_longAccessTokenLifetime() throws Exception {

        genericGoodEndToEndReAccessTest(NotifyProvider, IDTokenHonorExpiry, AccessTokenDoNotHonorExpiry, IDTokenLongLifetime, AccessTokenLongLifetime);

    }

    /**
     * Expect to land on the logout page since the access token is expired, and we will honor it
     *
     * @throws Exception
     */
    @Test
    public void BasicLogoutTests_notifyProviderTrue_idTokenExpiryFalse_shortIdTokenLifetime_accessTokenExpiryTrue_shortAccessTokenLifetime() throws Exception {

        genericGoodLogoutTest(NotifyProvider, IDTokenDoNotHonorExpiry, AccessTokenHonorExpiry, IDTokenShortLifetime, AccessTokenShortLifetime);

    }

    /**
     * Expect to land on the app again since the we'll honor expired acsess token, but, it's not expired - the id token is expired, but we don't honor it
     * We'll use the original token
     *
     * @throws Exception
     */
    @Test
    public void BasicLogoutTests_notifyProviderTrue_idTokenExpiryFalse_shortIdTokenLifetime_accessTokenExpiryTrue_longAccessTokenLifetime() throws Exception {

        genericGoodEndToEndReAccessTest(NotifyProvider, IDTokenDoNotHonorExpiry, AccessTokenHonorExpiry, IDTokenShortLifetime, AccessTokenLongLifetime);

    }

    /**
     * Expect to land on the app again since the we'll honor expired acsess token, but, it's not expired - we'll honor expired id token, but it's not expired
     * We'll use the original token
     *
     * @throws Exception
     */
    @Test
    public void BasicLogoutTests_notifyProviderTrue_idTokenExpiryFalse_shortIdTokenLifetime_accessTokenExpiryFalse_shortAccessTokenLifetime() throws Exception {

        genericGoodEndToEndReAccessTest(NotifyProvider, IDTokenDoNotHonorExpiry, AccessTokenDoNotHonorExpiry, IDTokenShortLifetime, AccessTokenShortLifetime);

    }

    /**
     * Expect to land on the app again since the we won't honor either expired tokens
     * We'll use the original token
     *
     * @throws Exception
     */
    @Test
    public void BasicLogoutTests_notifyProviderTrue_idTokenExpiryFalse_shortIdTokenLifetime_accessTokenExpiryFalse_longAccessTokenLifetime() throws Exception {

        genericGoodEndToEndReAccessTest(NotifyProvider, IDTokenDoNotHonorExpiry, AccessTokenDoNotHonorExpiry, IDTokenShortLifetime, AccessTokenLongLifetime);

    }

    /**
     * Expect to land on the logout page since the access token is expired, and we will honor it
     *
     * @throws Exception
     */
    @Test
    public void BasicLogoutTests_notifyProviderTrue_idTokenExpiryFalse_longIdTokenLifetime_accessTokenExpiryTrue_shortAccessTokenLifetime() throws Exception {

        genericGoodLogoutTest(NotifyProvider, IDTokenDoNotHonorExpiry, AccessTokenHonorExpiry, IDTokenLongLifetime, AccessTokenShortLifetime);

    }

    /**
     * Expect to land on the app again since the we don't honor the id_token, we do honor the access token expiry, but neither of the tokens is expired
     * We'll use the original token
     *
     * @throws Exception
     */
    @Test
    public void BasicLogoutTests_notifyProviderTrue_idTokenExpiryFalse_longIdTokenLifetime_accessTokenExpiryTrue_longAccessTokenLifetime() throws Exception {

        genericGoodEndToEndReAccessTest(NotifyProvider, IDTokenDoNotHonorExpiry, AccessTokenHonorExpiry, IDTokenLongLifetime, AccessTokenLongLifetime);

    }

    /**
     * Expect to land on the app again since the we don't honor the expiry of either token
     * We'll use the original token
     *
     * @throws Exception
     */
    @Test
    public void BasicLogoutTests_notifyProviderTrue_idTokenExpiryFalse_longIdTokenLifetime_accessTokenExpiryFalse_shortAccessTokenLifetime() throws Exception {

        genericGoodEndToEndReAccessTest(NotifyProvider, IDTokenDoNotHonorExpiry, AccessTokenDoNotHonorExpiry, IDTokenLongLifetime, AccessTokenShortLifetime);

    }

    /**
     * Expect to land on the app again since the we don't honor the expiry of either token
     * We'll use the original token
     *
     * @throws Exception
     */
    @Test
    public void BasicLogoutTests_notifyProviderTrue_idTokenExpiryFalse_longIdTokenLifetime_accessTokenExpiryFalse_longAccessTokenLifetime() throws Exception {

        genericGoodEndToEndReAccessTest(NotifyProvider, IDTokenDoNotHonorExpiry, AccessTokenDoNotHonorExpiry, IDTokenLongLifetime, AccessTokenLongLifetime);

    }

    /**
     * Expect to land on the app again since notifyProvider is false, but we have expired tokens and we do honor them. We'll re-authenticate
     *
     * @throws Exception
     */
    @Test
    public void BasicLogoutTests_notifyProviderFalse_idTokenExpiryTrue_shortIdTokenLifetime_accessTokenExpiryTrue_shortAccessTokenLifetime() throws Exception {

        genericReAuthn(DoNotNotifyProvider, IDTokenHonorExpiry, AccessTokenHonorExpiry, IDTokenShortLifetime, AccessTokenShortLifetime);

    }

    /**
     * Expect to land on the app again since notifyProvider is false, but we have an expired id token and we do honor both. We'll re-authenticate
     *
     * @throws Exception
     */
    @Test
    public void BasicLogoutTests_notifyProviderFalse_idTokenExpiryTrue_shortIdTokenLifetime_accessTokenExpiryTrue_longAccessTokenLifetime() throws Exception {

        genericReAuthn(DoNotNotifyProvider, IDTokenHonorExpiry, AccessTokenHonorExpiry, IDTokenShortLifetime, AccessTokenLongLifetime);

    }

    /**
     * Expect to land on the app again since notifyProvider is false, but both tokens are expired and we honor the id token. We'll re-authenticate
     *
     * @throws Exception
     */
    @Test
    public void BasicLogoutTests_notifyProviderFalse_idTokenExpiryTrue_shortIdTokenLifetime_accessTokenExpiryFalse_shortAccessTokenLifetime() throws Exception {

        genericReAuthn(DoNotNotifyProvider, IDTokenHonorExpiry, AccessTokenDoNotHonorExpiry, IDTokenShortLifetime, AccessTokenShortLifetime);

    }

    /**
     * Expect to land on the app again since notifyProvider is false, but we have an expired id token and we do honor the id token. We'll re-authenticate
     *
     * @throws Exception
     */
    @Test
    public void BasicLogoutTests_notifyProviderFalse_idTokenExpiryTrue_shortIdTokenLifetime_accessTokenExpiryFalse_longAccessTokenLifetime() throws Exception {

        genericReAuthn(DoNotNotifyProvider, IDTokenHonorExpiry, AccessTokenDoNotHonorExpiry, IDTokenShortLifetime, AccessTokenLongLifetime);

    }

    /**
     * Expect to land on the app again since notifyProvider is false, but we have an expired access token and we do honor the access token. We'll re-authenticate
     *
     * @throws Exception
     */
    @Test
    public void BasicLogoutTests_notifyProviderFalse_idTokenExpiryTrue_longIdTokenLifetime_accessTokenExpiryTrue_shortAccessTokenLifetime() throws Exception {

        genericReAuthn(DoNotNotifyProvider, IDTokenHonorExpiry, AccessTokenHonorExpiry, IDTokenLongLifetime, AccessTokenShortLifetime);

    }

    /**
     * Expect to land on the app again since notifyProvider is false, both tokens are still good
     * We'll use the original token
     *
     * @throws Exception
     */
    @Test
    public void BasicLogoutTests_notifyProviderFalse_idTokenExpiryTrue_longIdTokenLifetime_accessTokenExpiryTrue_longAccessTokenLifetime() throws Exception {

        genericGoodEndToEndReAccessTest(DoNotNotifyProvider, IDTokenHonorExpiry, AccessTokenHonorExpiry, IDTokenLongLifetime, AccessTokenLongLifetime);

    }

    /**
     * Expect to land on the app again since notifyProvider is false, the access token is expired, but we don't honor that, the id_token is not expired
     * We'll use the original token
     *
     * @throws Exception
     */
    @Test
    public void BasicLogoutTests_notifyProviderFalse_idTokenExpiryTrue_longIdTokenLifetime_accessTokenExpiryFalse_shortAccessTokenLifetime() throws Exception {

        genericGoodEndToEndReAccessTest(DoNotNotifyProvider, IDTokenHonorExpiry, AccessTokenDoNotHonorExpiry, IDTokenLongLifetime, AccessTokenShortLifetime);

    }

    /**
     * Expect to land on the app again since notifyProvider is false, both tokens are still good
     * We'll use the original token
     *
     * @throws Exception
     */
    @Test
    public void BasicLogoutTests_notifyProviderFalse_idTokenExpiryTrue_longIdTokenLifetime_accessTokenExpiryFalse_longAccessTokenLifetime() throws Exception {

        genericGoodEndToEndReAccessTest(DoNotNotifyProvider, IDTokenHonorExpiry, AccessTokenDoNotHonorExpiry, IDTokenLongLifetime, AccessTokenLongLifetime);

    }

    /**
     * Expect to land on the app again since notifyProvider is false, but we have an expired access token and we do honor the access token. We'll re-authenticate
     *
     * @throws Exception
     */
    @Test
    public void BasicLogoutTests_notifyProviderFalse_idTokenExpiryFalse_shortIdTokenLifetime_accessTokenExpiryTrue_shortAccessTokenLifetime() throws Exception {

        genericReAuthn(DoNotNotifyProvider, IDTokenDoNotHonorExpiry, AccessTokenHonorExpiry, IDTokenShortLifetime, AccessTokenShortLifetime);

    }

    /**
     * Expect to land on the app again since notifyProvider is false, the id token is expired, but we don't honor that, the access token is still good.
     * We'll use the original token
     *
     * @throws Exception
     */
    @Test
    public void BasicLogoutTests_notifyProviderFalse_idTokenExpiryFalse_shortIdTokenLifetime_accessTokenExpiryTrue_longAccessTokenLifetime() throws Exception {

        genericGoodEndToEndReAccessTest(DoNotNotifyProvider, IDTokenDoNotHonorExpiry, AccessTokenHonorExpiry, IDTokenShortLifetime, AccessTokenLongLifetime);

    }

    /**
     * Expect to land on the app again since notifyProvider is false, both tokens are expired, but we don't honor either.
     * We'll use the original token
     *
     * @throws Exception
     */
    @Test
    public void BasicLogoutTests_notifyProviderFalse_idTokenExpiryFalse_shortIdTokenLifetime_accessTokenExpiryFalse_shortAccessTokenLifetime() throws Exception {

        genericGoodEndToEndReAccessTest(DoNotNotifyProvider, IDTokenDoNotHonorExpiry, AccessTokenDoNotHonorExpiry, IDTokenShortLifetime, AccessTokenShortLifetime);

    }

    /**
     * Expect to land on the app again since notifyProvider is false, the id token is expired, but we don't honor that, the access token is still valid.
     * We'll use the original token
     *
     * @throws Exception
     */
    @Test
    public void BasicLogoutTests_notifyProviderFalse_idTokenExpiryFalse_shortIdTokenLifetime_accessTokenExpiryFalse_longAccessTokenLifetime() throws Exception {

        genericGoodEndToEndReAccessTest(DoNotNotifyProvider, IDTokenDoNotHonorExpiry, AccessTokenDoNotHonorExpiry, IDTokenShortLifetime, AccessTokenLongLifetime);

    }

    /**
     * Expect to land on the app again since notifyProvider is false, but we have an expired access token and we do honor the access token. We'll re-authenticate
     *
     * @throws Exception
     */
    @Test
    public void BasicLogoutTests_notifyProviderFalse_idTokenExpiryFalse_longIdTokenLifetime_accessTokenExpiryTrue_shortAccessTokenLifetime() throws Exception {

        genericReAuthn(DoNotNotifyProvider, IDTokenDoNotHonorExpiry, AccessTokenHonorExpiry, IDTokenLongLifetime, AccessTokenShortLifetime);

    }

    /**
     * Expect to land on the app again since notifyProvider is false, neither token is expired, the access token is still valid.
     * We'll use the original token
     *
     * @throws Exception
     */
    @Test
    public void BasicLogoutTests_notifyProviderFalse_idTokenExpiryFalse_longIdTokenLifetime_accessTokenExpiryTrue_longAccessTokenLifetime() throws Exception {

        genericGoodEndToEndReAccessTest(DoNotNotifyProvider, IDTokenDoNotHonorExpiry, AccessTokenHonorExpiry, IDTokenLongLifetime, AccessTokenLongLifetime);

    }

    /**
     * Expect to land on the app again since notifyProvider is false, the access token is expired, but we don't honor it, the access token is still valid.
     * We'll use the original token
     *
     * @throws Exception
     */
    @Test
    public void BasicLogoutTests_notifyProviderFalse_idTokenExpiryFalse_longIdTokenLifetime_accessTokenExpiryFalse_shortAccessTokenLifetime() throws Exception {

        genericGoodEndToEndReAccessTest(DoNotNotifyProvider, IDTokenDoNotHonorExpiry, AccessTokenDoNotHonorExpiry, IDTokenLongLifetime, AccessTokenShortLifetime);

    }

    /**
     * Expect to land on the app again since notifyProvider is false, neither token is expired, the access token is still valid.
     * We'll use the original token
     *
     * @throws Exception
     */
    @Test
    public void BasicLogoutTests_notifyProviderFalse_idTokenExpiryFalse_longIdTokenLifetime_accessTokenExpiryFalse_longAccessTokenLifetime() throws Exception {

        genericGoodEndToEndReAccessTest(DoNotNotifyProvider, IDTokenDoNotHonorExpiry, AccessTokenDoNotHonorExpiry, IDTokenLongLifetime, AccessTokenLongLifetime);

    }

    /**
     * Show that when we have end_session from discovery and notify is true, we'll use end_session and perform the logout
     * and then get redirected to the redirectURI
     *
     * @throws Exception
     */
    @Test
    public void BasicLogoutTests_goodRedirectUri_NotifyProviderTrue() throws Exception {

        genericGoodLogoutAndRedirectTest("GoodRedirectNotifyProviderTrueLogoutServlet", "OP3", null);

    }

    /**
     * Show that when we have end_session from discovery and notify is true, we'll use end_session and perform the logout
     * The OP will attempt to invoke the post logout redirect, but that will fail - we'll find a message in the OP log
     *
     * @throws Exception
     */
    @Test
    public void BasicLogoutTests_badRedirectUri_NotifyProviderTrue() throws Exception {

        genericGoodLogoutTest("BadRedirectNotifyProviderTrueLogoutServlet", "OP3");
        // make sure that there is a message in the OP log stating that the post logout redirect is invalid
        Expectations expectations = new Expectations();
        expectations.addExpectation(new ServerMessageExpectation(opServer, MessageConstants.CWWKS1636E_INVALID_POST_LOGOUT, "Did not find a message in the OP server log stating that the post logout redirect was not valid."));
        validationUtils.validateResult(null, expectations);

    }

    /**
     * Show that when we have end_session from discovery and notify is true, we'll use end_session and perform the logout
     * No redirect will be done after the logout since the logout redirectURI in the annotation is set to ""
     *
     * @throws Exception
     */
    @Test
    public void BasicLogoutTests_EmptyRedirectUri_NotifyProviderTrue() throws Exception {

        genericGoodLogoutTest("EmptyRedirectNotifyProviderTrueLogoutServlet", "OP3");

    }

    /**
     * Show that when we have end_session from discovery and notify is true, we'll use end_session and perform the logout
     * and then get redirected to the post logout redirectURI - the logout redirectURI in the annotation includes some parameters.
     * The OP config specifies postLogoutRedirectUris and it includes the value specified in the annotation. The test verifies that
     * the app did receive those parms
     *
     * @throws Exception
     */
    @Test
    public void BasicLogoutTests_goodRedirectUriWithExtraParms_NotifyProviderTrue() throws Exception {

        Map<String, String> extraParmsMap = new HashMap<String, String>();
        extraParmsMap.put("testParm1", "testParm1_value");
        extraParmsMap.put("testParm2", "testParm2_value");
        extraParmsMap.put("testParm3", "testParm3_value");

        genericGoodLogoutAndRedirectTest("GoodRedirectExtraParmsNotifyProviderTrueLogoutServlet", "OP3", extraParmsMap);

    }

    /**
     * Show that when we have end_session from discovery and notify is false, end_session will not be called to perform the a logout,
     * but we will be redirected to the post logout redirectURI - the logout redirectURI in the annotation includes some parameters.
     * The test verifies that the app did receive those parms
     *
     * @throws Exception
     */
    @Test
    public void BasicLogoutTests_goodRedirectUriWithExtraParms_NotifyProviderFalse() throws Exception {

        Map<String, String> extraParmsMap = new HashMap<String, String>();
        extraParmsMap.put("testParm1", "testParm1_value");
        extraParmsMap.put("testParm2", "testParm2_value");
        extraParmsMap.put("testParm3", "testParm3_value");

        genericGoodRedirectWithoutLogoutTest("GoodRedirectExtraParmsNotifyProviderFalseLogoutServlet", "OP3", extraParmsMap);

    }

    /**
     * Show that when notify is false and we have the logout redirectURI, we'll use that redirectURI
     * After landing on that redirect/post logout page, we'll try to access the app again and since the
     * OP wasen't involved in the logout, the OP's cookie will still exist. The rp will invoke the op and
     * it will use that cookie to create a new access and id token
     *
     * @throws Exception
     */
    @Test
    public void BasicLogoutTests_goodRedirectUri_NotifyProviderFalse_PromptLogin() throws Exception {

        genericGoodRedirectWithoutLogoutTest("GoodRedirectNotifyProviderFalsePromptLoginLogoutServlet", "OP3", null);

    }

    /**
     * Show that when notify is false and we have the logout redirectURI, we'll use that redirectURI
     * After landing on that redirect/post logout page, we'll try to access the app again and since the
     * OP wasen't involved in the logout, the OP's cookie will still exist. The rp will invoke the op and
     * it will use that cookie to create a new access and id token
     *
     * @throws Exception
     */
    @ExpectedFFDC({ "com.ibm.oauth.core.api.error.oauth20.OAuth20Exception", "io.openliberty.security.oidcclientcore.exceptions.AuthenticationResponseException" })
    @Test
    public void BasicLogoutTests_goodRedirectUri_NotifyProviderFalse_PromptNone() throws Exception {

<<<<<<< HEAD
        genericGoodRedirectWithoutLogoutTest("GoodRedirectNotifyProviderFalsePromptNoneLogoutServlet", "OP3", null);
=======
        String provider = "OP3";

        String appName = "GoodRedirectNotifyProviderFalsePromptNoneLogoutServlet";
        String url = rpHttpsBase + "/" + appName + "/" + baseAppName;

        WebClient webClient = getAndSaveWebClient();
        rspValues.setIssuer(opHttpsBase + "/oidc/endpoint/" + provider);
        actions.invokeUrlWithBasicAuth(_testName, webClient, url, Constants.TESTUSER, Constants.TESTUSERPWD);

        // now logged in - wait for token to expire
        actions.testLogAndSleep(sleepTimeInSeconds);

        invokeAppReturnLogoutPage(webClient, url);

        // even though we validated that we landed on the logout successful page,
        // make sure that we need to log in again.
        // since login page cannot be presented with prompt=none,
        // just check that invoking the app returns the login_required error
        Page response = invokeApp(webClient, url);

        Expectations expectations = new Expectations();
        expectations.addUnauthorizedStatusCodeAndMessageForCurrentAction();
        expectations.addExpectation(new ServerMessageExpectation(rpServer, MessageConstants.CWWKS2407E_ERROR_VERIFYING_RESPONSE, "Did not receive an error message stating that the client encountered an error verifying the authentication response."));
        expectations.addExpectation(new ServerMessageExpectation(rpServer, MessageConstants.CWWKS2414E_CALLBACK_URL_INCLUDES_ERROR_PARAMETER + ".*\\[login_required]", "Did not receive an error message stating that the callback url includes the [login_required] error param."));
        validationUtils.validateResult(response, expectations);
>>>>>>> 52d748c3

    }

    /**
     * Show that when notify is false and we have the logout redirectURI, we'll use that redirectURI
     * This test has that redirect set to the valid end_session value
     *
     * @throws Exception
     */
    @Test
    public void BasicLogoutTests_goodRedirectUri_NotifyProviderFalse_PromptConsent() throws Exception {

        genericGoodRedirectWithoutLogoutTest("GoodRedirectNotifyProviderFalsePromptConsentLogoutServlet", "OP3", null);

    }

    /**
     * Show that when notify is false and we have the logout redirectURI, we'll use that redirectURI
     * This test has that redirect set to the valid end_session value
     *
     * @throws Exception
     */
    @Test
    public void BasicLogoutTests_goodRedirectUri_NotifyProviderFalse_PromptSelectAccount() throws Exception {

        genericGoodRedirectWithoutLogoutTest("GoodRedirectNotifyProviderFalsePromptSelectAccountLogoutServlet", "OP3", null);

    }

    /**
     * Show that when notify is false and we have the logout redirectURI, we'll use that redirectURI
     * This test has that redirect set to the valid end_session value
     *
     * @throws Exception
     */
    @Test
    public void BasicLogoutTests_goodRedirectUri_NotifyProviderFalse_PromptEmpty() throws Exception {

        genericGoodRedirectWithoutLogoutTest("GoodRedirectNotifyProviderFalsePromptEmptyLogoutServlet", "OP3", null);

    }

    /**
     * Show that when notify is false and we have the logout redirectURI, we'll use that redirectURI
     * This test has that redirect set to a bad value - just the Liberty splash page
     *
     * @throws Exception
     */
    @Test
    public void BasicLogoutTests_badRedirectUri_NotifyProviderFalse() throws Exception {

        genericGoodSplashPage("BadRedirectNotifyProviderFalseLogoutServlet", "OP3");

    }

    /**
     * The logout redirectURI is empty and notifyProvider is set to false - after sleeping long enough for the tokens to expire, make sure that we automatically get to the app
     * again since the OP refreshes the tokens - this happens because the OP's cookie is still in the webClient - The OP will automatically refresh the tokens.
     *
     * @throws Exception
     */
    @Test
    public void BasicLogoutTests_emptyRedirectUri_NotifyProviderFalse() throws Exception {

        genericReAuthn(rpServer, "EmptyRedirectNotifyProviderFalseLogoutServlet", "OP3", false, PromptLogin);

    }

    /**
     * Show that the proper parameters are passed the end_session app
     * Use a test app in place of the standard end_session provided by the OP.
     * This app will log the parms that it is passed - make sure that the client_id and post_logout_redirect_uri are passed
     *
     * @throws Exception
     */
    @Test
    public void BasicLogoutTests_goodRedirectUri_NotifyProviderTrue_useTestEndSession() throws Exception {

        String appName = "GoodRedirectNotifyProviderTrueTestEndSessionLogoutServlet";
        WebClient webClient = getAndSaveWebClient();
        rspValues.setIssuer(opHttpsBase + "/oidc/endpoint/OP3");
        runGoodEndToEndTest(webClient, appName, baseAppName);

        // now logged in - wait for token to expire
        actions.testLogAndSleep(35);
        String url = rpHttpsBase + "/" + appName + "/" + baseAppName;
        invokeAppReturnTestEndSessionPage(webClient, url, true);

    }

    /**
     * Show that the proper parameters are passed the end_session app
     * Use a test app in place of the standard end_session provided by the OP.
     * This app will log the parms that it is passed - make sure that the client_id and post_logout_redirect_uri are passed
     *
     * @throws Exception
     */
    @Test
    public void BasicLogoutTests_EmptyRedirectUri_NotifyProviderTrue_useTestEndSession() throws Exception {

        String appName = "EmptyRedirectNotifyProviderTrueTestEndSessionLogoutServlet";
        WebClient webClient = getAndSaveWebClient();
        rspValues.setIssuer(opHttpsBase + "/oidc/endpoint/OP3");
        runGoodEndToEndTest(webClient, appName, baseAppName);

        // now logged in - wait for token to expire
        actions.testLogAndSleep(35);
        String url = rpHttpsBase + "/" + appName + "/" + baseAppName;
        invokeAppReturnTestEndSessionPage(webClient, url, false);

    }

    // Do not need tests with NotifyProvider = false since end_session won't be invoked - other tests that use the logout redirect uri already check for parms being passed

    // TODO - not working yet - issue https://github.com/OpenLiberty/open-liberty/issues/24062
    /**
     * Invoke an app protected by the @OpenIdAuthenticationMechanismDefinition annotation and are granted access - invoke the post method of the app to perform a request.logout() -
     * expect TODO
     *
     * @throws Exception
     */
    //@Test
    public void BasicLogoutTests_invoke_reqLogout() throws Exception {

        String appName = "GoodRedirectNotifyProviderTrueTestEndSessionLogoutServlet";
        WebClient webClient = getAndSaveWebClient();
        rspValues.setIssuer(opHttpsBase + "/oidc/endpoint/OP3");
        runGoodEndToEndTest(webClient, appName, baseAppName);

        String url = rpHttpsBase + "/GoodRedirectNotifyProviderTrueTestEndSessionLogoutServlet/" + baseAppName;
        actions.invokeUrlWithParametersUsingPost(_testName, webClient, url, null);

    }

    /**
     * Show that when we have end_session from discovery and notify is true, we'll use end_session and perform the logout
     * and then get redirected to the redirectURI - in this case, the OP has trackOAuthClients set to true, so, when the post logout
     * redirect app is called, "clients_intereated_with" is passed to that app with a generated value.
     *
     * @throws Exception
     */
    @Test
    public void BasicLogoutTests_goodRedirectUri_NotifyProviderTrue_trackClient() throws Exception {

        Map<String, String> trackingParms = new HashMap<String, String>();
        // the value is a generated value, so, test can't validate the actual value - we just need to make sure it exists
        trackingParms.put("clients_interacted_with", "");

        genericGoodLogoutAndRedirectTest("GoodRedirectNotifyProviderTrueWithTrackingLogoutServlet", "OP4", trackingParms);

    }

}<|MERGE_RESOLUTION|>--- conflicted
+++ resolved
@@ -4,7 +4,7 @@
  * are made available under the terms of the Eclipse Public License 2.0
  * which accompanies this distribution, and is available at
  * http://www.eclipse.org/legal/epl-2.0/
- *
+ * 
  * SPDX-License-Identifier: EPL-2.0
  *
  * Contributors:
@@ -21,10 +21,7 @@
 import org.junit.Test;
 import org.junit.runner.RunWith;
 
-<<<<<<< HEAD
-=======
 import com.gargoylesoftware.htmlunit.Page;
->>>>>>> 52d748c3
 import com.gargoylesoftware.htmlunit.WebClient;
 import com.ibm.websphere.simplicity.log.Log;
 import com.ibm.ws.security.fat.common.expectations.Expectations;
@@ -373,14 +370,14 @@
             } else {
                 if (redirectUri.equals(goodRedirectExtraParmsUri)) {
                     testPropMap = TestConfigMaps.mergeMaps(testPropMap, TestConfigMaps.getRedirectURIGoodWithExtraParms_Logout(rpHttpsBase));
+            } else {
+                if (redirectUri.equals(badRedirectUri)) {
+                    testPropMap = TestConfigMaps.mergeMaps(testPropMap, TestConfigMaps.getRedirectURIBad_Logout(opHttpsBase));
                 } else {
-                    if (redirectUri.equals(badRedirectUri)) {
-                        testPropMap = TestConfigMaps.mergeMaps(testPropMap, TestConfigMaps.getRedirectURIBad_Logout(opHttpsBase));
-                    } else {
-                        testPropMap = TestConfigMaps.mergeMaps(testPropMap, TestConfigMaps.getRedirectURIEmpty_Logout());
-                    }
+                    testPropMap = TestConfigMaps.mergeMaps(testPropMap, TestConfigMaps.getRedirectURIEmpty_Logout());
                 }
             }
+        }
         }
         if (prompt == null) {
             testPropMap = TestConfigMaps.mergeMaps(testPropMap, TestConfigMaps.getPromptExpressionEmpty());
@@ -1011,19 +1008,14 @@
 
     /**
      * Show that when notify is false and we have the logout redirectURI, we'll use that redirectURI
-     * After landing on that redirect/post logout page, we'll try to access the app again and since the
-     * OP wasen't involved in the logout, the OP's cookie will still exist. The rp will invoke the op and
-     * it will use that cookie to create a new access and id token
+     * This test has that redirect set to the valid end_session value
      *
      * @throws Exception
      */
     @ExpectedFFDC({ "com.ibm.oauth.core.api.error.oauth20.OAuth20Exception", "io.openliberty.security.oidcclientcore.exceptions.AuthenticationResponseException" })
     @Test
-    public void BasicLogoutTests_goodRedirectUri_NotifyProviderFalse_PromptNone() throws Exception {
-
-<<<<<<< HEAD
-        genericGoodRedirectWithoutLogoutTest("GoodRedirectNotifyProviderFalsePromptNoneLogoutServlet", "OP3", null);
-=======
+    public void BasicLogoutTests_goodRedirectUri_NotifyProvierFalse_PromptNone() throws Exception {
+
         String provider = "OP3";
 
         String appName = "GoodRedirectNotifyProviderFalsePromptNoneLogoutServlet";
@@ -1049,7 +1041,6 @@
         expectations.addExpectation(new ServerMessageExpectation(rpServer, MessageConstants.CWWKS2407E_ERROR_VERIFYING_RESPONSE, "Did not receive an error message stating that the client encountered an error verifying the authentication response."));
         expectations.addExpectation(new ServerMessageExpectation(rpServer, MessageConstants.CWWKS2414E_CALLBACK_URL_INCLUDES_ERROR_PARAMETER + ".*\\[login_required]", "Did not receive an error message stating that the callback url includes the [login_required] error param."));
         validationUtils.validateResult(response, expectations);
->>>>>>> 52d748c3
 
     }
 
