--- conflicted
+++ resolved
@@ -36,11 +36,7 @@
 
     @Test
     public void testGetEditionName() {
-<<<<<<< HEAD
-        assertEquals("Expected empty string", "Base", InstallUtils.getEditionName("BASE"));
-=======
         assertEquals("Expected Base", "Base", InstallUtils.getEditionName("BASE"));
->>>>>>> 52fff565
         assertEquals("Expected (ILAN)", "(ILAN)", InstallUtils.getEditionName("BASE_ILAN"));
         assertEquals("Expected for Developers", "for Developers", InstallUtils.getEditionName("DEVELOPERS"));
         assertEquals("Expected - Express", "- Express", InstallUtils.getEditionName("EXPRESS"));
