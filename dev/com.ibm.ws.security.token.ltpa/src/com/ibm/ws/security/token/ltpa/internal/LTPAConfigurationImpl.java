--- conflicted
+++ resolved
@@ -158,29 +158,13 @@
         // expirationDifferenceAllowed is set to 3 seconds (3000ms) by default.
         // If expirationDifferenceAllowed is set to less than 0, then the two expiration values will not be compared in the LTPAToken2.decrypt() method.
         expirationDifferenceAllowed = (Long) props.get(KEY_EXP_DIFF_ALLOWED);
-<<<<<<< HEAD
-        monitorDirectory = (Boolean) props.get(CFG_KEY_MONITOR_DIRECTORY);
-=======
         monitorValidationKeysDir = (Boolean) props.get(CFG_KEY_MONITOR_VALIDATION_KEYS_DIR);
         updateTrigger = (String) props.get(CFG_KEY_UPDATE_TRIGGER);
->>>>>>> 24facd97
 
         //get all validationKeys elements
         Map<String, List<Map<String, Object>>> validationKeysElements = Nester.nest(props, CFG_KEY_VALIDATION_KEYS);
         if (!validationKeysElements.isEmpty()) {
             isValidationKeysFileConfigured = !validationKeysElements.get(CFG_KEY_VALIDATION_KEYS).isEmpty();
-<<<<<<< HEAD
-        }
-
-        resolveActualPrimaryKeysFileLocation();
-
-        if (isValidationKeysFileConfigured) {
-            configValidationKeys = getConfigValidationKeys(validationKeysElements, CFG_KEY_VALIDATION_KEYS, CFG_KEY_VALIDATION_FILE_NAME, CFG_KEY_VALIDATION_PASSWORD,
-                                                           CFG_KEY_VALIDATION_NOT_USE_AFTER_DATE);
-        } else {
-            configValidationKeys = null;
-=======
->>>>>>> 24facd97
         }
 
         resolveActualPrimaryKeysFileLocation();
@@ -312,15 +296,6 @@
             }
         }
 
-<<<<<<< HEAD
-        if (monitorDirectory || isValidationKeysFileConfigured) {
-            try {
-                // primaryKeyImportFile has already been resolved when the server loads the config, this includes variable and .. being resolved.
-                primaryKeyImportDir = new File(primaryKeyImportFile).getCanonicalFile().getParent() + File.separator;
-                Tr.debug(tc, "primaryKeyImportDir: " + primaryKeyImportDir);
-            } catch (IOException e) {
-                Tr.debug(tc, "An exception occurred in resolveActualPrimaryKeysFileLocation method", e);
-=======
         if (updateTrigger != null && updateTrigger.equalsIgnoreCase("polled")){
             if (monitorValidationKeysDir || isValidationKeysFileConfigured) {
                 try {
@@ -330,7 +305,6 @@
                 } catch (IOException e) {
                     Tr.debug(tc, "An exception occurred in resolveActualPrimaryKeysFileLocation method", e);
                 }
->>>>>>> 24facd97
             }
         }
 
@@ -374,19 +348,11 @@
     private void createFileMonitor() {
         try {
             ltpaFileMonitor = new LTPAFileMonitor(this);
-<<<<<<< HEAD
-            if (monitorDirectory && primaryKeyImportDir != null) { // monitor directory and file
-                setFileMonitorRegistration(ltpaFileMonitor.monitorFiles(Arrays.asList(primaryKeyImportDir), Arrays.asList(primaryKeyImportFile), monitorInterval));
-            } else if(monitorDirectory && primaryKeyImportDir == null) { // monitor directory only
-                Tr.debug(tc, "Since primaryKeyImportDir is null, monitor the primaryKeyImportFile, and not the directory.");
-                setFileMonitorRegistration(ltpaFileMonitor.monitorFiles(Arrays.asList(primaryKeyImportFile), monitorInterval));
-=======
             if (primaryKeyImportDir != null) { // monitor directory and file
                 setFileMonitorRegistration(ltpaFileMonitor.monitorFiles(null,
                                                                         Arrays.asList(primaryKeyImportDir),
                                                                         Arrays.asList(primaryKeyImportFile),
                                                                         monitorInterval, updateTrigger));
->>>>>>> 24facd97
             } else { // monitor only files
                 if (monitorValidationKeysDir && primaryKeyImportDir == null) {
                     Tr.debug(tc, "Since primaryKeyImportDir is null, monitor the primaryKeyImportFile, and not the directory.");
@@ -842,11 +808,7 @@
     @Sensitive
     private Properties getValidationKeysProps(Map<String, Object> configProps, String elementName, String... attrKeys) {
         Properties properties = new Properties();
-<<<<<<< HEAD
-        if (primaryKeyImportDir != null){
-=======
         if (primaryKeyImportDir == null){
->>>>>>> 24facd97
             Tr.debug(tc, "primaryKeyImportDir is null. Validation keys will not be loaded.");
             return properties;
         }
