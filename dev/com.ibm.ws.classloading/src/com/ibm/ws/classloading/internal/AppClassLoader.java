/*******************************************************************************
 * Copyright (c) 2011, 2021 IBM Corporation and others.
 * All rights reserved. This program and the accompanying materials
 * are made available under the terms of the Eclipse Public License v1.0
 * which accompanies this distribution, and is available at
 * http://www.eclipse.org/legal/epl-v10.html
 *
 * Contributors:
 *     IBM Corporation - initial API and implementation
 *******************************************************************************/
package com.ibm.ws.classloading.internal;

import static com.ibm.ws.classloading.internal.AppClassLoader.SearchLocation.DELEGATES;
import static com.ibm.ws.classloading.internal.AppClassLoader.SearchLocation.PARENT;
import static com.ibm.ws.classloading.internal.AppClassLoader.SearchLocation.SELF;
import static com.ibm.ws.classloading.internal.ClassLoadingConstants.LS;
import static com.ibm.ws.classloading.internal.Util.freeze;
import static com.ibm.ws.classloading.internal.Util.list;

import java.io.File;
import java.io.IOException;
import java.lang.instrument.ClassFileTransformer;
import java.lang.instrument.IllegalClassFormatException;
import java.net.JarURLConnection;
import java.net.URL;
import java.net.URLConnection;
import java.security.AccessController;
import java.security.CodeSource;
import java.security.PrivilegedAction;
import java.security.PrivilegedActionException;
import java.security.PrivilegedExceptionAction;
import java.security.ProtectionDomain;
import java.util.ArrayList;
import java.util.Arrays;
import java.util.Collection;
import java.util.Collections;
import java.util.EnumSet;
import java.util.Enumeration;
import java.util.List;
import java.util.Map;
import java.util.Set;
import java.util.concurrent.ConcurrentHashMap;
import java.util.concurrent.ConcurrentMap;
import java.util.jar.Manifest;

import org.osgi.framework.Bundle;

import com.ibm.websphere.ras.Tr;
import com.ibm.websphere.ras.TraceComponent;
import com.ibm.websphere.ras.annotation.Trivial;
import com.ibm.ws.artifact.url.WSJarURLConnection;
import com.ibm.ws.classloading.ClassGenerator;
import com.ibm.ws.classloading.configuration.GlobalClassloadingConfiguration;
import com.ibm.ws.classloading.internal.providers.Providers;
import com.ibm.ws.classloading.internal.util.ClassRedefiner;
import com.ibm.ws.classloading.internal.util.FeatureSuggestion;
import com.ibm.ws.ffdc.annotation.FFDCIgnore;
import com.ibm.ws.kernel.boot.classloader.ClassLoaderHook;
import com.ibm.ws.kernel.boot.classloader.ClassLoaderHookFactory;
import com.ibm.ws.kernel.productinfo.ProductInfo;
import com.ibm.ws.kernel.security.thread.ThreadIdentityManager;
import com.ibm.wsspi.adaptable.module.Container;
import com.ibm.wsspi.classloading.ApiType;
import com.ibm.wsspi.classloading.ClassLoaderConfiguration;
import com.ibm.wsspi.classloading.ClassLoaderIdentity;
import com.ibm.wsspi.config.Fileset;
import com.ibm.wsspi.kernel.service.utils.CompositeEnumeration;
import com.ibm.wsspi.library.Library;

/**
 * This class loader needs to be public in order for Spring's ReflectiveLoadTimeWeaver
 * to discover the special methods:
 */
public class AppClassLoader extends ContainerClassLoader implements SpringLoader {
    static {
        ClassLoader.registerAsParallelCapable();
    }
    static final TraceComponent tc = Tr.register(AppClassLoader.class);

    enum SearchLocation {
        PARENT, SELF, DELEGATES
    };

    private static final boolean disableSharedClassesCache = Boolean.getBoolean("liberty.disableApplicationClassSharing");

    static final List<SearchLocation> PARENT_FIRST_SEARCH_ORDER = freeze(list(PARENT, SELF, DELEGATES));

    private final Set<String> packagesDefined = Collections.newSetFromMap(new ConcurrentHashMap<String, Boolean>()); 

    static final String CLASS_LOADING_TRACE_PREFIX = "com.ibm.ws.class.load.";
    static final String DEFAULT_PACKAGE = "default.package";
    /** per class loader collection of per-package trace components */
    final ConcurrentMap<String, TraceComponent> perPackageClassLoadingTraceComponents = new ConcurrentHashMap<String, TraceComponent>();

    private TraceComponent getClassLoadingTraceComponent(String pkg) {
        // tc will be null if this is the first time we used the default package or a package defined by another CL
        TraceComponent tc = perPackageClassLoadingTraceComponents.get(pkg);
        if (tc == null) {
            tc = Tr.register(CLASS_LOADING_TRACE_PREFIX + pkg, AppClassLoader.class, (String) null);
            perPackageClassLoadingTraceComponents.put(pkg, tc);
        }
        return tc;
    }

    protected final ClassLoaderConfiguration config;
    private volatile List<Library> privateLibraries;
    private final Iterable<LibertyLoader> delegateLoaders;
    private final List<File> nativeLibraryFiles = new ArrayList<File>();
    private final List<ClassFileTransformer> transformers = new ArrayList<ClassFileTransformer>();
    private final List<ClassFileTransformer> systemTransformers;
    private final DeclaredApiAccess apiAccess;
    private final ClassGenerator generator;
    private final ConcurrentHashMap<String, ProtectionDomain> protectionDomains = new ConcurrentHashMap<String, ProtectionDomain>();
    protected final ClassLoader parent;
    private final ClassLoaderHook hook;

    AppClassLoader(ClassLoader parent, ClassLoaderConfiguration config, List<Container> containers, DeclaredApiAccess access, ClassRedefiner redefiner, ClassGenerator generator, GlobalClassloadingConfiguration globalConfig, List<ClassFileTransformer> systemTransformers) {
        super(containers, parent, redefiner, globalConfig);
<<<<<<< HEAD
        // only use system transformers if IS_BETA (part of checkpoint feature)
=======
>>>>>>> 3fb90f3b
        this.systemTransformers = systemTransformers;
        this.parent = parent;
        this.config = config;
        this.apiAccess = access;
        for (Container container : config.getNativeLibraryContainers())
            addNativeLibraryContainer(container);
        this.privateLibraries = Providers.getPrivateLibraries(config);
        this.delegateLoaders = Providers.getDelegateLoaders(config, apiAccess);
        this.generator = generator;
        hook = disableSharedClassesCache ? null : ClassLoaderHookFactory.getClassLoaderHook(this);
    }

    /** Provides the delegate loaders so the {@link ShadowClassLoader} can mimic the structure. */
    Iterable<LibertyLoader> getDelegateLoaders() {
        return delegateLoaders;
    }

    /** Provides the search order so the {@link ShadowClassLoader} can use it. */
    Iterable<SearchLocation> getSearchOrder() {
        return PARENT_FIRST_SEARCH_ORDER;
    }

    /**
     * Spring method to register the given ClassFileTransformer on this ClassLoader
     */
    @Override
    public boolean addTransformer(final ClassFileTransformer cft) {
        transformers.add(cft);

        // Also recursively register with parent(s), until a non-AppClassLoader or GlobalSharedLibrary loader is encountered.
        if (parent instanceof AppClassLoader) {
            if (Util.isGlobalSharedLibraryLoader(((AppClassLoader) parent))) {
                if (TraceComponent.isAnyTracingEnabled() && tc.isDebugEnabled()) {
                    Tr.debug(tc, "addTransformer - skipping parent loader because it is a GlobalSharedLibrary");
                }
            } else {
                return ((AppClassLoader) parent).addTransformer(cft);
            }
        }
        return true;
    }

    /**
     * Spring method to obtain a throwaway class loader for this ClassLoader
     */
    @Override
    public ClassLoader getThrowawayClassLoader() {
        return new ShadowClassLoader(this);
    }

    @Override
    public EnumSet<ApiType> getApiTypeVisibility() {
        return apiAccess.getApiTypeVisibility();
    }

    /**
     * Search order:
     * 1. This classloader.
     * 2. The common library classloaders.
     *
     * Note: the method is marked 'final' so that derived classes (such as ParentLastClassLoader)
     * don't override this method and lose the common library classloader support.
     * For finding directories in jar: scheme URLs we need to add a / to the end of the name passed
     * and strip the / from the resulting URL.
     */
    @Override
    public final URL findResource(String name) {
        URL result = null;
        Object token = ThreadIdentityManager.runAsServer();
        try {
            result = super.findResource(name);
            if (result == null) {
                result = findResourceCommonLibraryClassLoaders(name);
            }
        } finally {
            ThreadIdentityManager.reset(token);
        }
        return result;
    }

    /**
     * Search order:
     * 1. This classloader.
     * 2. The common library classloaders.
     *
     * Note: For finding directories in jar: scheme URLs we need to add a / to the end of the name passed
     * and strip the / from the resulting URL. We also need to handle duplicates.
     * We need to use a resourceMap with string keys as hashcode and equals of URL are expensive.
     */
    @Override
    @Trivial
    public CompositeEnumeration<URL> findResources(String name) throws IOException {
        Object token = ThreadIdentityManager.runAsServer();
        try {
            CompositeEnumeration<URL> enumerations = new CompositeEnumeration<URL>(super.findResources(name));
            return findResourcesCommonLibraryClassLoaders(name, enumerations);
        } finally {
            ThreadIdentityManager.reset(token);
        }
    }

    /**
     * {@inheritDoc}
     */
    @Override
    @Trivial
    public Enumeration<URL> getResources(String name) throws IOException {
        /*
         * The default implementation of getResources never calls getResources on its parent, instead it just calls findResources on all of the loaders parents. We know that our
         * parent will be a gateway class loader that changes the order that resources are loaded but it does this in getResources (as that is where the order *should* be changed
         * according to the JavaDoc). Therefore call getResources on our parent and then findResources on ourself.
         */
        // Note we don't need to worry about getSystemResources as our parent will do that for us
        try {
            final String f_name = name;
            final ClassLoader f_parent = parent;

            Enumeration<URL> eURL = AccessController.doPrivileged(new java.security.PrivilegedExceptionAction<Enumeration<URL>>() {
                @Override
                public Enumeration<URL> run() throws Exception {
                    return f_parent.getResources(f_name);
                }
            });

            return new CompositeEnumeration<URL>(eURL).add(this.findResources(name));

        } catch (PrivilegedActionException pae) {
            return null;
        }
    }

    /** Returns the Bundle of the Top Level class loader */
    @Override
    public Bundle getBundle() {
        return parent instanceof GatewayClassLoader ? ((GatewayClassLoader) parent).getBundle() : parent instanceof LibertyLoader ? ((LibertyLoader) parent).getBundle() : null;
    }

    boolean removeTransformer(ClassFileTransformer transformer) {
        // Also recursively remove from parent(s), until a non-AppClassLoader is encountered.
        if (parent instanceof AppClassLoader) {
            ((AppClassLoader) parent).removeTransformer(transformer);
        }
        return this.transformers.remove(transformer);
    }

    /**
     * @{inheritDoc
     *
     *              Search order:
     *              1. This classloader.
     *              2. The common library classloaders.
     *
     *              Note: the method is marked 'final' so that derived classes (such as ParentLastClassLoader)
     *              don't override this method and lose the common library classloader support.
     */
    @Override
    protected final Class<?> findClass(String name) throws ClassNotFoundException {
        if (transformers.isEmpty() && systemTransformers.isEmpty()) {
            Class<?> clazz = null;
            Object token = ThreadIdentityManager.runAsServer();
            try {
                synchronized (getClassLoadingLock(name)) {
                    // This method may be invoked directly instead of via loadClass
                    // (e.g. when doing a "shallow" scan of the common library classloaders).
                    // So we first must check whether we've already defined/loaded the class.
                    // Otherwise we'll get a LinkageError on the second findClass call because
                    // it will attempt to define the class a 2nd time.
                    clazz = findLoadedClass(name);
                    if (clazz == null) {
                        String resourceName = Util.convertClassNameToResourceName(name);
                        ByteResourceInformation byteResInfo = this.findClassBytes(name, resourceName);
                        if (byteResInfo != null) {
                            clazz = definePackageAndClass(name, resourceName, byteResInfo, byteResInfo.getBytes());
                        } else {
                            // Check the common libraries.
                            clazz = findClassCommonLibraryClassLoaders(name);
                        }
                    }
                }
            } finally {
                ThreadIdentityManager.reset(token);
            }
            return clazz;
        }

        String resourceName = Util.convertClassNameToResourceName(name);
        ByteResourceInformation byteResourceInformation = findClassBytes(name, resourceName);
        if (byteResourceInformation == null) {
            // Check the common libraries.
            return findClassCommonLibraryClassLoaders(name);
        }

        byte[] bytes = transformClassBytes(name, byteResourceInformation);

        return definePackageAndClass(name, resourceName, byteResourceInformation, bytes);
    }

    byte[] transformClassBytes(String name, ByteResourceInformation toTransform) throws ClassNotFoundException {
        // If a class is loaded from the shared classes cache it cannot be transformed.  The bytes are not in 
        // the normal class bytes format, but rather a cookie to where the bytes are stored in the classes cache.
        // Since the class was put into the classes cache, it was not transformed previously.  We are
        // inferring it will not be transformed this time either.  If there is a change requiring the class
        // to be transformed the user will need to delete the shared classes cache.  If we do not make this
        // inference, the transform code will fail to process the class bytes resulting in a number of different
        // types of exceptions or quitting out of the transformation code which will result in the class not being
        // transformed anyway.
        byte[] bytes;
        if (toTransform.foundInClassCache()) {
            if (systemTransformers.isEmpty()) {
                bytes = toTransform.getBytes(); 
                if (TraceComponent.isAnyTracingEnabled() && tc.isDebugEnabled()) {
                    Tr.debug(tc, "Not transforming class " + name + " because it was found in the shared classes cache.");
                }
            } else {
                if (TraceComponent.isAnyTracingEnabled() && tc.isDebugEnabled()) {
<<<<<<< HEAD
                    Tr.debug(tc, "Attempt to transform " + name + " from shared class cache because we have global tranformers");
=======
                    Tr.debug(tc, "Attempt to transform " + name + " from shared class cache because we have system tranformers");
>>>>>>> 3fb90f3b
                }
                try {
                    bytes = toTransform.getActualBytes();
                    bytes = transformClassBytes(bytes, name, systemTransformers);
                } catch (IOException e) {
                    // auto FFDC
                    // fallback to the cached class
                    bytes = toTransform.getBytes();
                }
            }
        } else {
            bytes = transformClassBytes(toTransform.getBytes(), name, transformers);
            bytes = transformClassBytes(bytes, name, systemTransformers);
        }
        return bytes;
    }

    private byte[] transformClassBytes(final byte[] originalBytes, String name, List<ClassFileTransformer> cfts) throws ClassNotFoundException {
        byte[] bytes = originalBytes;
        for (ClassFileTransformer transformer : cfts) {
            bytes = doTransformation(name, bytes, transformer);
        }
        return bytes;
    }

    private byte[] doTransformation(String name, byte[] bytes, ClassFileTransformer transformer) throws ClassNotFoundException {
        try {
            byte[] newBytes = transformer.transform(this, name, null, config.getProtectionDomain(), bytes);
            if (newBytes != null) {
                if (TraceComponent.isAnyTracingEnabled() && tc.isDebugEnabled()) {
                    if (bytes == newBytes)
                        Tr.debug(tc, "transformer " + transformer + " was invoked but returned an unaltered byte array");
                    else
                        Tr.debug(tc, "transformer " + transformer + " successfully transformed the class bytes");
                }
                bytes = newBytes;
            } else if (TraceComponent.isAnyTracingEnabled() && tc.isDebugEnabled()) {
                Tr.debug(tc, "transformer " + transformer + " was invoked but did not alter the loaded bytes");
            }
        } catch (IllegalClassFormatException ex) {
            // FFDC
            if (TraceComponent.isAnyTracingEnabled() && tc.isDebugEnabled()) {
                Tr.debug(tc, "bad transform - transformer: " + transformer + " attempting to transform class: " + name, ex);
            }
            throw new ClassNotFoundException(name, ex);
        }
        return bytes;
    }

    private Class<?> definePackageAndClass(final String name, String resourceName, final ByteResourceInformation byteResourceInformation, byte[] bytes) throws ClassFormatError {
        URL resourceURL = byteResourceInformation.getResourceUrl();
        // Now define a package for this class if it has one
        int lastDotIndex = name.lastIndexOf('.');
        String packageName = DEFAULT_PACKAGE;
        if (lastDotIndex != -1) {
            packageName = name.substring(0, lastDotIndex);
            definePackage(byteResourceInformation, resourceURL, packageName);
        }

        ProtectionDomain pd = getClassSpecificProtectionDomain(resourceName, resourceURL);

        final ProtectionDomain fpd = pd;
        java.security.PermissionCollection pc = null;
        if (pd.getPermissions() == null) {
            try {
                pc = AccessController.doPrivileged(new PrivilegedExceptionAction<java.security.PermissionCollection>() {
                    @Override
                    public java.security.PermissionCollection run() {
                        java.security.Policy p = java.security.Policy.getPolicy();
                        java.security.PermissionCollection fpc = p.getPermissions(fpd.getCodeSource());
                        return fpc;
                    }
                });
            } catch (PrivilegedActionException paex) {
            } 
            pd = new ProtectionDomain(pd.getCodeSource(), pc);
        }

        Class<?> clazz = null;
        try {
            clazz = defineClass(name, bytes, 0, bytes.length, pd);

        } finally {
            final TraceComponent cltc;
            if (TraceComponent.isAnyTracingEnabled() && (cltc = getClassLoadingTraceComponent(packageName)).isDebugEnabled()) {
                String loc = "" + byteResourceInformation.getResourceUrl();
                String path = byteResourceInformation.getResourcePath();
                if (loc.endsWith(path))
                    loc = loc.substring(0, loc.length() - path.length());
                if (loc.endsWith("!/"))
                    loc = loc.substring(0, loc.length() - 2);
                String message = clazz == null ? "CLASS FAIL" : "CLASS LOAD";
                Tr.debug(cltc, String.format("%s: [%s] [%s] [%s]", message, getKey(), loc, name));
            }
        }
        if (!byteResourceInformation.foundInClassCache() && hook != null) {
            URL sharedClassCacheURL = getSharedClassCacheURL(resourceURL, byteResourceInformation.getResourcePath());
            if (sharedClassCacheURL != null && Arrays.equals(bytes, byteResourceInformation.getBytes())) {
                hook.storeClass(sharedClassCacheURL, clazz);
                if (TraceComponent.isAnyTracingEnabled() && tc.isDebugEnabled()) {
                    Tr.debug(tc, "Called shared class cache to store class", new Object[] {clazz.getName(), sharedClassCacheURL});
                }
            }
        }
        
        return clazz;
    }

    @Trivial // injected trace calls ProtectedDomain.toString() which requires privileged access
    private ProtectionDomain getClassSpecificProtectionDomain(final String resourceName, final URL resourceUrl) {
        ProtectionDomain pd = config.getProtectionDomain();
        try {
            pd = AccessController.doPrivileged(new PrivilegedExceptionAction<ProtectionDomain>() {
                @Override
                public ProtectionDomain run() {
                    return getClassSpecificProtectionDomainPrivileged(resourceName, resourceUrl);
                }
            });
        } catch (PrivilegedActionException paex) {
            //auto FFDC
            return config.getProtectionDomain();
        }
        return pd;

    }

    ProtectionDomain getClassSpecificProtectionDomainPrivileged(String resourceName, URL resourceUrl) {
        ProtectionDomain pd;

        try {
            URLConnection conn = resourceUrl.openConnection();
            URL containerUrl;
            if (conn instanceof JarURLConnection) {
                containerUrl = ((JarURLConnection) conn).getJarFileURL();
            } else if (conn instanceof WSJarURLConnection) {
                containerUrl = ((WSJarURLConnection) conn).getFile().toURI().toURL();
            } else {
                // this is most likely a file URL - i.e. the contents of the classes are expanded on the disk.
                // so a path like:  .../myServer/dropins/myWar.war/WEB-INF/classes/com/myPkg/MyClass.class
                // should convert to: .../myServer/dropins/myWar.war/WEB-INF/classes/
                containerUrl = new URL(resourceUrl.toString().replace(resourceName, ""));
            }
            String containerUrlString = containerUrl.toString();
            pd = protectionDomains.get(containerUrlString);
            
            if (pd == null) {
                ProtectionDomain pdFromConfig = config.getProtectionDomain();
                CodeSource cs = new CodeSource(containerUrl, pdFromConfig.getCodeSource().getCertificates());
                pd = new ProtectionDomain(cs, pdFromConfig.getPermissions());
                ProtectionDomain oldPD = protectionDomains.putIfAbsent(containerUrlString, pd);                
                if (oldPD != null) {
                    pd = oldPD;
                }
            } 
        } catch (IOException ex) {
            // Auto-FFDC - and then use the protection domain from the classloader configuration
            pd = config.getProtectionDomain();
        }
        return pd;
    }

    /**
     * This method will define the package using the byteResourceInformation for a class to get the URL for this package to try to load a manifest. If a manifest can't be loaded
     * from the URL it will create the package with no package versioning or sealing information.
     *
     * @param byteResourceInformation The information about the class file
     * @param packageName The name of the package to create
     */
    @FFDCIgnore(value = { IllegalArgumentException.class })
    private void definePackage(ByteResourceInformation byteResourceInformation, URL resourceURL, String packageName) {

        // Using packagesDefined instead of getPackage since getPackage has a lot of path length
        // and in the race condition we avoid all the Manifest length.
        if (!packagesDefined.contains(packageName)) {
            synchronized (getClassLoadingLock(packageName)) {
                // have to check again
                if (!packagesDefined.contains(packageName)) {
                    // If the package is in a JAR then we can load the JAR manifest to see what package definitions it's got
                    Manifest manifest = byteResourceInformation.getManifest();

                    try {
                        // The URLClassLoader.definePackage() will NPE with a null manifest so use the other definePackage if we don't have a manifest
                        if (manifest == null) {
                            definePackage(packageName, null, null, null, null, null, null, null);
                        } else {
                            definePackage(packageName, manifest, resourceURL);
                        }
                    } catch (IllegalArgumentException e) {
                        // Ignore, this happens if the package is already defined but it is hard to guard against this in a thread safe way. See:
                        // http://bugs.sun.com/view_bug.do?bug_id=4841786
                    }
                    packagesDefined.add(packageName);
                }
            }
        }
    }

    final ByteResourceInformation findClassBytes(String className, String resourceName) {
        try {
            return findClassBytes(className, resourceName, hook);
        } catch (IOException e) {
            Tr.error(tc, "cls.class.file.not.readable", className, resourceName);
            String message = String.format("Could not read class '%s' as resource '%s'", className, resourceName);
            ClassFormatError error = new ClassFormatError(message);
            error.initCause(e);
            throw error;
        }
    }

    @Override
    @Trivial
    @FFDCIgnore(ClassNotFoundException.class)
    protected final Class<?> loadClass(String name, boolean resolve) throws ClassNotFoundException {
        ClassNotFoundException cnfe = null;
        Object token = ThreadIdentityManager.runAsServer();
        try {
            synchronized (getClassLoadingLock(name)) {
                try {
                    return findOrDelegateLoadClass(name);
                } catch (ClassNotFoundException e) {
                    cnfe = e;
                }
                // The class could not be found on the local class path or by
                // delegating to parent/library class loaders.  Try to generate it.
                Class<?> generatedClass = generateClass(name);
                if (generatedClass != null)
                    return generatedClass;
            }
        } finally {
            ThreadIdentityManager.reset(token);
        }

        // could not generate class - throw CNFE
        throw FeatureSuggestion.getExceptionWithSuggestion(cnfe);
    }

    @Trivial
    Class<?> generateClass(String name) throws ClassNotFoundException {
        Class<?> generatedClass = null;
        if (generator != null) {
            byte[] bytes = generator.generateClass(name, this);
            if (bytes != null) {
                if (TraceComponent.isAnyTracingEnabled() && tc.isDebugEnabled())
                    Tr.debug(tc, "defining generated class " + name);


                String remoteInterfaceClassName = null;
                ProtectionDomain pd = null;

                if (name != null && name.endsWith("_Stub") && !name.endsWith("._Stub"))
                {

                    StringBuilder nameBuilder = new StringBuilder(name);
                    nameBuilder.setLength(nameBuilder.length() - 5);

                    int packageOffset = nameBuilder.lastIndexOf(".") + 1;
                    if (nameBuilder.charAt(packageOffset) == '_')
                        nameBuilder.deleteCharAt(packageOffset);


                    remoteInterfaceClassName = nameBuilder.toString();

                    try {
                        Class<?> remoteClass = super.loadClass(remoteInterfaceClassName, false);

                        pd = AccessController.doPrivileged(new PrivilegedExceptionAction<java.security.ProtectionDomain>() {
                            @Override
                            public java.security.ProtectionDomain run() {
                                return remoteClass.getProtectionDomain();
                            }
                        });
                    } catch (PrivilegedActionException paex) {                 
                    }


                    final ProtectionDomain fpd = pd;
                    java.security.PermissionCollection pc = null;
                    if (pd.getPermissions() == null) {
                        try {
                            pc = AccessController.doPrivileged(new PrivilegedExceptionAction<java.security.PermissionCollection>() {
                                @Override
                                public java.security.PermissionCollection run() {
                                    java.security.Policy p = java.security.Policy.getPolicy();

                                    java.security.PermissionCollection fpc = p.getPermissions(fpd.getCodeSource());

                                 return fpc;
                                }
                            });

                            pd = new ProtectionDomain(pd.getCodeSource(), pc);
                            generatedClass = defineClass(name, bytes, 0, bytes.length, pd);

                        } catch (PrivilegedActionException paex) {
                        } 

                    } else {
                        generatedClass = defineClass(name, bytes, 0, bytes.length, pd);
                    }

                } else {
                    generatedClass = defineClass(name, bytes, 0, bytes.length, config.getProtectionDomain());
                }
          }
        }
        return generatedClass;
    }

    /**
     * Find a class on this loader's class path or delegate to the parent class
     * loader.
     */
    protected Class<?> findOrDelegateLoadClass(String name) throws ClassNotFoundException {
        // The resolve parameter is a legacy parameter that is effectively
        // never used as of JDK 1.1 (see footnote 1 of section 5.3.2 of the 2nd
        // edition of the JVM specification).  The only caller of
        // loadClass(String, boolean) is java.lang.ClassLoader.loadClass(String),
        // and that method always passes false, so we ignore the parameter.
        return super.loadClass(name, false);
    }

    /**
     * Search for the class using the common library classloaders.
     *
     * @param name The class name.
     *
     * @return The class, if found.
     *
     * @throws ClassNotFoundException if the class isn't found.
     */
    @FFDCIgnore(ClassNotFoundException.class)
    private Class<?> findClassCommonLibraryClassLoaders(String name) throws ClassNotFoundException {
        for (LibertyLoader cl : delegateLoaders) {
            try {
                return cl.findClass(name);
            } catch (ClassNotFoundException e) {
                // Ignore. Will throw at the end if class is not found.
            }
        }
        // If we reached here, then the class was not loaded.
        throw new ClassNotFoundException(name);
    }

    /**
     * Search for the resource using the common library classloaders.
     *
     * @param name The resource name.
     *
     * @return The resource, if found. Otherwise null.
     */
    private URL findResourceCommonLibraryClassLoaders(String name) {
        for (LibertyLoader cl : delegateLoaders) {
            URL url = cl.findResource(name);
            if (url != null) {
                return url;
            }
        }
        // If we reached here, then the resource was not found.
        return null;
    }

    /**
     * Search for the resources using the common library classloaders.
     *
     * @param name The resource name.
     * @param enumerations A CompositeEnumeration<URL>, which is populated by this method.
     *
     * @return The enumerations parameter is populated by this method and returned. It contains
     *         all the resources found under all the common library classloaders.
     */
    private CompositeEnumeration<URL> findResourcesCommonLibraryClassLoaders(String name, CompositeEnumeration<URL> enumerations) throws IOException {
        for (LibertyLoader cl : delegateLoaders) {
            enumerations.add(cl.findResources(name));
        }
        return enumerations;
    }

    @Override
    protected void lazyInit() {
        // process all the libraries
        if (privateLibraries != null)
            for (Library lib : privateLibraries)
                copyLibraryElementsToClasspath(lib);
        // nullify the field - it's not needed any more
        privateLibraries = null;
    }

    /**
     * Takes the Files and Folders from the Library
     * and adds them to the various classloader classpaths
     *
     * @param library
     */
    private void copyLibraryElementsToClasspath(Library library) {
        Collection<File> files = library.getFiles();
        addToClassPath(library.getContainers());
        if (files != null && !!!files.isEmpty()) {
            for (File file : files) {

                nativeLibraryFiles.add(file);
            }
        }

        for (Fileset fileset : library.getFilesets()) {
            for (File file : fileset.getFileset()) {

                nativeLibraryFiles.add(file);
            }
        }
    }

    /**
     * Determine if it's a windows library file name (ends with ".dll").
     *
     * @param basename The file name.
     *
     * @return true if it's a windows library name (ends with ".dll").
     */
    private static boolean isWindows(String basename) {
        return (basename.endsWith(".dll") || basename.endsWith(".DLL"));
    }

    /**
     * Check if the given file's name matches the given library basename.
     *
     * @param f The file to check.
     * @param basename The basename to compare the file against.
     *
     * @return true if the file exists and its name matches the given basename.
     *         false otherwise.
     */
    private static boolean checkLib(final File f, String basename) {
        boolean fExists = System.getSecurityManager() == null ? f.exists() : AccessController.doPrivileged(new PrivilegedAction<Boolean>() {
            @Override
            public Boolean run() {
                return f.exists();
            }
        });
        return fExists &&
                        (f.getName().equals(basename) || (isWindows(basename) && f.getName().equalsIgnoreCase(basename)));
    }

    @Override
    protected String findLibrary(String libname) {
        if (libname == null || libname.length() == 0) {
            return null;
        }

        String path = super.findLibrary(libname);
        if (path != null) {
            return path;
        }

        Object token = ThreadIdentityManager.runAsServer();
        try {
            String psLibname = System.mapLibraryName(libname); // platform specific.
            for (File f : nativeLibraryFiles) {
                if (checkLib(f, psLibname)) {
                    return f.getAbsolutePath();
                }
            }
        } finally {
            ThreadIdentityManager.reset(token);
        }

        return null; // not found.
    }

    @Override
    public ClassLoaderIdentity getKey() {
        return config.getId();
    }

    public String toDiagString() {
        StringBuilder sb = new StringBuilder();
        sb.append(config).append(LS);

        sb.append("    API Visibility: ");
        for (ApiType type : apiAccess.getApiTypeVisibility()) {
            sb.append(type).append(" ");
        }
        sb.append(LS);

        sb.append("    ClassPath: ").append(LS);
        for (Collection<URL> containerURLs : getClassPath()) {
            sb.append("      * ");
            for (URL url : containerURLs) {
                sb.append(url.toString()).append(" | ");
            }
            sb.append(LS);
        }
        sb.append(LS);

        sb.append("    CodeSources: ");
        for (Map.Entry<String, ProtectionDomain> entry : protectionDomains.entrySet()) {
            sb.append(LS).append("      ").append(entry.getKey()).append(" = ")
            .append(entry.getValue().getCodeSource().getLocation());
        }
        sb.append(LS);

        return sb.toString();
    }
}<|MERGE_RESOLUTION|>--- conflicted
+++ resolved
@@ -116,10 +116,6 @@
 
     AppClassLoader(ClassLoader parent, ClassLoaderConfiguration config, List<Container> containers, DeclaredApiAccess access, ClassRedefiner redefiner, ClassGenerator generator, GlobalClassloadingConfiguration globalConfig, List<ClassFileTransformer> systemTransformers) {
         super(containers, parent, redefiner, globalConfig);
-<<<<<<< HEAD
-        // only use system transformers if IS_BETA (part of checkpoint feature)
-=======
->>>>>>> 3fb90f3b
         this.systemTransformers = systemTransformers;
         this.parent = parent;
         this.config = config;
@@ -335,11 +331,7 @@
                 }
             } else {
                 if (TraceComponent.isAnyTracingEnabled() && tc.isDebugEnabled()) {
-<<<<<<< HEAD
-                    Tr.debug(tc, "Attempt to transform " + name + " from shared class cache because we have global tranformers");
-=======
                     Tr.debug(tc, "Attempt to transform " + name + " from shared class cache because we have system tranformers");
->>>>>>> 3fb90f3b
                 }
                 try {
                     bytes = toTransform.getActualBytes();
