--- conflicted
+++ resolved
@@ -184,16 +184,11 @@
                         .expectCode(200)
                         .run(String.class);
 
-<<<<<<< HEAD
-        if (RepeatTestFilter.isRepeatActionActive(MicroProfileActions.MP60_ID)) {
-            assertNotNull(server.waitForStringInLogUsingMark("Failed to export spans. The request could not be executed. Full error message:.*"
-=======
         if (RepeatTestFilter.isRepeatActionActive(MicroProfileActions.MP61_ID) || RepeatTestFilter.isRepeatActionActive(FeatureReplacementAction.BETA_ID)) {
             assertNotNull(server.waitForStringInLogUsingMark("Failed to export spans. Server responded with gRPC status code 2. Error message: "
->>>>>>> e72b9ac4
                                                              + INVALID_JAEGER_ENDPOINT.toLowerCase()));
         } else {
-            assertNotNull(server.waitForStringInLogUsingMark("Failed to export spans. Server responded with gRPC status code 2. Error message: "
+            assertNotNull(server.waitForStringInLogUsingMark("Failed to export spans. The request could not be executed. Full error message:.*"
                                                              + INVALID_JAEGER_ENDPOINT.toLowerCase()));
         }
     }
@@ -205,16 +200,10 @@
                         .expectCode(200)
                         .run(String.class);
 
-<<<<<<< HEAD
-        if (RepeatTestFilter.isRepeatActionActive(MicroProfileActions.MP60_ID)) {
-=======
         if (RepeatTestFilter.isRepeatActionActive(MicroProfileActions.MP61_ID) || RepeatTestFilter.isRepeatActionActive(FeatureReplacementAction.BETA_ID)) {
             assertNotNull(server.waitForStringInLogUsingMark("Failed to export spans. Server responded with gRPC status code 2. Error message: Failed to connect to.*" + ":10000"));
         } else {
->>>>>>> e72b9ac4
             assertNotNull(server.waitForStringInLogUsingMark("Failed to export spans. The request could not be executed. Full error message: Failed to connect to.*" + ":10000"));
-        } else {
-            assertNotNull(server.waitForStringInLogUsingMark("Failed to export spans. Server responded with gRPC status code 2. Error message: Failed to connect to.*" + ":10000"));
         }
     }
 
