/*******************************************************************************
 * Copyright (c) 2019 IBM Corporation and others.
 * All rights reserved. This program and the accompanying materials
 * are made available under the terms of the Eclipse Public License v1.0
 * which accompanies this distribution, and is available at
 * http://www.eclipse.org/legal/epl-v10.html
 *
 * Contributors:
 *     IBM Corporation - initial API and implementation
 *******************************************************************************/
package com.ibm.ws.jaxrs20.fat;

import org.junit.ClassRule;
import org.junit.runner.RunWith;
import org.junit.runners.Suite;
import org.junit.runners.Suite.SuiteClasses;

import com.ibm.ws.jaxrs20.fat.annotationscan.AnnotationScanTest;
import com.ibm.ws.jaxrs20.fat.beanparam.BeanParamTest;
import com.ibm.ws.jaxrs20.fat.beanvalidation.JAXRSClientServerValidationTest;
import com.ibm.ws.jaxrs20.fat.beanvalidation.JAXRSPerRequestValidationTest;
import com.ibm.ws.jaxrs20.fat.beanvalidation.JAXRSValidationDisabledTest;
import com.ibm.ws.jaxrs20.fat.bookcontinuationstore.JAXRSContinuationsTest;
import com.ibm.ws.jaxrs20.fat.bookstore.JAXRS20ClientServerBookTest;
import com.ibm.ws.jaxrs20.fat.callback.JAXRS20CallBackTest;
import com.ibm.ws.jaxrs20.fat.checkFeature.CheckFeature12Test;
import com.ibm.ws.jaxrs20.fat.class_as_provider_resource.SameClassAsProviderAndResourceTest;
import com.ibm.ws.jaxrs20.fat.client.ClientTest;
import com.ibm.ws.jaxrs20.fat.context.ContextTest;
import com.ibm.ws.jaxrs20.fat.contextresolver.DepartmentTest;
import com.ibm.ws.jaxrs20.fat.exceptionmappers.ExceptionMappersTest;
import com.ibm.ws.jaxrs20.fat.exceptionmappingWithOT.ExceptionMappingWithOTTest;
import com.ibm.ws.jaxrs20.fat.extraproviders.ExtraProvidersTest;
import com.ibm.ws.jaxrs20.fat.getClasses_getSingletons.SameClassInGetClassesAndGetSingletonsTest;
import com.ibm.ws.jaxrs20.fat.helloworld.HelloWorldTest;
import com.ibm.ws.jaxrs20.fat.ibm.json.IBMJSON4JTest;
import com.ibm.ws.jaxrs20.fat.jackson.JacksonPOJOTest;
import com.ibm.ws.jaxrs20.fat.jackson1x.JacksonPOJOwithUserJacksonLib1xTest;
import com.ibm.ws.jaxrs20.fat.jackson2x.JacksonPOJOwithUserJacksonLib2xTest;
import com.ibm.ws.jaxrs20.fat.jacksonJsonIgnore.JacksonJsonIgnoreTest;
import com.ibm.ws.jaxrs20.fat.json.UTF8Test;
import com.ibm.ws.jaxrs20.fat.link.LinkHeaderTest;
import com.ibm.ws.jaxrs20.fat.managedbeans.ManagedBeansTest;
import com.ibm.ws.jaxrs20.fat.options.OptionsTest;
import com.ibm.ws.jaxrs20.fat.paramconverter.ParamConverterTest;
import com.ibm.ws.jaxrs20.fat.params.ParamsTest;
import com.ibm.ws.jaxrs20.fat.providercache.ProviderCacheTest;
import com.ibm.ws.jaxrs20.fat.readerwriterprovider.ReaderWriterProvidersTest;
import com.ibm.ws.jaxrs20.fat.resourcealgorithm.SearchPolicyTest;
import com.ibm.ws.jaxrs20.fat.resourceinfo.ResourceInfoTest;
import com.ibm.ws.jaxrs20.fat.response.ResponseAPITest;
import com.ibm.ws.jaxrs20.fat.restmetrics.RestMetricsTest;
import com.ibm.ws.jaxrs20.fat.security.annotations.SecurityAnnotationsTest;
import com.ibm.ws.jaxrs20.fat.security.ssl.SecuritySSLTest;
import com.ibm.ws.jaxrs20.fat.securitycontext.CustomSecurityContextTest;
import com.ibm.ws.jaxrs20.fat.securitycontext.SecurityContextTest;
import com.ibm.ws.jaxrs20.fat.service.scope.ServiceScopeTest;
import com.ibm.ws.jaxrs20.fat.servletcoexist.JAXRSServletCoexistTest;
import com.ibm.ws.jaxrs20.fat.standard.StandardProvidersTest;
import com.ibm.ws.jaxrs20.fat.subresource.ExceptionsSubresourcesTest;
import com.ibm.ws.jaxrs20.fat.thirdpartyjersey.JerseyTest;
import com.ibm.ws.jaxrs20.fat.thirdpartyjerseywithinjection.JerseyInjectionTest;
import com.ibm.ws.jaxrs20.fat.uriInfo.UriInfoTest;
import com.ibm.ws.jaxrs20.fat.wadl.WADLTest;
import com.ibm.ws.jaxrs20.fat.webcontainer.JAXRSWebContainerTest;

import componenttest.custom.junit.runner.AlwaysPassesTest;
import componenttest.rules.repeater.FeatureReplacementAction;
import componenttest.rules.repeater.JakartaEE9Action;
import componenttest.rules.repeater.RepeatTests;

@RunWith(Suite.class)
@SuiteClasses({
                AlwaysPassesTest.class,
                AnnotationScanTest.class,
                BeanParamTest.class,
                CheckFeature12Test.class,
                ClientTest.class,
                ContextTest.class,
                CustomSecurityContextTest.class,
                DepartmentTest.class,
                ExceptionMappersTest.class,
                ExceptionMappingWithOTTest.class,
                ExceptionsSubresourcesTest.class,
                ExtraProvidersTest.class,
                HelloWorldTest.class,
                IBMJSON4JTest.class,
                JacksonJsonIgnoreTest.class,
                JacksonPOJOTest.class,
                JacksonPOJOwithUserJacksonLib1xTest.class,
                JacksonPOJOwithUserJacksonLib2xTest.class,
                JAXRS20CallBackTest.class,
                JAXRS20ClientServerBookTest.class,
                JAXRSClientServerValidationTest.class,
                JAXRSContinuationsTest.class,
                JAXRSPerRequestValidationTest.class,
                JAXRSServletCoexistTest.class,
                JAXRSValidationDisabledTest.class,
                JAXRSWebContainerTest.class,
                JerseyTest.class,
                JerseyInjectionTest.class,
                LinkHeaderTest.class,
                ManagedBeansTest.class,
                OptionsTest.class,
                ParamConverterTest.class,
                ParamsTest.class,
                ProviderCacheTest.class,
                ReaderWriterProvidersTest.class,
                ResourceInfoTest.class,
                ResponseAPITest.class,
                RestMetricsTest.class,
                SameClassAsProviderAndResourceTest.class,
                SameClassInGetClassesAndGetSingletonsTest.class,
                SearchPolicyTest.class,
                SecurityAnnotationsTest.class,
                SecurityContextTest.class,
                SecuritySSLTest.class,
                ServiceScopeTest.class,
                SimpleJsonTest.class,
                StandardProvidersTest.class,
                UriInfoTest.class,
                UTF8Test.class,
                //ValidationTest.class, //TODO: fix up and reenable tests - 6325
                WADLTest.class
})
public class FATSuite {
    @ClassRule
    public static RepeatTests r = RepeatTests.withoutModification()
                    .andWith(FeatureReplacementAction.EE8_FEATURES().withID("JAXRS-2.1"))
<<<<<<< HEAD
                    /*.andWith(new JakartaEE9Action())*/; //TODO uncomment this action when ready to run with JAX-RS 3.0
=======
                    .andWith(new JakartaEE9Action().alwaysAddFeature("jsonb-2.0"));
>>>>>>> b824047a
}<|MERGE_RESOLUTION|>--- conflicted
+++ resolved
@@ -127,9 +127,5 @@
     @ClassRule
     public static RepeatTests r = RepeatTests.withoutModification()
                     .andWith(FeatureReplacementAction.EE8_FEATURES().withID("JAXRS-2.1"))
-<<<<<<< HEAD
-                    /*.andWith(new JakartaEE9Action())*/; //TODO uncomment this action when ready to run with JAX-RS 3.0
-=======
                     .andWith(new JakartaEE9Action().alwaysAddFeature("jsonb-2.0"));
->>>>>>> b824047a
 }