--- conflicted
+++ resolved
@@ -122,18 +122,10 @@
     }
 
     /**
-<<<<<<< HEAD
      * Test the jwtBuilderRef attribute. Specify an existing and valid jwtBuilderRef.
      * Authentication will fail because the issuer mismatches the consumer, but we should
      * see evidence in the logs that the customized issuer was presented.
-     *
-     * @throws Exception
-=======
-     * Test the jwtBuilderRef attribute. Specify an existing and valid jwtBuilderRef,
-     * authenticate, examine the token contents in the
-     * output of the test application to confirm the ref was used to create the token.
-     * Authcache must be disabled in server.xml for this test.
->>>>>>> 23917593
+     * That's all we care about. 
      */
     @AllowedFFDC({ "com.ibm.websphere.security.jwt.InvalidClaimException",
                    "com.ibm.websphere.security.jwt.InvalidTokenException",
@@ -149,27 +141,11 @@
 
         Expectations expectations = new Expectations();
         expectations.addExpectations(CommonExpectations.successfullyReachedLoginPage(TestActions.ACTION_INVOKE_PROTECTED_RESOURCE));
-
-<<<<<<< HEAD
         response = performLogin(response);
-
         String errorMsg = server.waitForStringInLogUsingMark(".*CWWKS6022E: The issuer \\[https://flintstone:19443/jwt/defaultJWT\\]", 100);
         // CWWKS6022E - issuer not trusted.
         assertTrue("Did not find expected error message CWWKS6022E in the log", errorMsg != null);
-=======
-        Page response = actions.invokeUrl(testName.getMethodName(), webClient, protectedUrl); // get back the login page
-        validationUtils.validateResult(response, TestActions.ACTION_INVOKE_PROTECTED_RESOURCE, expectations);
-
-        expectations.addExpectations(CommonExpectations.successfullyReachedUrl(TestActions.ACTION_SUBMIT_LOGIN_CREDENTIALS, protectedUrl));
-        expectations.addExpectations(CommonExpectations.jwtCookieExists(TestActions.ACTION_SUBMIT_LOGIN_CREDENTIALS, webClient, JwtFatConstants.JWT_COOKIE_NAME));
-        expectations.addExpectations(CommonExpectations.getResponseTextExpectationsForJwtCookie(TestActions.ACTION_SUBMIT_LOGIN_CREDENTIALS, JwtFatConstants.JWT_COOKIE_NAME,
-                                                                                                defaultUser, Pattern.quote(issuer)));
-        expectations.addExpectations(CommonExpectations.getJwtPrincipalExpectations(TestActions.ACTION_SUBMIT_LOGIN_CREDENTIALS, defaultUser, Pattern.quote(issuer)));
-        expectations.addExpectations(CommonExpectations.responseTextMissingCookie(TestActions.ACTION_SUBMIT_LOGIN_CREDENTIALS, JwtFatConstants.LTPA_COOKIE_NAME));
->>>>>>> 23917593
-
-        response = actions.doFormLogin(response, defaultUser, defaultPassword); // get back the servlet, we hope.
-        validationUtils.validateResult(response, TestActions.ACTION_SUBMIT_LOGIN_CREDENTIALS, expectations);
+
     }
 
     /**
@@ -179,11 +155,6 @@
      * When both are used together, if we can authenticate to the app and then re-access the app,
      * the second access will cause the token to be checked by the consumer.
      * If the jwtConsumerRef is in use as it should be, then the second access will succeed.
-<<<<<<< HEAD
-     *
-     * @throws Exception
-=======
->>>>>>> 23917593
      */
     @Mode(TestMode.LITE)
     @Test
