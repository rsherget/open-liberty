--- conflicted
+++ resolved
@@ -43,23 +43,9 @@
 
     public static final String APP_NAME = "defaultSources";
 
-<<<<<<< HEAD
-    @ClassRule
-    public static SharedServer SHARED_SERVER = new ShrinkWrapSharedServer("SimpleConfigSourcesServer");
-
-    @ClassRule
-    public static RepeatTests r = RepeatTests
-                    .with(RepeatConfig11EE7.INSTANCE.forServers(SHARED_SERVER.getServerName()))
-                    .andWith(RepeatConfig12EE8.INSTANCE.forServers(SHARED_SERVER.getServerName()));
-
-    @BuildShrinkWrap
-    public static Archive buildApp() {
-        String APP_NAME = "defaultSources";
-=======
     @Server("SimpleConfigSourcesServer")
     @TestServlet(servlet = DefaultSourcesTestServlet.class, contextRoot = APP_NAME)
     public static LibertyServer server;
->>>>>>> 62e77942
 
     @BeforeClass
     public static void setUp() throws Exception {
