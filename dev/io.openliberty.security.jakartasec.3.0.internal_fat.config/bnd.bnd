--- conflicted
+++ resolved
@@ -72,10 +72,8 @@
     test-applications/DisplayEmpty.war/src,\
     test-applications/DisplayPopupWithEL.war/src,\
     test-applications/JwksEndpoint.war/src,\
-<<<<<<< HEAD
     test-applications/Endpoints.war/src,\
-    test-applications/ProviderMetadata.war/src
-=======
+    test-applications/ProviderMetadata.war/src,\
     test-applications/TokenMinValidity5s.war/src,\
     test-applications/TokenMinValidity20s.war/src,\
     test-applications/TokenMinValidity30s.war/src,\
@@ -85,7 +83,6 @@
     test-applications/TokenMinValidity5sWithEL.war/src,\
     test-applications/TokenMinValidityEL.war/src,\
     test-applications/TokenMinValidityDefault.war/src
->>>>>>> f94cf691
     
 -dependson: \
     build.changeDetector,\
