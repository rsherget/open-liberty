--- conflicted
+++ resolved
@@ -56,12 +56,6 @@
     test-applications/ExtraParametersUsingEL.war/src,\
     test-applications/ExtraParametersSpaceAsKey.war/src,\
     test-applications/ExtraParametersLeadingSpaceInKey.war/src,\
-<<<<<<< HEAD
-    test-applications/JwksEndpoint.war/src,\
-    test-applications/Endpoints.war/src,\
-    test-applications/ProviderMetadata.war/src
-
-=======
     test-applications/PromptNone.war/src,\
     test-applications/PromptLogin.war/src,\
     test-applications/PromptConsent.war/src,\
@@ -77,8 +71,9 @@
     test-applications/DisplayEL.war/src,\
     test-applications/DisplayEmpty.war/src,\
     test-applications/DisplayPopupWithEL.war/src,\
-    test-applications/JwksEndpoint.war/src
->>>>>>> 8bfc6161
+    test-applications/JwksEndpoint.war/src,\
+    test-applications/Endpoints.war/src,\
+    test-applications/ProviderMetadata.war/src
     
 -dependson: \
     build.changeDetector,\
