--- conflicted
+++ resolved
@@ -95,18 +95,12 @@
             if (server != null)
                 try {
                     if (server.isStarted())
-<<<<<<< HEAD
-                    server.stopServer("CWWKC1500W", //Persistent Executor Rollback
-                                      "CWWKC1502W", //Persistent Executor Rollback, retry time unspecified
-                                      "CWWKC1510W", //Persistent Executor Rollback and Failed
-                                      "DSRA0174W"); //Generic Datasource Helper
-=======
                         server.stopServer("CWWKC1500W", //Task rolled back
                                           "CWWKC1501W", //Task rolled back due to failure ...
+                                          "CWWKC1502W", //Task rolled back, retry time unspecified
                                           "CWWKC1510W", //Task rolled back and aborted
                                           "CWWKC1511W", //Task rolled back and aborted. Failure is ...
                                           "DSRA0174W"); //Generic Datasource Helper
->>>>>>> 952a8151
                 } finally {
                     if (originalConfig != null)
                         server.updateServerConfiguration(originalConfig);
