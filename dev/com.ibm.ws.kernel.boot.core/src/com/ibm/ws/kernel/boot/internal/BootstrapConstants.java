--- conflicted
+++ resolved
@@ -274,13 +274,9 @@
      */
     public static final String LIBERTY_BOOT_PROPERTY = "wlp.liberty.boot";
 
+    public static final String CHECKPOINT_PROPERTY_NAME = "io.openliberty.checkpoint";
+
     public static final String ENV_VARIABLE_SOURCE_DIRS = "VARIABLE_SOURCE_DIRS";
 
-<<<<<<< HEAD
-    public static final String LOC_PROPERTY_SERVICE_BINDING_ROOT = "wlp.svc.binding.root";
-
-    public static final String CHECKPOINT_PROPERTY_NAME = "io.openliberty.checkpoint";
-=======
     public static final String LOC_PROPERTY_VARIABLE_SOURCE_DIRS = "wlp.var.src.dirs";
->>>>>>> 52df2342
 }