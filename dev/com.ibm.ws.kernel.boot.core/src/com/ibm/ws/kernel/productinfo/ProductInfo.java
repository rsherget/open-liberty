/*******************************************************************************
<<<<<<< HEAD
 * Copyright (c) 2012, 2020 IBM Corporation and others.
=======
 * Copyright (c) 2012-2020 IBM Corporation and others.
>>>>>>> 584f5a7d
 * All rights reserved. This program and the accompanying materials
 * are made available under the terms of the Eclipse Public License v1.0
 * which accompanies this distribution, and is available at
 * http://www.eclipse.org/legal/epl-v10.html
 *
 * Contributors:
 *     IBM Corporation - initial API and implementation
 *******************************************************************************/
package com.ibm.ws.kernel.productinfo;

import java.io.BufferedReader;
import java.io.File;
import java.io.FileFilter;
import java.io.FileNotFoundException;
import java.io.FileReader;
import java.io.IOException;
import java.io.Reader;
<<<<<<< HEAD
import java.security.AccessController;
import java.security.PrivilegedAction;
=======
import java.text.MessageFormat;
>>>>>>> 584f5a7d
import java.util.ArrayList;
import java.util.Arrays;
import java.util.HashMap;
import java.util.Iterator;
import java.util.Map;
import java.util.Properties;
import java.util.TreeMap;

import com.ibm.ws.kernel.boot.LaunchException;
import com.ibm.ws.kernel.boot.cmdline.Utils;
import com.ibm.ws.kernel.boot.internal.BootstrapConstants;
import com.ibm.ws.kernel.boot.internal.FileUtils;
import com.ibm.ws.kernel.provisioning.ProductExtension;
import com.ibm.ws.kernel.provisioning.ProductExtensionInfo;
import com.ibm.ws.kernel.security.thread.ThreadIdentityManager;

public class ProductInfo {
    public static final String VERSION_PROPERTY_DIRECTORY = "lib/versions";
    private static final String VERSION_PROPERTY_FILE_SUFFIX = ".properties";

    public static final String COM_IBM_WEBSPHERE_PRODUCTID_KEY = "com.ibm.websphere.productId";
    public static final String COM_IBM_WEBSPHERE_PRODUCTNAME_KEY = "com.ibm.websphere.productName";
    public static final String COM_IBM_WEBSPHERE_PRODUCTVERSION_KEY = "com.ibm.websphere.productVersion";
    public static final String COM_IBM_WEBSPHERE_PRODUCTEDITION_KEY = "com.ibm.websphere.productEdition";
    public static final String COM_IBM_WEBSPHERE_PRODUCTREPLACES_KEY = "com.ibm.websphere.productReplaces";
    public static final String COM_IBM_WEBSPHERE_LOG_REPLACED_PRODUCT = "com.ibm.websphere.logReplacedProduct";
    public static final String BETA_EDITION_JVM_PROPERTY = "com.ibm.ws.beta.edition";
    public static final String EARLY_ACCESS = "EARLY_ACCESS";

    private static FileFilter versionFileFilter = new FileFilter() {
        @Override
        public boolean accept(File file) {
            return file.getName().endsWith(VERSION_PROPERTY_FILE_SUFFIX);
        }
    };

    public static Map<String, ProductInfo> getAllProductInfo() throws ProductInfoParseException, DuplicateProductInfoException, ProductInfoReplaceException {
        return getAllProductInfo(Utils.getInstallDir());
    }

    public static Map<String, ProductInfo> getAllProductInfo(File installDir) throws ProductInfoParseException, DuplicateProductInfoException, ProductInfoReplaceException {

        // Get core product version files.
        File versionPropertyDirectory = new File(installDir, VERSION_PROPERTY_DIRECTORY);
        File[] coreFiles = versionPropertyDirectory.listFiles();
        if (coreFiles == null) {
            throw new LaunchException(versionPropertyDirectory.toString(), MessageFormat.format(BootstrapConstants.messages.getString("error.missing.version.files"),
                                                                                                versionPropertyDirectory.getAbsolutePath()));
        }

        ArrayList<File> list = new ArrayList<File>();
        list.addAll(Arrays.asList(coreFiles));

        // Get usr product extension version files.
        File[] userExtFiles = getUserExtensionVersionFiles(installDir);
        if (userExtFiles != null) {
            list.addAll(Arrays.asList(userExtFiles));
        }

        // Get product extension version files.
        Map<String, File[]> prodExtFiles = getVersionFilesByProdExtension(installDir);
        for (Map.Entry<String, File[]> entry : prodExtFiles.entrySet()) {
            list.addAll(Arrays.asList(entry.getValue()));
        }

        // Process found version files.
        HashMap<String, ProductInfo> productInfos = new HashMap<String, ProductInfo>();

        for (File file : list) {
            if (file.isFile() && file.getName().toLowerCase().endsWith(VERSION_PROPERTY_FILE_SUFFIX)) {
                ProductInfo productInfo;
                try {
                    productInfo = parseProductInfo(new FileReader(file), file);
                } catch (FileNotFoundException e) {
                    throw new ProductInfoParseException(file, e);
                }

                ProductInfo existing = productInfos.put(productInfo.getId(), productInfo);
                if (existing != null) {
                    throw new DuplicateProductInfoException(existing, productInfo);
                }
            }
        }

        // Determine product replacements.
        for (Map.Entry<String, ProductInfo> entry : productInfos.entrySet()) {
            ProductInfo productInfo = entry.getValue();
            String replacesId = productInfo.getReplacesId();
            if (replacesId != null) {
                ProductInfo replaces = productInfos.get(replacesId);
                if (replaces == null || replaces == productInfo) {
                    throw new ProductInfoReplaceException(productInfo);
                }

                productInfo.replaces = replaces;
                replaces.replacedBy = productInfo;
            }
        }

        return productInfos;
    }

    public static ProductInfo parseProductInfo(Reader inReader, File file) throws ProductInfoParseException {
        BufferedReader reader = null;
        try {
            reader = new BufferedReader(inReader);
            Properties properties = new Properties();
            properties.load(reader);

            String id = (String) properties.get(COM_IBM_WEBSPHERE_PRODUCTID_KEY);
            if (id == null) {
                throw new ProductInfoParseException(file, COM_IBM_WEBSPHERE_PRODUCTID_KEY);
            }

            String name = properties.getProperty(COM_IBM_WEBSPHERE_PRODUCTNAME_KEY);
            if (name == null) {
                throw new ProductInfoParseException(file, COM_IBM_WEBSPHERE_PRODUCTNAME_KEY);
            }

            String version = properties.getProperty(COM_IBM_WEBSPHERE_PRODUCTVERSION_KEY);
            if (version == null) {
                throw new ProductInfoParseException(file, COM_IBM_WEBSPHERE_PRODUCTVERSION_KEY);
            }

            String edition = properties.getProperty(COM_IBM_WEBSPHERE_PRODUCTEDITION_KEY);
            if (edition == null) {
                throw new ProductInfoParseException(file, COM_IBM_WEBSPHERE_PRODUCTEDITION_KEY);
            }

            return new ProductInfo(file, id, name, version, edition, properties);

        } catch (IOException e) {
            throw new ProductInfoParseException(file, e);
        } finally {
            if (reader != null)
                try {
                    reader.close();
                } catch (Exception e) {
                }
        }
    }

    private final File file;
    private final String id;
    private final String name;
    private final String version;
    private final String edition;
    private final Properties properties;
    private ProductInfo replaces;
    private ProductInfo replacedBy;

    private ProductInfo(File file, String id, String name, String version, String edition, Properties properties) {
        this.file = file;
        this.id = id;
        this.name = name;
        this.version = version;
        this.edition = edition;
        this.properties = properties;
    }

    public File getFile() {
        return file;
    }

    public String getDisplayName() {
        return name + ' ' + version;
    }

    public String getId() {
        return id;
    }

    public String getName() {
        return name;
    }

    public String getVersion() {
        return version;
    }

    public String getEdition() {
        return edition;
    }

    public String getReplacesId() {
        return properties.getProperty(COM_IBM_WEBSPHERE_PRODUCTREPLACES_KEY);
    }

    public ProductInfo getReplaces() {
        return replaces;
    }

    public ProductInfo getReplacedBy() {
        return replacedBy;
    }

    public boolean isReplacedProductLogged() {
        return "true".equalsIgnoreCase(properties.getProperty("com.ibm.websphere.logReplacedProduct"));
    }

    public String getProperty(String key) {
        if (key == null) {
            return null;
        }

        String value = properties.getProperty(key);
        if (value == null && replaces != null) {
            value = replaces.getProperty(key);
        }

        return value;
    }

    /**
     * Helper method for determining if product is EARLY_ACCESS edition
     */
    public boolean isBeta() {
        boolean isBeta;
        String productEdition = this.getEdition();
        if (productEdition == null) {
            isBeta = false;
        } else {
            isBeta = productEdition.equals(EARLY_ACCESS);
        }
        return isBeta;
    }

    /**
     * Sets the com.ibm.ws.beta.edition JVM property to true if the Liberty version is EARLY_ACCESS,
     * otherwise sets it to false.
     */
    public static void setBetaEditionJVMProperty() {
        try {
            if (System.getProperty(BETA_EDITION_JVM_PROPERTY) == null) {
                System.setProperty(BETA_EDITION_JVM_PROPERTY, "false");
                final Map<String, ProductInfo> productInfos = ProductInfo.getAllProductInfo();
                for (ProductInfo info : productInfos.values()) {
                    if (info.isBeta()) {
                        System.setProperty(BETA_EDITION_JVM_PROPERTY, "true");
                        break;
                    }
                }
            }
        } catch (Exception e) {
            //FFDC and move on ... assume not early access
        }
    }

    /**
     * Returns value of Beta Edition JVM Property. Runs as security context and uses J2S
     * PrivilegedAction.
     *
     * @return true if edition is EARLY_ACCESS, otherwise false.
     */
    public static boolean getBetaEdition() {
        Object token = ThreadIdentityManager.runAsServer();
        try {
            return AccessController.doPrivileged(new PrivilegedAction<Boolean>() {
                @Override
                public Boolean run() {
                    return Boolean.getBoolean(BETA_EDITION_JVM_PROPERTY);
                }
            });
        } finally {
            ThreadIdentityManager.reset(token);
        }
    }

    /**
     * Retrieves the product extension jar bundles located in the installation's usr directory.
     *
     * @return The array of product extension jar bundles in the default (usr) location.
     */
    public static File[] getUserExtensionVersionFiles(File installDir) {

        File[] versionFiles = null;
        String userDirLoc = System.getenv(BootstrapConstants.ENV_WLP_USER_DIR);
        File userDir = (userDirLoc != null) ? new File(userDirLoc) : ((installDir != null) ? new File(installDir, "usr") : null);

        if (userDir != null && userDir.exists()) {
            File userExtVersionDir = new File(userDir, "extension/lib/versions");
            if (userExtVersionDir.exists()) {
                versionFiles = userExtVersionDir.listFiles(versionFileFilter);
            }
        }

        return versionFiles;
    }

    /**
     * Retrieves the product extension jar bundles pointed to by the properties file in etc/extensions.
     *
     * @return The array of product extension jar bundles
     */
    public static Map<String, File[]> getVersionFilesByProdExtension(File installDir) {
        Map<String, File[]> versionFiles = new TreeMap<String, File[]>();
        Iterator<ProductExtensionInfo> productExtensions = ProductExtension.getProductExtensions().iterator();

        while (productExtensions != null && productExtensions.hasNext()) {
            ProductExtensionInfo prodExt = productExtensions.next();
            String prodExtName = prodExt.getName();

            if (0 != prodExtName.length()) {
                String prodExtLocation = prodExt.getLocation();
                if (prodExtLocation != null) {
                    String normalizedProdExtLoc = FileUtils.normalize(prodExtLocation);
                    if (FileUtils.pathIsAbsolute(normalizedProdExtLoc) == false) {
                        String parentPath = installDir.getParentFile().getAbsolutePath();
                        normalizedProdExtLoc = FileUtils.normalize(parentPath + "/" + prodExtLocation + "/");
                    }

                    File prodExtVersionDir = new File(normalizedProdExtLoc, VERSION_PROPERTY_DIRECTORY);
                    if (prodExtVersionDir.exists()) {
                        versionFiles.put(prodExtName, prodExtVersionDir.listFiles(versionFileFilter));
                    }
                }
            }
        }

        return versionFiles;
    }

}<|MERGE_RESOLUTION|>--- conflicted
+++ resolved
@@ -1,9 +1,5 @@
 /*******************************************************************************
-<<<<<<< HEAD
  * Copyright (c) 2012, 2020 IBM Corporation and others.
-=======
- * Copyright (c) 2012-2020 IBM Corporation and others.
->>>>>>> 584f5a7d
  * All rights reserved. This program and the accompanying materials
  * are made available under the terms of the Eclipse Public License v1.0
  * which accompanies this distribution, and is available at
@@ -21,12 +17,10 @@
 import java.io.FileReader;
 import java.io.IOException;
 import java.io.Reader;
-<<<<<<< HEAD
+
 import java.security.AccessController;
 import java.security.PrivilegedAction;
-=======
 import java.text.MessageFormat;
->>>>>>> 584f5a7d
 import java.util.ArrayList;
 import java.util.Arrays;
 import java.util.HashMap;
